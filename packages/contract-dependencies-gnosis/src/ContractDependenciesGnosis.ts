--- conflicted
+++ resolved
@@ -27,34 +27,23 @@
 const BASE_GAS_ESTIMATE = '75000';
 const NULL_ADDRESS = '0x0000000000000000000000000000000000000000';
 
-<<<<<<< HEAD
-
-=======
->>>>>>> 7c59d1a8
 interface SigningQueueTask {
   tx: Transaction<ethers.utils.BigNumber>,
   operation: Operation
 };
 
-<<<<<<< HEAD
-=======
 interface RelayerQueueTask {
   tx: RelayTransaction,
   txMetadata: TransactionMetadata
 };
 
->>>>>>> 7c59d1a8
 export class ContractDependenciesGnosis extends ContractDependenciesEthers {
   useRelay = true;
   useSafe = false;
   status = null;
 
   private _currentNonce = -1;
-<<<<<<< HEAD
-  private _signingQueue: AsyncQueue<SigningQueueTask> = queue(async (task: SigningQueueTask ) => {
-=======
   private _signingQueue: AsyncQueue<SigningQueueTask> = queue(async (task: SigningQueueTask) => {
->>>>>>> 7c59d1a8
     if (this._currentNonce === -1) {
       this._currentNonce = Number(await this.gnosisSafe.nonce());
     }
@@ -63,8 +52,6 @@
     this._currentNonce++;
     return result;
   });
-<<<<<<< HEAD
-=======
 
   private _relayQueue: AsyncQueue<RelayerQueueTask> = queue(async (request: RelayerQueueTask) => {
     if (this.useRelay) {
@@ -109,7 +96,6 @@
     }
   });
 
->>>>>>> 7c59d1a8
 
   gnosisSafe: ethers.Contract;
 
@@ -221,10 +207,6 @@
     }
   }
 
-<<<<<<< HEAD
-
-=======
->>>>>>> 7c59d1a8
   async signTransaction(tx: Transaction<ethers.utils.BigNumber>, operation: Operation = Operation.Call) {
     return new Promise<RelayTransaction>((resolve, reject) => {
       this._signingQueue.push( {tx, operation }, (error, value: RelayTransaction) => {
@@ -242,26 +224,6 @@
     if (!this.useSafe || !this.safeAddress) {
       return super.sendTransaction(tx, txMetadata);
     }
-<<<<<<< HEAD
-
-    const relayTransaction = await this.signTransaction(tx);
-
-    let txHash: string;
-    if (this.useRelay) {
-      txHash = await this.execTransactionOnRelayer(relayTransaction);
-    } else {
-      // If the Relay Service is not being used so we'll execute the TX directly
-      txHash = await this.execTransactionDirectly(relayTransaction);
-    }
-
-    this.onTransactionStatusChanged(
-      txMetadata,
-      TransactionStatus.PENDING,
-      txHash
-    );
-
-    return await this.provider.waitForTransaction(txHash);
-=======
 
     const relayTransaction = await this.signTransaction(tx);
 
@@ -275,7 +237,6 @@
         else resolve(value);
       });
     });
->>>>>>> 7c59d1a8
   }
 
   async sendDelegateTransaction(
@@ -366,28 +327,16 @@
         const status = response.status;
         const isServerError = status >= 500;
         console.error(`Gnosis Relay ${status} Error: ${exception}`);
-<<<<<<< HEAD
-        if (exception && exception.includes("There are too many transactions in the queue")) {
-          throw TransactionStatus.FEE_TOO_LOW;
-        }
-        else if (isServerError || exception && exception.includes('funds')) {
-=======
         if (exception && exception.includes('There are too many transactions in the queue')) {
           throw TransactionStatus.FEE_TOO_LOW;
         } else if (isServerError || exception && exception.includes('funds')) {
->>>>>>> 7c59d1a8
           // In the event of a 5XX error or when the relayer has no funds we should consider the relay down
           this.setUseRelay(false);
           this.setStatus(GnosisSafeState.ERROR);
           throw TransactionStatus.RELAYER_DOWN;
-<<<<<<< HEAD
-        }
-        throw TransactionStatus.FAILURE;
-=======
         } else {
           throw TransactionStatus.FAILURE;
         }
->>>>>>> 7c59d1a8
       }
   }
 
