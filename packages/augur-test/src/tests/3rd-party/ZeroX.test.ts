import { WSClient } from '@0x/mesh-rpc-client';
import {
  Addresses,
  ContractAddresses,
  NetworkId,
} from '@augurproject/artifacts';
import { sleep } from '@augurproject/core/build/libraries/HelperFunctions';
import { EthersProvider } from '@augurproject/ethersjs-provider';
import {
  GnosisRelayAPI,
  GnosisSafeState,
} from '@augurproject/gnosis-relay-api';
import { Connectors } from '@augurproject/sdk';
<<<<<<< HEAD
import { DB } from '@augurproject/sdk/build/state/db/DB';
import { API } from '@augurproject/sdk/build/state/getter/API';
=======
>>>>>>> 7c59d1a8
import {
  ZeroXOrder,
  ZeroXOrders,
} from '@augurproject/sdk/build/state/getter/ZeroXOrdersGetters';
<<<<<<< HEAD
import { BulkSyncStrategy } from '@augurproject/sdk/build/state/sync/BulkSyncStrategy';
import { ACCOUNTS, ContractAPI } from '@augurproject/tools';
=======
import { ACCOUNTS } from '@augurproject/tools';
import { TestContractAPI } from '@augurproject/tools';
>>>>>>> 7c59d1a8
import { stringTo32ByteHex } from '@augurproject/tools/build/libs/Utils';
import { BigNumber } from 'bignumber.js';
import { JsonRpcProvider } from 'ethers/providers';
import { formatBytes32String } from 'ethers/utils';
import * as _ from 'lodash';
<<<<<<< HEAD
import { makeDbMock } from '../../libs';

describe('3rd Party :: ZeroX :: ', () => {
  let john: ContractAPI;
  let johnDB: Promise<DB>;
  let johnAPI: API;
  let johnBulkSyncStrategy: BulkSyncStrategy;

  let mary: ContractAPI;
  let maryDB: Promise<DB>;
  let maryAPI: API;
  let maryBulkSyncStrategy: BulkSyncStrategy;
=======

describe('3rd Party :: ZeroX :: ', () => {
  let john: TestContractAPI;
  let mary: TestContractAPI;
>>>>>>> 7c59d1a8

  let meshClient: WSClient;
  let providerJohn: EthersProvider;
  let providerMary: EthersProvider;
  let networkId: NetworkId;
  let addresses: ContractAddresses;

  beforeAll(async () => {
    providerJohn = new EthersProvider(
      new JsonRpcProvider('http://localhost:8545'),
      5,
      0,
      40
    );
    providerMary = new EthersProvider(
      new JsonRpcProvider('http://localhost:8545'),
      5,
      0,
      40
    );
    networkId = await providerJohn.getNetworkId();
    addresses = Addresses[networkId];

    meshClient = new WSClient('ws://localhost:60557');
  }, 240000);

  afterAll(() => {
    meshClient.destroy();
  });

  describe('with gnosis', () => {
    beforeAll(async () => {
      const johnConnector = new Connectors.DirectConnector();
<<<<<<< HEAD
      john = await ContractAPI.userWrapper(ACCOUNTS[0], providerJohn, addresses, johnConnector, new GnosisRelayAPI('http://localhost:8888/api/'), meshClient, undefined);
      johnDB = mock.makeDB(john.augur, ACCOUNTS);
      johnConnector.initialize(john.augur, await johnDB);
      johnAPI = new API(john.augur, johnDB);
      johnBulkSyncStrategy = new BulkSyncStrategy(
        john.provider.getLogs,
        (await johnDB).logFilters.buildFilter,
        (await johnDB).logFilters.onLogsAdded,
        john.augur.contractEvents.parseLogs,
      );

=======
      john = await TestContractAPI.userWrapper(
        ACCOUNTS[0],
        providerJohn,
        addresses,
        johnConnector,
        new GnosisRelayAPI('http://localhost:8888/api/'),
        meshClient,
        undefined
      );
      johnConnector.initialize(john.augur, john.db);
>>>>>>> 7c59d1a8

      await john.approveCentralAuthority();
      const johnSafe = await john.fundSafe();
      const johnSafeStatus = await john.getSafeStatus(johnSafe);
      console.log(`Safe ${johnSafe}: ${johnSafeStatus}`);
      expect(johnSafeStatus).toBe(GnosisSafeState.AVAILABLE);
      await john.augur.setGasPrice(new BigNumber(90000));
      john.setGnosisSafeAddress(johnSafe);
      john.setUseGnosisSafe(true);
      john.setUseGnosisRelay(true);

      const maryConnector = new Connectors.DirectConnector();
<<<<<<< HEAD
      mary = await ContractAPI.userWrapper(ACCOUNTS[2], providerMary, addresses, maryConnector, new GnosisRelayAPI('http://localhost:8888/api/'), meshClient, undefined);
      maryDB = mock.makeDB(mary.augur, ACCOUNTS);
      maryConnector.initialize(mary.augur, await maryDB);
      maryAPI = new API(mary.augur, maryDB);
      maryBulkSyncStrategy = new BulkSyncStrategy(
        mary.provider.getLogs,
        (await maryDB).logFilters.buildFilter,
        (await maryDB).logFilters.onLogsAdded,
        mary.augur.contractEvents.parseLogs,
      );

=======
      mary = await TestContractAPI.userWrapper(
        ACCOUNTS[2],
        providerMary,
        addresses,
        maryConnector,
        new GnosisRelayAPI('http://localhost:8888/api/'),
        meshClient,
        undefined
      );
      maryConnector.initialize(mary.augur, await mary.db);
>>>>>>> 7c59d1a8

      await mary.approveCentralAuthority();
      const marySafe = await mary
        .fundSafe()
        .catch(e => console.error(`Safe funding failed: ${JSON.stringify(e)}`));
      if (marySafe) {
        const marySafeStatus = await mary.getSafeStatus(marySafe);
        console.log(`Safe ${marySafe}: ${marySafeStatus}`);
        expect(marySafeStatus).toBe(GnosisSafeState.AVAILABLE);
        await john.sendEther(marySafe, new BigNumber(10 ** 15));
        await mary.augur.setGasPrice(new BigNumber(90000));
        mary.setGnosisSafeAddress(marySafe);
        mary.setUseGnosisSafe(true);
        mary.setUseGnosisRelay(true);
      }
    }, 240000);

    test('State API :: ZeroX :: placeThenGetOrders', async () => {
      await expect(mary.augur.getUseGnosisSafe()).toEqual(true);
      // Create a market
      const market = await john.createReasonableMarket([
        stringTo32ByteHex('A'),
        stringTo32ByteHex('B'),
      ]);
<<<<<<< HEAD
      await johnBulkSyncStrategy.start(0, await john.provider.getBlockNumber());
=======
      await john.sync();
>>>>>>> 7c59d1a8

      // Give John enough cash to pay for the 0x order.
      await john.faucet(new BigNumber(1e22));

      // Place an order
      const direction = 0;
      const outcome = 0;
      const displayPrice = new BigNumber(0.22);
      const expirationTime = new BigNumber(new Date().valueOf()).plus(1000000);
      await john.placeZeroXOrder({
        direction,
        market: market.address,
        numTicks: await market.getNumTicks_(),
        numOutcomes: 3,
        outcome,
        tradeGroupId: '42',
        fingerprint: formatBytes32String('11'),
        doNotCreateOrders: false,
        displayMinPrice: new BigNumber(0),
        displayMaxPrice: new BigNumber(1),
        displayAmount: new BigNumber(10),
        displayPrice,
        displayShares: new BigNumber(0),
        expirationTime,
      });
      // Terrible, but not clear how else to wait on the mesh event propagating to the callback and it finishing updating the DB...
      await sleep(300);

      // Get orders for the market
      const orders: ZeroXOrders = await john.api.route('getZeroXOrders', {
        marketId: market.address,
      });
      const order: ZeroXOrder = _.values(orders[market.address][0]['0'])[0];
      await expect(order).not.toBeUndefined();
      await expect(order.price).toEqual('0.22');
      await expect(order.amount).toEqual('10');
      await expect(order.expirationTimeSeconds.toString()).toEqual(
        expirationTime.toFixed()
      );
    }, 240000);

    test('State API :: ZeroX :: getOrders :: Poor', async () => {
      // Create a market
      const market = await john.createReasonableMarket([
        stringTo32ByteHex('A'),
        stringTo32ByteHex('B'),
      ]);
<<<<<<< HEAD
      await johnBulkSyncStrategy.start(0, await john.provider.getBlockNumber());
=======
      await john.sync();
>>>>>>> 7c59d1a8

      // Give John enough cash to pay for the 0x order.
      await john.faucet(new BigNumber(1e22));

      // Place an order
      const direction = 0;
      const outcome = 0;
      const displayPrice = new BigNumber(0.22);
      const expirationTime = new BigNumber(new Date().valueOf()).plus(1000000);
      await expect(
        john.placeZeroXOrder({
          direction,
          market: market.address,
          numTicks: await market.getNumTicks_(),
          numOutcomes: 3,
          outcome,
          tradeGroupId: '42',
          fingerprint: formatBytes32String('11'),
          doNotCreateOrders: false,
          displayMinPrice: new BigNumber(0),
          displayMaxPrice: new BigNumber(1),
          displayAmount: new BigNumber(1e20), // insane amount
          displayPrice,
          displayShares: new BigNumber(0),
          expirationTime,
        })
      ).rejects.toThrow();
    }, 240000);

    test('ZeroX Trade :: placeTrade', async () => {
      const market1 = await john.createReasonableYesNoMarket();

<<<<<<< HEAD
      await johnBulkSyncStrategy.start(0, await john.provider.getBlockNumber());
=======
      await john.sync();
>>>>>>> 7c59d1a8

      const outcome = 1;
      await john.placeBasicYesNoZeroXTrade(
        0,
        market1.address,
        outcome,
        new BigNumber(10),
<<<<<<< HEAD
=======
        new BigNumber(0.4),
        new BigNumber(0),
        new BigNumber(1000000000000000)
      );

      await john.placeBasicYesNoZeroXTrade(
        0,
        market1.address,
        outcome,
        new BigNumber(10),
>>>>>>> 7c59d1a8
        new BigNumber(0.4),
        new BigNumber(0),
        new BigNumber(1000000000000000)
      );

      await john.placeBasicYesNoZeroXTrade(
        0,
        market1.address,
        outcome,
        new BigNumber(10),
        new BigNumber(0.4),
        new BigNumber(0),
        new BigNumber(1000000000000000)
      );

      await john.placeBasicYesNoZeroXTrade(
        0,
        market1.address,
        outcome,
<<<<<<< HEAD
        new BigNumber(10),
        new BigNumber(0.4),
        new BigNumber(0),
        new BigNumber(1000000000000000)
      );

      await john.placeBasicYesNoZeroXTrade(
        0,
        market1.address,
        outcome,
=======
>>>>>>> 7c59d1a8
        new BigNumber(70),
        new BigNumber(0.4),
        new BigNumber(0),
        new BigNumber(1000000000000000)
      );

<<<<<<< HEAD
      await johnBulkSyncStrategy.start(0, await john.provider.getBlockNumber());
      await maryBulkSyncStrategy.start(0, await mary.provider.getBlockNumber());
=======
      await john.sync();
      await mary.sync();
>>>>>>> 7c59d1a8

      await mary.placeBasicYesNoZeroXTrade(
        1,
        market1.address,
        outcome,
        new BigNumber(100),
        new BigNumber(0.4),
        new BigNumber(0),
        new BigNumber(1000000000000000)
      );

<<<<<<< HEAD
      await johnBulkSyncStrategy.start(0, await john.provider.getBlockNumber());
      await maryBulkSyncStrategy.start(0, await mary.provider.getBlockNumber());
=======
      await john.sync();
      await mary.sync();
>>>>>>> 7c59d1a8

      const johnShares = await john.getNumSharesInMarket(
        market1,
        new BigNumber(outcome)
      );
      const maryShares = await mary.getNumSharesInMarket(
        market1,
        new BigNumber(0)
      );

      await expect(johnShares.toNumber()).toEqual(10 ** 18);
      await expect(maryShares.toNumber()).toEqual(10 ** 18);
    }, 240000);

    test('Trade :: simulateTrade', async () => {
      // Give John enough cash to pay for the 0x order.
      await john.faucet(new BigNumber(1e22));

      const market1 = await john.createReasonableYesNoMarket();

      const outcome = 1;
      const price = new BigNumber(0.4);
      const amount = new BigNumber(100);
      const zero = new BigNumber(0);

      // No orders and a do not create orders param means nothing happens
      let simulationData = await john.simulateBasicZeroXYesNoTrade(
        0,
        market1,
        outcome,
        amount,
        price,
        new BigNumber(0),
        true
      );

      await expect(simulationData.tokensDepleted).toEqual(zero);
      await expect(simulationData.sharesDepleted).toEqual(zero);
      await expect(simulationData.sharesFilled).toEqual(zero);
      await expect(simulationData.numFills).toEqual(zero);

      // Simulate making an order
      simulationData = await john.simulateBasicZeroXYesNoTrade(
        0,
        market1,
        outcome,
        amount,
        price,
        new BigNumber(0),
        false
      );

      await expect(simulationData.tokensDepleted).toEqual(
        amount.multipliedBy(price)
      );
      await expect(simulationData.sharesDepleted).toEqual(zero);
      await expect(simulationData.sharesFilled).toEqual(zero);
      await expect(simulationData.numFills).toEqual(zero);

      await john.placeBasicYesNoZeroXTrade(
        0,
        market1.address,
        outcome,
        amount,
        price,
        new BigNumber(0),
        new BigNumber(1000000000000000)
      );

<<<<<<< HEAD
      await johnBulkSyncStrategy.start(0, await john.provider.getBlockNumber());
      await maryBulkSyncStrategy.start(0, await john.provider.getBlockNumber());
=======
      await john.sync();
      await mary.sync();
>>>>>>> 7c59d1a8

      const fillAmount = new BigNumber(50);
      const fillPrice = new BigNumber(0.6);

      simulationData = await mary.simulateBasicZeroXYesNoTrade(
        1,
        market1,
        outcome,
        fillAmount,
        price,
        new BigNumber(0),
        true
      );

      await expect(simulationData.numFills).toEqual(new BigNumber(1));
<<<<<<< HEAD
      await expect(simulationData.tokensDepleted).toEqual(fillAmount.multipliedBy(fillPrice));
=======
      await expect(simulationData.tokensDepleted).toEqual(
        fillAmount.multipliedBy(fillPrice)
      );
>>>>>>> 7c59d1a8
      await expect(simulationData.sharesFilled).toEqual(fillAmount);

    }, 240000);
  });

  describe('without gnosis', () => {
    beforeAll(async () => {
      const connectorJohn = new Connectors.DirectConnector();
      john = await TestContractAPI.userWrapper(
        ACCOUNTS[0],
        providerJohn,
        addresses,
        connectorJohn,
        undefined,
        meshClient,
        undefined
      );
      connectorJohn.initialize(john.augur, john.db);
      await john.approveCentralAuthority();

      johnBulkSyncStrategy = new BulkSyncStrategy(
        john.provider.getLogs,
        (await johnDB).logFilters.buildFilter,
        (await johnDB).logFilters.onLogsAdded,
        john.augur.contractEvents.parseLogs,
      );
    }, 120000);

    test('State API :: ZeroX :: getOrders', async () => {
      // Create a market
      const market = await john.createReasonableMarket([
        stringTo32ByteHex('A'),
        stringTo32ByteHex('B'),
      ]);
<<<<<<< HEAD
      await johnBulkSyncStrategy.start(0, await john.provider.getBlockNumber());
=======
      await john.sync();
>>>>>>> 7c59d1a8

      // Give John enough cash to pay for the 0x order.
      await john.faucet(new BigNumber(1e22));

      // Place an order
      const direction = 0;
      const outcome = 0;
      const displayPrice = new BigNumber(0.22);
      const expirationTime = new BigNumber(new Date().valueOf()).plus(1000000);
      await john.placeZeroXOrder({
        direction,
        market: market.address,
        numTicks: await market.getNumTicks_(),
        numOutcomes: 3,
        outcome,
        tradeGroupId: '42',
        fingerprint: formatBytes32String('11'),
        doNotCreateOrders: false,
        displayMinPrice: new BigNumber(0),
        displayMaxPrice: new BigNumber(1),
        displayAmount: new BigNumber(10),
        displayPrice,
        displayShares: new BigNumber(0),
        expirationTime,
      });

      await john.sync();

      await johnBulkSyncStrategy.start(0, await john.provider.getBlockNumber());

      // Get orders for the market
      const orders: ZeroXOrders = await john.api.route('getZeroXOrders', {
        marketId: market.address,
      });
      const order: ZeroXOrder = _.values(orders[market.address][0]['0'])[0];
      await expect(order).not.toBeUndefined();
      await expect(order.price).toEqual('0.22');
      await expect(order.amount).toEqual('10');
      await expect(order.expirationTimeSeconds.toString()).toEqual(
        expirationTime.toFixed()
      );
    }, 60000);
  });
});<|MERGE_RESOLUTION|>--- conflicted
+++ resolved
@@ -11,46 +11,21 @@
   GnosisSafeState,
 } from '@augurproject/gnosis-relay-api';
 import { Connectors } from '@augurproject/sdk';
-<<<<<<< HEAD
-import { DB } from '@augurproject/sdk/build/state/db/DB';
-import { API } from '@augurproject/sdk/build/state/getter/API';
-=======
->>>>>>> 7c59d1a8
 import {
   ZeroXOrder,
   ZeroXOrders,
 } from '@augurproject/sdk/build/state/getter/ZeroXOrdersGetters';
-<<<<<<< HEAD
-import { BulkSyncStrategy } from '@augurproject/sdk/build/state/sync/BulkSyncStrategy';
-import { ACCOUNTS, ContractAPI } from '@augurproject/tools';
-=======
 import { ACCOUNTS } from '@augurproject/tools';
 import { TestContractAPI } from '@augurproject/tools';
->>>>>>> 7c59d1a8
 import { stringTo32ByteHex } from '@augurproject/tools/build/libs/Utils';
 import { BigNumber } from 'bignumber.js';
 import { JsonRpcProvider } from 'ethers/providers';
 import { formatBytes32String } from 'ethers/utils';
 import * as _ from 'lodash';
-<<<<<<< HEAD
-import { makeDbMock } from '../../libs';
-
-describe('3rd Party :: ZeroX :: ', () => {
-  let john: ContractAPI;
-  let johnDB: Promise<DB>;
-  let johnAPI: API;
-  let johnBulkSyncStrategy: BulkSyncStrategy;
-
-  let mary: ContractAPI;
-  let maryDB: Promise<DB>;
-  let maryAPI: API;
-  let maryBulkSyncStrategy: BulkSyncStrategy;
-=======
 
 describe('3rd Party :: ZeroX :: ', () => {
   let john: TestContractAPI;
   let mary: TestContractAPI;
->>>>>>> 7c59d1a8
 
   let meshClient: WSClient;
   let providerJohn: EthersProvider;
@@ -84,19 +59,6 @@
   describe('with gnosis', () => {
     beforeAll(async () => {
       const johnConnector = new Connectors.DirectConnector();
-<<<<<<< HEAD
-      john = await ContractAPI.userWrapper(ACCOUNTS[0], providerJohn, addresses, johnConnector, new GnosisRelayAPI('http://localhost:8888/api/'), meshClient, undefined);
-      johnDB = mock.makeDB(john.augur, ACCOUNTS);
-      johnConnector.initialize(john.augur, await johnDB);
-      johnAPI = new API(john.augur, johnDB);
-      johnBulkSyncStrategy = new BulkSyncStrategy(
-        john.provider.getLogs,
-        (await johnDB).logFilters.buildFilter,
-        (await johnDB).logFilters.onLogsAdded,
-        john.augur.contractEvents.parseLogs,
-      );
-
-=======
       john = await TestContractAPI.userWrapper(
         ACCOUNTS[0],
         providerJohn,
@@ -107,7 +69,6 @@
         undefined
       );
       johnConnector.initialize(john.augur, john.db);
->>>>>>> 7c59d1a8
 
       await john.approveCentralAuthority();
       const johnSafe = await john.fundSafe();
@@ -120,19 +81,6 @@
       john.setUseGnosisRelay(true);
 
       const maryConnector = new Connectors.DirectConnector();
-<<<<<<< HEAD
-      mary = await ContractAPI.userWrapper(ACCOUNTS[2], providerMary, addresses, maryConnector, new GnosisRelayAPI('http://localhost:8888/api/'), meshClient, undefined);
-      maryDB = mock.makeDB(mary.augur, ACCOUNTS);
-      maryConnector.initialize(mary.augur, await maryDB);
-      maryAPI = new API(mary.augur, maryDB);
-      maryBulkSyncStrategy = new BulkSyncStrategy(
-        mary.provider.getLogs,
-        (await maryDB).logFilters.buildFilter,
-        (await maryDB).logFilters.onLogsAdded,
-        mary.augur.contractEvents.parseLogs,
-      );
-
-=======
       mary = await TestContractAPI.userWrapper(
         ACCOUNTS[2],
         providerMary,
@@ -143,7 +91,6 @@
         undefined
       );
       maryConnector.initialize(mary.augur, await mary.db);
->>>>>>> 7c59d1a8
 
       await mary.approveCentralAuthority();
       const marySafe = await mary
@@ -168,11 +115,7 @@
         stringTo32ByteHex('A'),
         stringTo32ByteHex('B'),
       ]);
-<<<<<<< HEAD
-      await johnBulkSyncStrategy.start(0, await john.provider.getBlockNumber());
-=======
-      await john.sync();
->>>>>>> 7c59d1a8
+      await john.sync();
 
       // Give John enough cash to pay for the 0x order.
       await john.faucet(new BigNumber(1e22));
@@ -220,11 +163,7 @@
         stringTo32ByteHex('A'),
         stringTo32ByteHex('B'),
       ]);
-<<<<<<< HEAD
-      await johnBulkSyncStrategy.start(0, await john.provider.getBlockNumber());
-=======
-      await john.sync();
->>>>>>> 7c59d1a8
+      await john.sync();
 
       // Give John enough cash to pay for the 0x order.
       await john.faucet(new BigNumber(1e22));
@@ -257,11 +196,7 @@
     test('ZeroX Trade :: placeTrade', async () => {
       const market1 = await john.createReasonableYesNoMarket();
 
-<<<<<<< HEAD
-      await johnBulkSyncStrategy.start(0, await john.provider.getBlockNumber());
-=======
-      await john.sync();
->>>>>>> 7c59d1a8
+      await john.sync();
 
       const outcome = 1;
       await john.placeBasicYesNoZeroXTrade(
@@ -269,19 +204,6 @@
         market1.address,
         outcome,
         new BigNumber(10),
-<<<<<<< HEAD
-=======
-        new BigNumber(0.4),
-        new BigNumber(0),
-        new BigNumber(1000000000000000)
-      );
-
-      await john.placeBasicYesNoZeroXTrade(
-        0,
-        market1.address,
-        outcome,
-        new BigNumber(10),
->>>>>>> 7c59d1a8
         new BigNumber(0.4),
         new BigNumber(0),
         new BigNumber(1000000000000000)
@@ -301,7 +223,6 @@
         0,
         market1.address,
         outcome,
-<<<<<<< HEAD
         new BigNumber(10),
         new BigNumber(0.4),
         new BigNumber(0),
@@ -312,21 +233,14 @@
         0,
         market1.address,
         outcome,
-=======
->>>>>>> 7c59d1a8
         new BigNumber(70),
         new BigNumber(0.4),
         new BigNumber(0),
         new BigNumber(1000000000000000)
       );
 
-<<<<<<< HEAD
-      await johnBulkSyncStrategy.start(0, await john.provider.getBlockNumber());
-      await maryBulkSyncStrategy.start(0, await mary.provider.getBlockNumber());
-=======
       await john.sync();
       await mary.sync();
->>>>>>> 7c59d1a8
 
       await mary.placeBasicYesNoZeroXTrade(
         1,
@@ -338,13 +252,8 @@
         new BigNumber(1000000000000000)
       );
 
-<<<<<<< HEAD
-      await johnBulkSyncStrategy.start(0, await john.provider.getBlockNumber());
-      await maryBulkSyncStrategy.start(0, await mary.provider.getBlockNumber());
-=======
       await john.sync();
       await mary.sync();
->>>>>>> 7c59d1a8
 
       const johnShares = await john.getNumSharesInMarket(
         market1,
@@ -414,13 +323,8 @@
         new BigNumber(1000000000000000)
       );
 
-<<<<<<< HEAD
-      await johnBulkSyncStrategy.start(0, await john.provider.getBlockNumber());
-      await maryBulkSyncStrategy.start(0, await john.provider.getBlockNumber());
-=======
       await john.sync();
       await mary.sync();
->>>>>>> 7c59d1a8
 
       const fillAmount = new BigNumber(50);
       const fillPrice = new BigNumber(0.6);
@@ -436,13 +340,9 @@
       );
 
       await expect(simulationData.numFills).toEqual(new BigNumber(1));
-<<<<<<< HEAD
-      await expect(simulationData.tokensDepleted).toEqual(fillAmount.multipliedBy(fillPrice));
-=======
       await expect(simulationData.tokensDepleted).toEqual(
         fillAmount.multipliedBy(fillPrice)
       );
->>>>>>> 7c59d1a8
       await expect(simulationData.sharesFilled).toEqual(fillAmount);
 
     }, 240000);
@@ -462,13 +362,6 @@
       );
       connectorJohn.initialize(john.augur, john.db);
       await john.approveCentralAuthority();
-
-      johnBulkSyncStrategy = new BulkSyncStrategy(
-        john.provider.getLogs,
-        (await johnDB).logFilters.buildFilter,
-        (await johnDB).logFilters.onLogsAdded,
-        john.augur.contractEvents.parseLogs,
-      );
     }, 120000);
 
     test('State API :: ZeroX :: getOrders', async () => {
@@ -477,11 +370,7 @@
         stringTo32ByteHex('A'),
         stringTo32ByteHex('B'),
       ]);
-<<<<<<< HEAD
-      await johnBulkSyncStrategy.start(0, await john.provider.getBlockNumber());
-=======
-      await john.sync();
->>>>>>> 7c59d1a8
+      await john.sync();
 
       // Give John enough cash to pay for the 0x order.
       await john.faucet(new BigNumber(1e22));
@@ -510,8 +399,6 @@
 
       await john.sync();
 
-      await johnBulkSyncStrategy.start(0, await john.provider.getBlockNumber());
-
       // Get orders for the market
       const orders: ZeroXOrders = await john.api.route('getZeroXOrders', {
         marketId: market.address,
