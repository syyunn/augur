--- conflicted
+++ resolved
@@ -10,11 +10,7 @@
   ACCOUNTS,
   makeDependencies,
   makeSigner,
-<<<<<<< HEAD
-} from '@augurproject/tools/build';
-=======
 } from '@augurproject/tools';
->>>>>>> 7c59d1a8
 import { NULL_ADDRESS } from '@augurproject/tools/build/libs/Utils';
 import { BigNumber } from 'bignumber.js';
 import { ethers } from 'ethers';
