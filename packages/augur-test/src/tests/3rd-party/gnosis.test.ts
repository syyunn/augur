import { BigNumber } from 'bignumber.js';
import { JsonRpcProvider } from 'ethers/providers';
import * as _ from 'lodash';
import { Addresses, ContractAddresses, NetworkId } from '@augurproject/artifacts';
import { EthersProvider } from '@augurproject/ethersjs-provider';
import { GnosisRelayAPI, GnosisSafeState, } from '@augurproject/gnosis-relay-api';
import { Connectors } from '@augurproject/sdk';
<<<<<<< HEAD
import { ACCOUNTS, ContractAPI } from '@augurproject/tools';
=======
import { ACCOUNTS, TestContractAPI } from '@augurproject/tools';
>>>>>>> 7c59d1a8
import { DB } from '@augurproject/sdk/build/state/db/DB';
import { API } from '@augurproject/sdk/build/state/getter/API';
import { AllOrders, Order, } from '@augurproject/sdk/build/state/getter/OnChainTrading';
import { BulkSyncStrategy } from '@augurproject/sdk/build/state/sync/BulkSyncStrategy';
import { stringTo32ByteHex, } from '@augurproject/tools/build/libs/Utils';
import { makeDbMock } from '../../libs';

<<<<<<< HEAD
async function getSafe(person: ContractAPI): Promise<string> {
  return person.augur.contracts.gnosisSafeRegistry.getSafe_(person.account.publicKey);
=======
async function getSafe(person: TestContractAPI): Promise<string> {
  return person.augur.contracts.gnosisSafeRegistry.getSafe_(
    person.account.publicKey
  );
>>>>>>> 7c59d1a8
}

describe('3rd Party :: Gnosis :: ', () => {
  let john: TestContractAPI;
  let providerJohn: EthersProvider;
  let networkId: NetworkId;
  let addresses: ContractAddresses;
<<<<<<< HEAD
  let db: Promise<DB>;
  let api: API;
  let bulkSyncStrategy: BulkSyncStrategy;
  const mock = makeDbMock();
=======
>>>>>>> 7c59d1a8

  beforeAll(async () => {
    providerJohn = new EthersProvider(
      new JsonRpcProvider('http://localhost:8545'),
      5,
      0,
      40
    );
    networkId = await providerJohn.getNetworkId();
    addresses = Addresses[networkId];

    const connectorJohn = new Connectors.DirectConnector();
<<<<<<< HEAD
    john = await ContractAPI.userWrapper(ACCOUNTS[0], providerJohn, addresses, connectorJohn, new GnosisRelayAPI('http://localhost:8888/api/'), undefined, undefined);
    db = mock.makeDB(john.augur, ACCOUNTS);

    bulkSyncStrategy = new BulkSyncStrategy(
      john.provider.getLogs,
      (await db).logFilters.buildFilter,
      (await db).logFilters.onLogsAdded,
      john.augur.contractEvents.parseLogs,
    );

    connectorJohn.initialize(john.augur, await db);
    api = new API(john.augur, db);
    await john.approveCentralAuthority();

    const funderCash = (new BigNumber(10)).pow(26);
=======
    john = await TestContractAPI.userWrapper(
      ACCOUNTS[0],
      providerJohn,
      addresses,
      connectorJohn,
      new GnosisRelayAPI('http://localhost:8888/api/'),
      undefined,
      undefined
    );

    connectorJohn.initialize(john.augur, john.db);
    await john.approveCentralAuthority();

    const funderCash = new BigNumber(10).pow(26);
>>>>>>> 7c59d1a8
    await john.faucet(funderCash);
    await john.transferCash(ACCOUNTS[7].publicKey, funderCash);

    // setup gnosis
    await john.faucet(funderCash);
    const safe = await john.fundSafe();
    const safeStatus = await john.getSafeStatus(safe);
    console.log(`Safe ${safe}: ${safeStatus}`);
    expect(safeStatus).toBe(GnosisSafeState.AVAILABLE);

    await john.augur.setGasPrice(new BigNumber(9));
    john.setGnosisSafeAddress(safe);
    john.setUseGnosisSafe(true);
    john.setUseGnosisRelay(true);
  }, 120000);

  test('State API :: Gnosis :: getOrders', async () => {
    // Create a market
    const market = await john.createReasonableMarket([
      stringTo32ByteHex('A'),
      stringTo32ByteHex('B'),
    ]);
<<<<<<< HEAD
    await bulkSyncStrategy.start(0, await john.provider.getBlockNumber());;
=======
    await john.sync();
>>>>>>> 7c59d1a8

    // Give John enough cash to pay for the 0x order.

    await john.faucet(new BigNumber(1e22));

    // Place an order
    const bid = new BigNumber(0);
    const outcome = new BigNumber(0);
    const numShares = new BigNumber(10000000000000);
    const price = new BigNumber(22);
    await john.placeOrder(
      market.address,
      bid,
      numShares,
      price,
      outcome,
      stringTo32ByteHex(''),
      stringTo32ByteHex(''),
      stringTo32ByteHex('42')
    );

<<<<<<< HEAD
    await bulkSyncStrategy.start(0, await john.provider.getBlockNumber());
=======
    await john.sync();
>>>>>>> 7c59d1a8

    // Get orders for the market
    const orders: AllOrders = await john.api.route('getOpenOnChainOrders', {
      marketId: market.address,
    });
    console.log('orders:', JSON.stringify(orders, null, 2));
    const order: Order = _.values(orders[market.address][0][0])[0];
    expect(order).toBeDefined();
    expect(order.price).toBe('0.22');
    expect(order.owner.toLowerCase()).toBe((await getSafe(john)).toLowerCase());
  }, 120000);
});<|MERGE_RESOLUTION|>--- conflicted
+++ resolved
@@ -5,11 +5,7 @@
 import { EthersProvider } from '@augurproject/ethersjs-provider';
 import { GnosisRelayAPI, GnosisSafeState, } from '@augurproject/gnosis-relay-api';
 import { Connectors } from '@augurproject/sdk';
-<<<<<<< HEAD
-import { ACCOUNTS, ContractAPI } from '@augurproject/tools';
-=======
 import { ACCOUNTS, TestContractAPI } from '@augurproject/tools';
->>>>>>> 7c59d1a8
 import { DB } from '@augurproject/sdk/build/state/db/DB';
 import { API } from '@augurproject/sdk/build/state/getter/API';
 import { AllOrders, Order, } from '@augurproject/sdk/build/state/getter/OnChainTrading';
@@ -17,15 +13,10 @@
 import { stringTo32ByteHex, } from '@augurproject/tools/build/libs/Utils';
 import { makeDbMock } from '../../libs';
 
-<<<<<<< HEAD
-async function getSafe(person: ContractAPI): Promise<string> {
-  return person.augur.contracts.gnosisSafeRegistry.getSafe_(person.account.publicKey);
-=======
 async function getSafe(person: TestContractAPI): Promise<string> {
   return person.augur.contracts.gnosisSafeRegistry.getSafe_(
     person.account.publicKey
   );
->>>>>>> 7c59d1a8
 }
 
 describe('3rd Party :: Gnosis :: ', () => {
@@ -33,13 +24,6 @@
   let providerJohn: EthersProvider;
   let networkId: NetworkId;
   let addresses: ContractAddresses;
-<<<<<<< HEAD
-  let db: Promise<DB>;
-  let api: API;
-  let bulkSyncStrategy: BulkSyncStrategy;
-  const mock = makeDbMock();
-=======
->>>>>>> 7c59d1a8
 
   beforeAll(async () => {
     providerJohn = new EthersProvider(
@@ -52,23 +36,6 @@
     addresses = Addresses[networkId];
 
     const connectorJohn = new Connectors.DirectConnector();
-<<<<<<< HEAD
-    john = await ContractAPI.userWrapper(ACCOUNTS[0], providerJohn, addresses, connectorJohn, new GnosisRelayAPI('http://localhost:8888/api/'), undefined, undefined);
-    db = mock.makeDB(john.augur, ACCOUNTS);
-
-    bulkSyncStrategy = new BulkSyncStrategy(
-      john.provider.getLogs,
-      (await db).logFilters.buildFilter,
-      (await db).logFilters.onLogsAdded,
-      john.augur.contractEvents.parseLogs,
-    );
-
-    connectorJohn.initialize(john.augur, await db);
-    api = new API(john.augur, db);
-    await john.approveCentralAuthority();
-
-    const funderCash = (new BigNumber(10)).pow(26);
-=======
     john = await TestContractAPI.userWrapper(
       ACCOUNTS[0],
       providerJohn,
@@ -83,7 +50,6 @@
     await john.approveCentralAuthority();
 
     const funderCash = new BigNumber(10).pow(26);
->>>>>>> 7c59d1a8
     await john.faucet(funderCash);
     await john.transferCash(ACCOUNTS[7].publicKey, funderCash);
 
@@ -106,11 +72,7 @@
       stringTo32ByteHex('A'),
       stringTo32ByteHex('B'),
     ]);
-<<<<<<< HEAD
-    await bulkSyncStrategy.start(0, await john.provider.getBlockNumber());;
-=======
     await john.sync();
->>>>>>> 7c59d1a8
 
     // Give John enough cash to pay for the 0x order.
 
@@ -132,11 +94,7 @@
       stringTo32ByteHex('42')
     );
 
-<<<<<<< HEAD
-    await bulkSyncStrategy.start(0, await john.provider.getBlockNumber());
-=======
     await john.sync();
->>>>>>> 7c59d1a8
 
     // Get orders for the market
     const orders: AllOrders = await john.api.route('getOpenOnChainOrders', {
