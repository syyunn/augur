<<<<<<< HEAD
import { DB } from '@augurproject/sdk/build/state/db/DB';
import { API } from '@augurproject/sdk/build/state/getter/API';
import { ContractAPI } from '@augurproject/tools';
import { TestEthersProvider } from '@augurproject/tools/build/libs/TestEthersProvider';
import { makeDbMock } from '../../../../libs';

import {
  _beforeAll,
  _beforeEach,
  LONG,
  processTrades,
  SHORT,
  UTPTradeData,
  YES,
} from './common';
=======
import { TestContractAPI } from '@augurproject/tools';
import { TestEthersProvider } from '@augurproject/tools/build/libs/TestEthersProvider';
>>>>>>> 7c59d1a8

import {
  _beforeAll,
  _beforeEach,
  LONG,
  processTrades,
  SHORT,
  UTPTradeData,
  YES,
} from './common';

describe('State API :: Users :: ', () => {
  let john: TestContractAPI;
  let mary: TestContractAPI;
  let baseProvider: TestEthersProvider;

  beforeAll(async () => {
    const state = await _beforeAll();
    baseProvider = state.baseProvider;
  });

  beforeEach(async () => {
    const state = await _beforeEach({ baseProvider });

    john = state.john;
    mary = state.mary;
  });

  test(':getUserTradingPositions binary-1', async () => {
    const market = await john.createReasonableYesNoMarket();

    const trades: UTPTradeData[] = [
      {
        direction: SHORT,
        outcome: YES,
        quantity: 10,
        price: 0.65,
        position: -10,
        avgPrice: 0.65,
        realizedPL: 0,
        frozenFunds: 3.5,
      },
      {
        direction: LONG,
        outcome: YES,
        quantity: 3,
        price: 0.58,
        position: -7,
        avgPrice: 0.65,
        realizedPL: 0.1752,
        frozenFunds: 2.45,
      },
      {
        direction: SHORT,
        outcome: YES,
        quantity: 13,
        price: 0.62,
        position: -20,
        avgPrice: 0.63,
        realizedPL: 0.1752,
        frozenFunds: 7.39,
      },
      {
        direction: LONG,
        outcome: YES,
        quantity: 10,
        price: 0.5,
        position: -10,
        avgPrice: 0.63,
        realizedPL: 1.3752,
        frozenFunds: 3.69,
      },
      {
        direction: LONG,
        outcome: YES,
        quantity: 7,
        price: 0.15,
        position: -3,
        avgPrice: 0.63,
        realizedPL: 4.7142,
        frozenFunds: 1.1,
      },
    ];

    await processTrades(
      john,
      mary,
      trades,
      market,
      john.augur.contracts.universe.address
    );
  });
});<|MERGE_RESOLUTION|>--- conflicted
+++ resolved
@@ -1,23 +1,5 @@
-<<<<<<< HEAD
-import { DB } from '@augurproject/sdk/build/state/db/DB';
-import { API } from '@augurproject/sdk/build/state/getter/API';
-import { ContractAPI } from '@augurproject/tools';
-import { TestEthersProvider } from '@augurproject/tools/build/libs/TestEthersProvider';
-import { makeDbMock } from '../../../../libs';
-
-import {
-  _beforeAll,
-  _beforeEach,
-  LONG,
-  processTrades,
-  SHORT,
-  UTPTradeData,
-  YES,
-} from './common';
-=======
 import { TestContractAPI } from '@augurproject/tools';
 import { TestEthersProvider } from '@augurproject/tools/build/libs/TestEthersProvider';
->>>>>>> 7c59d1a8
 
 import {
   _beforeAll,
