--- conflicted
+++ resolved
@@ -3,40 +3,17 @@
 import { sleep } from '@augurproject/core/build/libraries/HelperFunctions';
 import { EthersProvider } from '@augurproject/ethersjs-provider';
 import { BrowserMesh, Connectors } from '@augurproject/sdk';
-<<<<<<< HEAD
-import { DB } from '@augurproject/sdk/build/state/db/DB';
-import { API } from '@augurproject/sdk/build/state/getter/API';
-import { BulkSyncStrategy } from '@augurproject/sdk/build/state/sync/BulkSyncStrategy';
-import {
-  ACCOUNTS,
-  ContractAPI,
-  defaultSeedPath,
-  loadSeedFile,
-} from '@augurproject/tools';
-import { stringTo32ByteHex } from '@augurproject/tools/build/libs/Utils';
-import { BigNumber } from 'bignumber.js';
-import { formatBytes32String } from 'ethers/utils';
-import { makeDbMock, makeProvider, MockGnosisRelayAPI } from '../../../libs';
-=======
 import { ACCOUNTS, defaultSeedPath, loadSeedFile } from '@augurproject/tools';
 import { TestContractAPI } from '@augurproject/tools';
 import { stringTo32ByteHex } from '@augurproject/tools/build/libs/Utils';
 import { BigNumber } from 'bignumber.js';
 import { formatBytes32String } from 'ethers/utils';
 import { makeProvider, MockGnosisRelayAPI } from '../../../libs';
->>>>>>> 7c59d1a8
 import { MockBrowserMesh } from '../../../libs/MockBrowserMesh';
 import { MockMeshServer, stopServer } from '../../../libs/MockMeshServer';
 
 describe('State API :: Market Sorts', () => {
-<<<<<<< HEAD
-  let john: ContractAPI;
-  let johnDB: Promise<DB>;
-  let johnAPI: API;
-  let bulkSyncStrategy: BulkSyncStrategy;
-=======
   let john: TestContractAPI;
->>>>>>> 7c59d1a8
 
   let provider: EthersProvider;
   let addresses: ContractAddresses;
@@ -74,20 +51,7 @@
       expect(john).toBeDefined();
 
       johnGnosis.initialize(john);
-<<<<<<< HEAD
-      johnDB = mock.makeDB(john.augur, ACCOUNTS);
-      johnConnector.initialize(john.augur, await johnDB);
-      johnAPI = new API(john.augur, johnDB);
-
-      bulkSyncStrategy = new BulkSyncStrategy(
-        provider.getLogs,
-        (await johnDB).logFilters.buildFilter,
-        (await johnDB).logFilters.onLogsAdded,
-        john.augur.contractEvents.parseLogs
-      );
-=======
       johnConnector.initialize(john.augur, john.db);
->>>>>>> 7c59d1a8
 
       await john.approveCentralAuthority();
     });
@@ -115,13 +79,8 @@
       ]);
 
       // With no orders on the book the liquidity scores won't exist
-<<<<<<< HEAD
-      await bulkSyncStrategy.start(0, await john.provider.getBlockNumber());
-      let marketData = await (await johnDB).Markets.get(market.address);
-=======
       await john.sync();
       let marketData = await john.db.Markets.get(market.address);
->>>>>>> 7c59d1a8
       await expect(marketData.liquidity).toEqual({
         '10': '000000000000000000000000000000',
         '100': '000000000000000000000000000000',
@@ -163,14 +122,9 @@
         displayShares: new BigNumber(100000),
         expirationTime: expirationTimeInSeconds,
       });
-<<<<<<< HEAD
-      await bulkSyncStrategy.start(0, await john.provider.getBlockNumber());
-      marketData = await (await johnDB).Markets.get(market.address);
-=======
       await john.sync();
       await john.db.marketDatabase.syncOrderBooks([market.address])
       marketData = await john.db.Markets.get(market.address);
->>>>>>> 7c59d1a8
 
       await expect(marketData.liquidity[10]).toEqual(
         '000000000485000000000000000000'
@@ -185,11 +139,7 @@
         stringTo32ByteHex('C'),
       ]);
 
-<<<<<<< HEAD
-      await bulkSyncStrategy.start(0, await john.provider.getBlockNumber());
-=======
-      await john.sync();
->>>>>>> 7c59d1a8
+      await john.sync();
 
       // Place a an Ask on A. This won't rank for liquidity
       await john.placeZeroXOrder({
@@ -210,14 +160,9 @@
       });
 
       // await john.simplePlaceOrder(market.address, ask, numShares, askPrice, outcomeA);
-<<<<<<< HEAD
-      await bulkSyncStrategy.start(0, await john.provider.getBlockNumber());
-      marketData = await (await johnDB).Markets.get(market2.address);
-=======
       await john.sync();
       await john.db.marketDatabase.syncOrderBooks([market2.address])
       marketData = await john.db.Markets.get(market2.address);
->>>>>>> 7c59d1a8
       await expect(marketData.liquidity[10]).toEqual(
         '000000000000000000000000000000'
       );
@@ -259,14 +204,9 @@
 
       await sleep(300);
 
-<<<<<<< HEAD
-      await bulkSyncStrategy.start(0, await john.provider.getBlockNumber());
-      marketData = await (await johnDB).Markets.get(market2.address);
-=======
       await john.sync();
       await john.db.marketDatabase.syncOrderBooks([market2.address])
       marketData = await john.db.Markets.get(market2.address);
->>>>>>> 7c59d1a8
       await expect(marketData.liquidity[10]).toEqual(
         '000000000735000000000000000000'
       );
@@ -276,13 +216,8 @@
       const market3 = await john.createReasonableYesNoMarket();
 
       // With no orders on the book the invalidFilter will be false
-<<<<<<< HEAD
-      await bulkSyncStrategy.start(0, await john.provider.getBlockNumber());
-      marketData = await (await johnDB).Markets.get(market3.address);
-=======
       await john.sync();
       marketData = await john.db.Markets.get(market3.address);
->>>>>>> 7c59d1a8
       await expect(marketData.invalidFilter).toEqual(0);
 
       // Place a bid order on Invalid
@@ -297,14 +232,9 @@
       );
 
       // The Invalid filter is still not hit because the bid would be unprofitable to take if the market were valid, so no one would take it even if the market was Valid
-<<<<<<< HEAD
-      await bulkSyncStrategy.start(0, await john.provider.getBlockNumber());
-      marketData = await (await johnDB).Markets.get(market3.address);
-=======
       await john.sync();
       await john.db.marketDatabase.syncOrderBooks([market3.address])
       marketData = await john.db.Markets.get(market3.address);
->>>>>>> 7c59d1a8
       await expect(marketData.invalidFilter).toEqual(0);
 
       // Bid something better
@@ -319,14 +249,9 @@
       );
 
       // The Invalid filter is now hit because this Bid would be profitable for a filler assuming the market were actually Valid
-<<<<<<< HEAD
-      await bulkSyncStrategy.start(0, await john.provider.getBlockNumber());
-      marketData = await (await johnDB).Markets.get(market3.address);
-=======
       await john.sync();
       await john.db.marketDatabase.syncOrderBooks([market3.address])
       marketData = await john.db.Markets.get(market3.address);
->>>>>>> 7c59d1a8
       await expect(marketData.invalidFilter).toEqual(1);
 
       // Don't include orders in liquidity calculations that expiry within 70 seconds
@@ -358,14 +283,9 @@
       );
 
       // Should ignore above bid and calculate zero liquidity
-<<<<<<< HEAD
-      await bulkSyncStrategy.start(0, await john.provider.getBlockNumber());
-      marketData = await (await johnDB).Markets.get(market4.address);
-=======
       await john.sync();
       await john.db.marketDatabase.syncOrderBooks([market4.address])
       marketData = await john.db.Markets.get(market4.address);
->>>>>>> 7c59d1a8
       await expect(marketData.liquidity).toEqual({
         '10': '000000000000000000000000000000',
         '100': '000000000000000000000000000000',
@@ -395,14 +315,9 @@
       );
 
       // Should pass spread check and not be invalid
-<<<<<<< HEAD
-      await bulkSyncStrategy.start(0, await john.provider.getBlockNumber());
-      marketData = await (await johnDB).Markets.get(market4.address);
-=======
       await john.sync();
       await john.db.marketDatabase.syncOrderBooks([market4.address])
       marketData = await john.db.Markets.get(market4.address);
->>>>>>> 7c59d1a8
       await expect(marketData.liquidity).toEqual({
         '10': '000000000580000000000000000000',
         '100': '000000000580000000000000000000',
@@ -423,14 +338,9 @@
       );
 
       // Invalid that had spread should be set as hasRecentlyDepletedLiquidity
-<<<<<<< HEAD
-      await bulkSyncStrategy.start(0, await john.provider.getBlockNumber());
-      marketData = await (await johnDB).Markets.get(market4.address);
-=======
       await john.sync();
       await john.db.marketDatabase.syncOrderBooks([market4.address])
       marketData = await john.db.Markets.get(market4.address);
->>>>>>> 7c59d1a8
       await expect(marketData.invalidFilter).toEqual(1);
       await expect(marketData.hasRecentlyDepletedLiquidity).toEqual(true);
     });
