--- conflicted
+++ resolved
@@ -1,28 +1,4 @@
 import { ORDER_TYPES, SECONDS_IN_A_DAY } from '@augurproject/sdk';
-<<<<<<< HEAD
-import { DB } from '@augurproject/sdk/build/state/db/DB';
-import { API } from '@augurproject/sdk/build/state/getter/API';
-import { BulkSyncStrategy } from '@augurproject/sdk/build/state/sync/BulkSyncStrategy';
-import { ContractAPI } from '@augurproject/tools';
-import { TestEthersProvider } from '@augurproject/tools/build/libs/TestEthersProvider';
-import { stringTo32ByteHex } from '@augurproject/tools/build/libs/Utils';
-import { BigNumber } from 'bignumber.js';
-import {
-  _beforeAll,
-  _beforeEach,
-  CHUNK_SIZE,
-  outcome0,
-  outcome1,
-} from './common';
-
-describe('State API :: Markets :: GetMarkets', () => {
-  let db: Promise<DB>;
-  let api: API;
-  let john: ContractAPI;
-  let mary: ContractAPI;
-  let bob: ContractAPI;
-  let bulkSyncStrategy: BulkSyncStrategy;
-=======
 import { TestContractAPI } from '@augurproject/tools';
 import { TestEthersProvider } from '@augurproject/tools/build/libs/TestEthersProvider';
 import { stringTo32ByteHex } from '@augurproject/tools/build/libs/Utils';
@@ -33,7 +9,6 @@
   let john: TestContractAPI;
   let mary: TestContractAPI;
   let bob: TestContractAPI;
->>>>>>> 7c59d1a8
 
   let baseProvider: TestEthersProvider;
   let markets = {};
@@ -194,11 +169,7 @@
       '43'
     );
 
-<<<<<<< HEAD
-    await bulkSyncStrategy.start(0, await john.provider.getBlockNumber());
-=======
     await john.sync();
->>>>>>> 7c59d1a8
 
     const yesNoMarketPriceHistory = await john.api.route(
       'getMarketPriceHistory',
