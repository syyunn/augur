<<<<<<< HEAD
import { DB } from '@augurproject/sdk/build/state/db/DB';
import { API } from '@augurproject/sdk/build/state/getter/API';
import { BulkSyncStrategy } from '@augurproject/sdk/build/state/sync/BulkSyncStrategy';
import { ContractAPI, fork } from '@augurproject/tools';
import { TestEthersProvider } from '@augurproject/tools/build/libs/TestEthersProvider';
import { _beforeAll, _beforeEach, CHUNK_SIZE } from './common';
=======
import { ContractAPI, fork } from '@augurproject/tools';
import { TestContractAPI } from '@augurproject/tools';
import { TestEthersProvider } from '@augurproject/tools/build/libs/TestEthersProvider';
import { _beforeAll, _beforeEach } from './common';
>>>>>>> 7c59d1a8

describe('State API :: Markets :: GetMarketsInfo', () => {
  let john: TestContractAPI;
  let mary: TestContractAPI;
  let bob: ContractAPI;
  let bulkSyncStrategy: BulkSyncStrategy;

  let baseProvider: TestEthersProvider;
  let markets = {};

  beforeAll(async () => {
    const state = await _beforeAll();
    baseProvider = state.baseProvider;
    markets = state.markets;
  });

  beforeEach(async () => {
    const state = await _beforeEach({ baseProvider, markets });

    john = state.john;
    mary = state.mary;
    bob = state.bob;
    bulkSyncStrategy = state.johnBulkSyncStrategy;
  });

  test('disputeinfo.stakes outcome valid/invalid', async () => {
    const market = john.augur.contracts.marketFromAddress(
      markets['yesNoMarket1']
    );

<<<<<<< HEAD
    await bulkSyncStrategy.start(0, await john.provider.getBlockNumber());
    let infos = await api.route('getMarketsInfo', {
=======
    await john.sync();
    let infos = await john.api.route('getMarketsInfo', {
>>>>>>> 7c59d1a8
      marketIds: [market.address],
    });
    expect(infos.length).toEqual(1);
    let info = infos[0];

    await fork(john, info);

<<<<<<< HEAD
    await bulkSyncStrategy.start(0, await john.provider.getBlockNumber());;
    infos = await api.route('getMarketsInfo', {
=======
    await john.sync();
    infos = await john.api.route('getMarketsInfo', {
>>>>>>> 7c59d1a8
      marketIds: [market.address],
    });
    expect(infos.length).toEqual(1);
    info = infos[0];

    expect(info).toHaveProperty('disputeInfo');
    expect(info.disputeInfo).toHaveProperty('stakes');
    expect(info.disputeInfo.stakes).toMatchObject([
      {
        outcome: '1',
        isInvalidOutcome: false,
        isMalformedOutcome: false,
      },
      {
        outcome: '0', // this test was written to verify this specific value
        isInvalidOutcome: true,
        isMalformedOutcome: false,
      },
    ]);
  });
});<|MERGE_RESOLUTION|>--- conflicted
+++ resolved
@@ -1,16 +1,7 @@
-<<<<<<< HEAD
-import { DB } from '@augurproject/sdk/build/state/db/DB';
-import { API } from '@augurproject/sdk/build/state/getter/API';
-import { BulkSyncStrategy } from '@augurproject/sdk/build/state/sync/BulkSyncStrategy';
-import { ContractAPI, fork } from '@augurproject/tools';
-import { TestEthersProvider } from '@augurproject/tools/build/libs/TestEthersProvider';
-import { _beforeAll, _beforeEach, CHUNK_SIZE } from './common';
-=======
 import { ContractAPI, fork } from '@augurproject/tools';
 import { TestContractAPI } from '@augurproject/tools';
 import { TestEthersProvider } from '@augurproject/tools/build/libs/TestEthersProvider';
 import { _beforeAll, _beforeEach } from './common';
->>>>>>> 7c59d1a8
 
 describe('State API :: Markets :: GetMarketsInfo', () => {
   let john: TestContractAPI;
@@ -41,13 +32,8 @@
       markets['yesNoMarket1']
     );
 
-<<<<<<< HEAD
-    await bulkSyncStrategy.start(0, await john.provider.getBlockNumber());
-    let infos = await api.route('getMarketsInfo', {
-=======
     await john.sync();
     let infos = await john.api.route('getMarketsInfo', {
->>>>>>> 7c59d1a8
       marketIds: [market.address],
     });
     expect(infos.length).toEqual(1);
@@ -55,13 +41,8 @@
 
     await fork(john, info);
 
-<<<<<<< HEAD
-    await bulkSyncStrategy.start(0, await john.provider.getBlockNumber());;
-    infos = await api.route('getMarketsInfo', {
-=======
     await john.sync();
     infos = await john.api.route('getMarketsInfo', {
->>>>>>> 7c59d1a8
       marketIds: [market.address],
     });
     expect(infos.length).toEqual(1);
