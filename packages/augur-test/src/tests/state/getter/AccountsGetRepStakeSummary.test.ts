import { SECONDS_IN_A_DAY } from '@augurproject/sdk';
<<<<<<< HEAD
import { DB } from '@augurproject/sdk/build/state/db/DB';
import { API } from '@augurproject/sdk/build/state/getter/API';
import { BulkSyncStrategy } from '@augurproject/sdk/build/state/sync/BulkSyncStrategy';
import {
  ACCOUNTS,
  ContractAPI,
  defaultSeedPath,
  loadSeedFile,
} from '@augurproject/tools';
import { BigNumber } from 'bignumber.js';
import { makeDbMock, makeProvider } from '../../../libs';

const mock = makeDbMock();

describe('State API :: Accounts :: ', () => {
  let bulkSyncStrategy: BulkSyncStrategy;
  let db: Promise<DB>;
  let api: API;
  let john: ContractAPI;
  let mary: ContractAPI;
=======
import { ACCOUNTS, defaultSeedPath, loadSeedFile } from '@augurproject/tools';
import { TestContractAPI } from '@augurproject/tools';
import { BigNumber } from 'bignumber.js';
import { makeProvider } from '../../../libs';

describe('State API :: Accounts :: ', () => {
  let john: TestContractAPI;
  let mary: TestContractAPI;
>>>>>>> 7c59d1a8

  beforeAll(async () => {
    const seed = await loadSeedFile(defaultSeedPath);
    const provider = await makeProvider(seed, ACCOUNTS);

<<<<<<< HEAD
    john = await ContractAPI.userWrapper(ACCOUNTS[0], provider, seed.addresses);
    mary = await ContractAPI.userWrapper(ACCOUNTS[1], provider, seed.addresses);
    db = mock.makeDB(john.augur, ACCOUNTS);

    bulkSyncStrategy = new BulkSyncStrategy(
      john.provider.getLogs,
      (await db).logFilters.buildFilter,
      (await db).logFilters.onLogsAdded,
      john.augur.contractEvents.parseLogs,
    );

    api = new API(john.augur, db);
=======
    john = await TestContractAPI.userWrapper(
      ACCOUNTS[0],
      provider,
      seed.addresses
    );
    mary = await TestContractAPI.userWrapper(
      ACCOUNTS[1],
      provider,
      seed.addresses
    );

>>>>>>> 7c59d1a8
    await john.approveCentralAuthority();
    await mary.approveCentralAuthority();
  });

  test(':getAccountTransactionHistory', async () => {
    // Create markets with multiple users
    const yesNoMarket1 = await john.createReasonableYesNoMarket();

    // Move time to open reporting
    let newTime = (await yesNoMarket1.getEndTime_()).plus(
      SECONDS_IN_A_DAY.times(7)
    );
    await john.setTimestamp(newTime);

    // Submit initial report
    const noPayoutSet = [
      new BigNumber(0),
      new BigNumber(100),
      new BigNumber(0),
    ];
    const yesPayoutSet = [
      new BigNumber(0),
      new BigNumber(0),
      new BigNumber(100),
    ];
    await john.doInitialReport(yesNoMarket1, noPayoutSet);

<<<<<<< HEAD
    await bulkSyncStrategy.start(0, await john.provider.getBlockNumber());
=======
    await john.sync();
>>>>>>> 7c59d1a8

    let accountRepStakeSummary = await john.api.route(
      'getAccountRepStakeSummary',
      {
        universe: john.augur.contracts.universe.address,
        account: ACCOUNTS[0].publicKey,
      }
    );
    expect(accountRepStakeSummary.repWinnings).toEqual('0');
    expect(accountRepStakeSummary.reporting.contracts.length).toEqual(1);
    expect(accountRepStakeSummary.reporting.contracts[0].isClaimable).toEqual(
      false
    );

    // Move time to dispute window start time
    const marketDisputeWindowAddress = await yesNoMarket1.getDisputeWindow_();
    const marketDisputeWindow = await john.augur.contracts.disputeWindowFromAddress(
      marketDisputeWindowAddress
    );
    newTime = new BigNumber(await marketDisputeWindow.getStartTime_()).plus(1);
    await john.setTimestamp(newTime);

    // Purchase participation tokens
    const disputeWindowAddress = await john.getOrCreateCurrentDisputeWindow(
      false
    );
    const disputeWindow = await john.augur.contracts.disputeWindowFromAddress(
      disputeWindowAddress
    );
    await john.buyParticipationTokens(disputeWindow.address, new BigNumber(1));

    await john.repFaucet(new BigNumber(1e25));
    await mary.repFaucet(new BigNumber(1e25));

    // Dispute 2 times
    for (let disputeRound = 1; disputeRound <= 3; disputeRound++) {
      if (disputeRound % 2 !== 0) {
        const market = await mary.getMarketContract(yesNoMarket1.address);
        await mary.contribute(market, yesPayoutSet, new BigNumber(25000));
        const remainingToFill = await john.getRemainingToFill(
          yesNoMarket1,
          yesPayoutSet
        );
        if (remainingToFill.gte(0))
          await mary.contribute(market, yesPayoutSet, remainingToFill);
      } else {
        await john.contribute(yesNoMarket1, noPayoutSet, new BigNumber(25000));
        const remainingToFill = await john.getRemainingToFill(
          yesNoMarket1,
          noPayoutSet
        );
        if (remainingToFill.gte(0))
          await john.contribute(yesNoMarket1, noPayoutSet, remainingToFill);
      }
    }

<<<<<<< HEAD
    await bulkSyncStrategy.start(0, await john.provider.getBlockNumber());
=======
    await john.sync();
>>>>>>> 7c59d1a8

    accountRepStakeSummary = await john.api.route('getAccountRepStakeSummary', {
      universe: john.augur.contracts.universe.address,
      account: ACCOUNTS[0].publicKey,
    });
    expect(accountRepStakeSummary.repWinnings).toEqual('0');
    expect(accountRepStakeSummary.reporting.contracts.length).toEqual(1);
    expect(accountRepStakeSummary.reporting.contracts[0].isClaimable).toEqual(
      false
    );
    expect(accountRepStakeSummary.disputing.contracts.length).toEqual(1);
    expect(accountRepStakeSummary.disputing.contracts[0].isClaimable).toEqual(
      false
    );
    expect(accountRepStakeSummary.participationTokens.contracts.length).toEqual(
      1
    );
    expect(
      accountRepStakeSummary.participationTokens.contracts[0].isClaimable
    ).toEqual(false);

    accountRepStakeSummary = await john.api.route('getAccountRepStakeSummary', {
      universe: john.augur.contracts.universe.address,
      account: ACCOUNTS[1].publicKey,
    });
    expect(accountRepStakeSummary.repWinnings).toEqual('0');
    expect(accountRepStakeSummary.reporting.contracts.length).toEqual(0);
    expect(accountRepStakeSummary.disputing.contracts.length).toEqual(2);
    expect(accountRepStakeSummary.disputing.contracts[0].isClaimable).toEqual(
      false
    );
    expect(accountRepStakeSummary.disputing.contracts[1].isClaimable).toEqual(
      false
    );

    // Move time forward by 2 weeks
    newTime = newTime.plus(SECONDS_IN_A_DAY.times(14));
    await john.setTimestamp(newTime);

    // Finalize markets & redeem crowdsourcer funds
    await yesNoMarket1.finalize();

    // Transfer cash to dispute window (so participation tokens can be redeemed -- normally this would come from fees)
    await john.augur.contracts.cash.transfer(
      disputeWindow.address,
      new BigNumber(1)
    );

    // Redeem participation tokens
    await john.redeemParticipationTokens(
      disputeWindow.address,
      john.account.publicKey
    );

    // Claim initial reporter
    const initialReporter = await john.getInitialReporter(yesNoMarket1);
    await initialReporter.redeem(john.account.publicKey);

    // Claim winning crowdsourcers
    const winningReportingParticipant = await john.getWinningReportingParticipant(
      yesNoMarket1
    );
    await winningReportingParticipant.redeem(john.account.publicKey);
    await winningReportingParticipant.redeem(mary.account.publicKey);

<<<<<<< HEAD
    await bulkSyncStrategy.start(0, await john.provider.getBlockNumber());
=======
    await john.sync();
>>>>>>> 7c59d1a8

    accountRepStakeSummary = await john.api.route('getAccountRepStakeSummary', {
      universe: john.augur.contracts.universe.address,
      account: ACCOUNTS[0].publicKey,
    });
    expect(accountRepStakeSummary.repWinnings).toEqual('0');
    expect(accountRepStakeSummary.reporting.contracts.length).toEqual(0);
    expect(accountRepStakeSummary.disputing.contracts.length).toEqual(0);
    expect(accountRepStakeSummary.participationTokens.contracts.length).toEqual(
      0
    );

    accountRepStakeSummary = await john.api.route('getAccountRepStakeSummary', {
      universe: john.augur.contracts.universe.address,
      account: ACCOUNTS[1].publicKey,
    });
    expect(accountRepStakeSummary.repWinnings).toEqual('839233501409956566');
    expect(accountRepStakeSummary.reporting.contracts.length).toEqual(0);
    expect(accountRepStakeSummary.disputing.contracts.length).toEqual(1);
    expect(accountRepStakeSummary.disputing.contracts[0].isClaimable).toEqual(
      true
    );
  });
});<|MERGE_RESOLUTION|>--- conflicted
+++ resolved
@@ -1,26 +1,4 @@
 import { SECONDS_IN_A_DAY } from '@augurproject/sdk';
-<<<<<<< HEAD
-import { DB } from '@augurproject/sdk/build/state/db/DB';
-import { API } from '@augurproject/sdk/build/state/getter/API';
-import { BulkSyncStrategy } from '@augurproject/sdk/build/state/sync/BulkSyncStrategy';
-import {
-  ACCOUNTS,
-  ContractAPI,
-  defaultSeedPath,
-  loadSeedFile,
-} from '@augurproject/tools';
-import { BigNumber } from 'bignumber.js';
-import { makeDbMock, makeProvider } from '../../../libs';
-
-const mock = makeDbMock();
-
-describe('State API :: Accounts :: ', () => {
-  let bulkSyncStrategy: BulkSyncStrategy;
-  let db: Promise<DB>;
-  let api: API;
-  let john: ContractAPI;
-  let mary: ContractAPI;
-=======
 import { ACCOUNTS, defaultSeedPath, loadSeedFile } from '@augurproject/tools';
 import { TestContractAPI } from '@augurproject/tools';
 import { BigNumber } from 'bignumber.js';
@@ -29,26 +7,11 @@
 describe('State API :: Accounts :: ', () => {
   let john: TestContractAPI;
   let mary: TestContractAPI;
->>>>>>> 7c59d1a8
 
   beforeAll(async () => {
     const seed = await loadSeedFile(defaultSeedPath);
     const provider = await makeProvider(seed, ACCOUNTS);
 
-<<<<<<< HEAD
-    john = await ContractAPI.userWrapper(ACCOUNTS[0], provider, seed.addresses);
-    mary = await ContractAPI.userWrapper(ACCOUNTS[1], provider, seed.addresses);
-    db = mock.makeDB(john.augur, ACCOUNTS);
-
-    bulkSyncStrategy = new BulkSyncStrategy(
-      john.provider.getLogs,
-      (await db).logFilters.buildFilter,
-      (await db).logFilters.onLogsAdded,
-      john.augur.contractEvents.parseLogs,
-    );
-
-    api = new API(john.augur, db);
-=======
     john = await TestContractAPI.userWrapper(
       ACCOUNTS[0],
       provider,
@@ -60,7 +23,6 @@
       seed.addresses
     );
 
->>>>>>> 7c59d1a8
     await john.approveCentralAuthority();
     await mary.approveCentralAuthority();
   });
@@ -88,11 +50,7 @@
     ];
     await john.doInitialReport(yesNoMarket1, noPayoutSet);
 
-<<<<<<< HEAD
-    await bulkSyncStrategy.start(0, await john.provider.getBlockNumber());
-=======
     await john.sync();
->>>>>>> 7c59d1a8
 
     let accountRepStakeSummary = await john.api.route(
       'getAccountRepStakeSummary',
@@ -149,11 +107,7 @@
       }
     }
 
-<<<<<<< HEAD
-    await bulkSyncStrategy.start(0, await john.provider.getBlockNumber());
-=======
     await john.sync();
->>>>>>> 7c59d1a8
 
     accountRepStakeSummary = await john.api.route('getAccountRepStakeSummary', {
       universe: john.augur.contracts.universe.address,
@@ -219,11 +173,7 @@
     await winningReportingParticipant.redeem(john.account.publicKey);
     await winningReportingParticipant.redeem(mary.account.publicKey);
 
-<<<<<<< HEAD
-    await bulkSyncStrategy.start(0, await john.provider.getBlockNumber());
-=======
     await john.sync();
->>>>>>> 7c59d1a8
 
     accountRepStakeSummary = await john.api.route('getAccountRepStakeSummary', {
       universe: john.augur.contracts.universe.address,
