module.exports = {
  "roots": [
    "<rootDir>/src/tests/api",
    "<rootDir>/src/tests/connector",
    "<rootDir>/src/tests/flash", // has a single very long test
    "<rootDir>/src/tests/state",
<<<<<<< HEAD
    "<rootDir>/src/tests/3rd-party", // TODO comment out because this cannot run in CI
=======
    "<rootDir>/src/tests/templates",
>>>>>>> d6681980
    // "<rootDir>/src/tests/ui", // disabled because this has its own jest config
  ],
  "transform": {
    "^.+\\.tsx?$": "ts-jest",
  },
  "testRegex": "\\.test\\.tsx?$",
  "moduleFileExtensions": [
    "ts",
    "tsx",
    "js",
    "jsx",
    "json",
    "node",
  ],
  "testURL": "http://localhost:8080/",
  "globalSetup": "./setup.js",
  "setupFilesAfterEnv": ["./setupEnv.js"]
};<|MERGE_RESOLUTION|>--- conflicted
+++ resolved
@@ -4,11 +4,7 @@
     "<rootDir>/src/tests/connector",
     "<rootDir>/src/tests/flash", // has a single very long test
     "<rootDir>/src/tests/state",
-<<<<<<< HEAD
-    "<rootDir>/src/tests/3rd-party", // TODO comment out because this cannot run in CI
-=======
     "<rootDir>/src/tests/templates",
->>>>>>> d6681980
     // "<rootDir>/src/tests/ui", // disabled because this has its own jest config
   ],
   "transform": {
