--- conflicted
+++ resolved
@@ -1,18 +1,6 @@
 import { ContractAddresses, NetworkId } from '@augurproject/artifacts';
 import { NetworkConfiguration } from '@augurproject/core';
 import { EthersProvider } from '@augurproject/ethersjs-provider';
-<<<<<<< HEAD
-import { Connectors, createClient, Events, SDKConfiguration, startServerFromClient, SubscriptionEventName } from '@augurproject/sdk';
-import { BlockAndLogStreamerListenerInterface } from '@augurproject/sdk/build/state/db/BlockAndLogStreamerListener';
-import { DB } from '@augurproject/sdk/build/state/db/DB';
-import { API } from '@augurproject/sdk/build/state/getter/API';
-import { configureDexieForNode } from '@augurproject/sdk/build/state/utils/DexieIDBShim';
-import { BigNumber } from 'bignumber.js';
-import { providers } from 'ethers';
-import { Account } from '../constants';
-import { makeSigner } from '../libs/blockchain';
-import { ContractAPI } from '../libs/contract-api';
-=======
 import { Connectors, createClient, Events, SDKConfiguration, startServerFromClient, SubscriptionEventName } from "@augurproject/sdk";
 import { BlockAndLogStreamerListenerInterface } from "@augurproject/sdk/build/state/db/BlockAndLogStreamerListener";
 import { DB } from "@augurproject/sdk/build/state/db/DB";
@@ -23,7 +11,6 @@
 import { Account } from "../constants";
 import { makeSigner } from "../libs/blockchain";
 import { ContractAPI } from "../libs/contract-api";
->>>>>>> ecf44887
 
 configureDexieForNode(true);
 
@@ -144,11 +131,7 @@
     const config: SDKConfiguration = {
       networkId: (await this.provider.getNetworkId()) as NetworkId,
       ethereum: {
-<<<<<<< HEAD
-        http: network.http
-=======
         http: network ? network.http : undefined // NB(pg): Currently some tests don't pass in this config
->>>>>>> ecf44887
       },
       gnosis: {
         enabled: useGnosis,
@@ -171,11 +154,7 @@
     // Initialize the user if this is the first time we are being called. This will create the provider and all of that jazz.
     if (!this.user) {
 
-<<<<<<< HEAD
       // Get an actual account for the provided public address. This also
-=======
-      // Get an actual account fo rthe provided public address. This also
->>>>>>> ecf44887
       // handles the case where none is passed in, in which case it will use
       // the default account (0)
       const account = this.getAccount(accountAddress);
