import { deployContracts } from '../libs/blockchain';
import { FlashSession, FlashArguments } from './flash';
import { createCannedMarkets } from './create-canned-markets-and-orders';
import { _1_ETH } from '../constants';
import {
  Contracts as compilerOutput,
  getAddressesForNetwork,
  NetworkId
} from '@augurproject/artifacts';
import {
  NetworkConfiguration,
  NETWORKS,
  ContractInterfaces,
} from '@augurproject/core';
import moment from 'moment';
import { BigNumber } from 'bignumber.js';
import { formatBytes32String } from 'ethers/utils';
import { ethers } from 'ethers';
import { abiV1, Addresses } from '@augurproject/artifacts';
import {
  calculatePayoutNumeratorsArray,
  QUINTILLION,
  convertDisplayAmountToOnChainAmount,
  convertDisplayPriceToOnChainPrice,
  stringTo32ByteHex,
  numTicksToTickSizeWithDisplayPrices,
  convertOnChainPriceToDisplayPrice,
  NativePlaceTradeDisplayParams,
} from '@augurproject/sdk';
import { fork } from './fork';
import { dispute } from './dispute';
import { MarketList, MarketOrderBook } from '@augurproject/sdk/build/state/getter/Markets';
import { generateTemplateValidations } from './generate-templates';
import { spawn, spawnSync } from 'child_process';
import { showTemplateByHash, validateMarketTemplate } from './template-utils';
import { cannedMarkets, singleOutcomeAsks, singleOutcomeBids } from './data/canned-markets';
import { ContractAPI } from '../libs/contract-api';
import { OrderBookShaper, OrderBookConfig } from './orderbook-shaper';
import { NumOutcomes } from '@augurproject/sdk/src/state/logs/types';
import { flattenZeroXOrders } from '@augurproject/sdk/build/state/getter/ZeroXOrdersGetters';
import { awaitUserInput, formatAddress, sleep } from './util';
import { updateAddresses } from "@augurproject/artifacts/build";

export function addScripts(flash: FlashSession) {
  flash.addScript({
    name: 'connect',
    description: 'Connect to an Ethereum node.',
    options: [
      {
        name: 'account',
        abbr: 'a',
        description:
          'account address to connect with, if no address provided contract owner is used',
      },
      {
        name: 'network',
        abbr: 'n',
        description:
          'Which network to connect to. Defaults to "environment" aka local node.',
      },
      {
        name: 'useSdk',
        abbr: 'u',
        description: 'a few scripts need sdk, -u to wire up sdk',
        flag: true,
      },
      {
        name: 'useZeroX',
        abbr: 'z',
        description: 'use zeroX mesh client endpoint',
        flag: true,
      },
    ],
    async call(this: FlashSession, args: FlashArguments) {
      const network = (args.network as NETWORKS) || 'environment';
      const account = args.account as string;
      const useSdk = args.useSdk as boolean;
      const useZeroX = args.useZeroX as boolean;
      if (account) flash.account = account;
      this.network = NetworkConfiguration.create(network);
      flash.provider = this.makeProvider(this.network);
      const networkId = await this.getNetworkId(flash.provider);
      flash.contractAddresses = getAddressesForNetwork(networkId as NetworkId);
      await flash.ensureUser(this.network, useSdk, true, null, useZeroX, useZeroX);
    },
  });

  flash.addScript({
    name: 'deploy',
    description:
      'Upload contracts to blockchain and register them with the Augur contract.',
    options: [
      {
        name: 'write-artifacts',
        abbr: 'w',
        description: 'Overwrite addresses.json.',
        flag: true,
      },
      {
        name: 'time-controlled',
        abbr: 't',
        description:
          'Use the TimeControlled contract for testing environments. Set to "true" or "false".',
        flag: true,
      },
      {
        name: 'useSdk',
        abbr: 'u',
        description: 'a few scripts need sdk, -u to wire up sdk',
        flag: true,
      },
      {
        name: 'relayer-address',
        abbr: 'r',
        description: 'gnosis relayer address'
      }
    ],
    async call(this: FlashSession, args: FlashArguments) {
      const useSdk = args.useSdk as boolean;
      if (this.noProvider()) return;

      console.log('Deploying: ', args);

      const config = {
        writeArtifacts: args.writeArtifacts as boolean,
        useNormalTime: !(args.timeControlled as boolean),
      };

      const { addresses } = await deployContracts(
        this.provider,
        this.accounts[0],
        compilerOutput,
        config
      );
      flash.contractAddresses = addresses;

      if (useSdk) {
        await flash.ensureUser(this.network, useSdk);
      }

      const relayerAddressArg = args.relayerAddress as string;
      const relayerAddressConfig = this.network && this.network.gnosisRelayerAddress;
      const relayerAddress = relayerAddressArg || relayerAddressConfig;
      if (relayerAddress) {
        this.log(`Fauceting to relayer @ ${relayerAddress}`);
        await this.call('faucet', {
          amount: '1000000',
          target: relayerAddress,
        })
      }
    },
  });

  flash.addScript({
    name: 'faucet',
    description: 'Mints Cash tokens for user.',
    options: [
      {
        name: 'amount',
        abbr: 'a',
        description: 'Quantity of Cash.',
        required: true,
      },
      {
        name: 'target',
        abbr: 't',
        description: 'Account to send funds (defaults to current user)',
        required: false
      }
    ],
    async call(this: FlashSession, args: FlashArguments) {
      const target = args.target as string;
      if (this.noProvider()) return;
      const user = await this.ensureUser();

      const amount = Number(args.amount);
      const atto = new BigNumber(amount).times(_1_ETH);

      await user.faucetOnce(atto);

      // If we have a target we transfer from current account to target.
      // Cannot directly faucet to target because:
      // 1) it might not have ETH, and
      // 2) specifying sender for contract calls only works if signer is available,
      //    which is typically only true of main account or its gnosis safe
      if (target) {
        await user.augur.contracts.cash.transfer(target, atto);
      }
    },
  });

  flash.addScript({
    name: 'transfer',
    description: 'Transfer tokens to account',
    options: [
      {
        name: 'amount',
        abbr: 'a',
        description: 'Quantity',
        required: true,
      },
      {
        name: 'token',
        abbr: 'k',
        description: 'REP, ETH, DAI',
        required: true,
      },
      {
        name: 'target',
        abbr: 't',
        description: 'Account to send funds (defaults to current user)',
        required: false
      }
    ],
    async call(this: FlashSession, args: FlashArguments) {
      if (this.noProvider()) return;
      const endPoint = 'ws://localhost:60557';
      const user = await this.ensureUser();

      const target = String(args.target);
      const amount = Number(args.amount);
      const token = String(args.token);
      const atto = new BigNumber(amount).times(_1_ETH);

      switch(token) {
        case 'REP':
          return user.augur.contracts.getReputationToken().transfer(target, atto);
        case 'ETH':
          return user.augur.sendETH(target, atto);
        default:
          return user.augur.contracts.cash.transfer(target, atto);
      }
    },
  });

  flash.addScript({
    name: 'rep-faucet',
    description: 'Mints REP tokens for user.',
    options: [
      {
        name: 'amount',
        abbr: 'a',
        description: 'Quantity of REP.',
        required: true,
      },
      {
        name: 'target',
        abbr: 't',
        description: 'Account to send funds (defaults to current user)',
        required: false
      }
    ],
    async call(this: FlashSession, args: FlashArguments) {
      if (this.noProvider()) return;
      const user = await this.ensureUser();
      const amount = Number(args.amount);
      const atto = new BigNumber(amount).times(_1_ETH);

      await user.repFaucet(atto);

      // if we have a target we transfer from current account to target.
      if(args.target) {
        await user.augur.contracts.reputationToken.transfer(String(args.target), atto);
      }
    },
  });

  flash.addScript({
    name: 'migrate-rep',
    description: 'migrate rep to universe.',
    options: [
      {
        name: 'payoutNumerators',
        abbr: 'p',
        description: 'payout numerators of child unverse.',
        required: true,
      },
      {
        name: 'amount',
        abbr: 'a',
        description: 'Quantity of REP.',
        required: true,
      },
    ],
    async call(this: FlashSession, args: FlashArguments) {
      if (this.noProvider()) return;
      const user = await this.ensureUser();
      const amount = Number(args.amount);
      const atto = new BigNumber(amount).times(_1_ETH);
      const payout = String(args.payoutNumerators)
        .split(',')
        .map(i => new BigNumber(i));
      console.log(payout);
      await user.migrateOutByPayoutNumerators(payout, atto);
    },
  });

  flash.addScript({
    name: 'gas-limit',
    async call(this: FlashSession): Promise<number | undefined> {
      if (this.noProvider()) return undefined;

      const block = await this.provider.getBlock('latest');
      const gasLimit = block.gasLimit.toNumber();
      this.log(`Gas limit: ${gasLimit}`);
      return gasLimit;
    },
  });

  flash.addScript({
    name: 'new-market',
    options: [
      {
        name: 'yesno',
        abbr: 'y',
        description: 'create yes no market, default if no options are added',
        flag: true,
      },
      {
        name: 'categorical',
        abbr: 'c',
        description: 'create categorical market',
        flag: true,
      },
      {
        name: 'scalar',
        abbr: 's',
        description: 'create scalar market',
        flag: true,
      },
      {
        name: 'title',
        abbr: 'd',
        description: 'market title',
      }
    ],
    async call(this: FlashSession, args: FlashArguments) {
      const yesno = args.yesno as boolean;
      const cat = args.categorical as boolean;
      const scalar = args.scalar as boolean;
      const title = args.title ? String(args.title) : null;
      if (yesno) {
        await this.call('create-reasonable-yes-no-market', {title});
      }
      if (cat) {
        await this.call('create-reasonable-categorical-market', {outcomes: 'first,second,third,fourth,fifth'});
      }
      if (scalar) {
        await this.call('create-reasonable-scalar-market', {title});
      }

      if (!yesno && !cat && !scalar) {
        await this.call('create-reasonable-yes-no-market', {title});
      }
    }
  });

  flash.addScript({
    name: 'create-reasonable-yes-no-market',
    options: [
      {
        name: 'title',
        abbr: 'd',
        description: 'market title',
      }
    ],
    async call(this: FlashSession, args: FlashArguments) {
      const title = args.title ? String(args.title) : null;
      if (this.noProvider()) return;
      const user = await this.ensureUser();

      this.market = await user.createReasonableYesNoMarket(title);
      this.log(`Created YesNo market "${this.market.address}".`);
      return this.market;
    },
  });

  flash.addScript({
    name: 'create-reasonable-categorical-market',
    options: [
      {
        name: 'outcomes',
        abbr: 'o',
        description: 'Comma-separated.',
        required: true,
      },
      {
        name: 'title',
        abbr: 'd',
        description: 'market title',
      }
    ],
    async call(this: FlashSession, args: FlashArguments) {
      if (this.noProvider()) return;
      const user = await this.ensureUser();
      const outcomes: string[] = (args.outcomes as string)
        .split(',')
        .map(formatBytes32String);
      const title = args.title ? String(args.title) : null;
      this.market = await user.createReasonableMarket(outcomes, title);
      this.log(`Created Categorical market "${this.market.address}".`);
      return this.market;
    },
  });

  flash.addScript({
    name: 'create-reasonable-scalar-market',
    options: [
      {
        name: 'title',
        abbr: 'd',
        description: 'market title',
      }
    ],
    async call(this: FlashSession, args: FlashArguments) {
      if (this.noProvider()) return;
      const user = await this.ensureUser();
      const title = args.title ? String(args.title) : null;
      this.market = await user.createReasonableScalarMarket(title);
      this.log(`Created Scalar market "${this.market.address}".`);
      return this.market;
    },
  });

  flash.addScript({
    name: 'create-canned-markets',
    async call(this: FlashSession) {
      const user = await this.ensureUser();
      await user.repFaucet(QUINTILLION.multipliedBy(1000000));
      await user.faucetOnce(QUINTILLION.multipliedBy(1000000));
      await user.approve(QUINTILLION.multipliedBy(3000000));

      await this.call('init-warp-sync', {});
      await this.call('add-eth-exchange-liquidity', {
        ethAmount: '4',
        cashAmount: '600'
      });
      return createCannedMarkets(user);
    },
  });

  flash.addScript({
    name: 'create-canned-markets-with-orders',
    async call(this: FlashSession) {
      await this.ensureUser();
      const markets = await this.call('create-canned-markets', {});
      for(let i = 0; i < markets.length; i++) {
        const createdMarket = markets[i];
        const numTicks = await createdMarket.market.getNumTicks_();
        const numOutcomes = await createdMarket.market.getNumberOfOutcomes_();
        const marketId = createdMarket.market.address;
        const skipFaucetOrApproval = true;
        if(numOutcomes.gt(new BigNumber(3))) {
          await this.call('create-cat-zerox-orders', {marketId, numOutcomes: numOutcomes.toString(), skipFaucetOrApproval});
        } else {
          if (numTicks.eq(new BigNumber(100))) {
            await this.call('create-yesno-zerox-orders', {marketId, skipFaucetOrApproval});
          } else {
            try {
              const maxPrice = createdMarket.canned.maxPrice;
              const minPrice = createdMarket.canned.minPrice;
              await this.call('create-scalar-zerox-orders', {marketId, maxPrice, minPrice, numTicks: numTicks.toString(), skipFaucetOrApproval});
            } catch(e) {
              console.log('could not create orders for scalar market', e)
            }
          }
        }
      }
    },
  });

  flash.addScript({
    name: 'create-yesno-zerox-orders',
    options: [
      {
        name: 'marketId',
        abbr: 'm',
        description: 'market to create zeroX orders on',
      },
      {
        name: 'skipFaucetOrApproval',
        flag: true,
        description: 'do not faucet or approve, has already been done'
      },
      {
        name: 'network',
        abbr: 'n',
        description:
          'Which network to connect to. Defaults to "environment" aka local node.',
      },
    ],
    async call(this: FlashSession, args: FlashArguments) {
      const market = String(args.marketId);
      const user = await this.ensureUser(this.network, true, true, null, true, true);
      const skipFaucetApproval = args.skipFaucetOrApproval as boolean;
      if (!skipFaucetApproval) {
        await user.faucetOnce(QUINTILLION.multipliedBy(1000000));
        await user.approve(QUINTILLION.multipliedBy(1000000));
      }
      const yesNoMarket = cannedMarkets.find(c => c.marketType === 'yesNo');
      const orderBook = yesNoMarket.orderBook;
      const timestamp = await this.call('get-timestamp', {});
      const tradeGroupId = String(Date.now());
      const oneHundredDays = new BigNumber(8640000);
      const expirationTime = new BigNumber(timestamp).plus(oneHundredDays);
      const orders = [];
      for (let a = 0; a < Object.keys(orderBook).length; a++) {
        const outcome = Number(Object.keys(orderBook)[a]) as 0 | 1 | 2 | 3 | 4 | 5 | 6 | 7;
        const buySell = Object.values(orderBook)[a];

        const { buy, sell } = buySell;

        for (const { shares, price } of buy) {
          this.log(`creating buy order, ${shares} @ ${price}`);
          orders.push({
            direction: 0,
            market,
            numTicks: new BigNumber(100),
            numOutcomes: 3,
            outcome,
            tradeGroupId,
            fingerprint: formatBytes32String('11'),
            doNotCreateOrders: false,
            displayMinPrice: new BigNumber(0),
            displayMaxPrice: new BigNumber(1),
            displayAmount: new BigNumber(shares),
            displayPrice: new BigNumber(price),
            displayShares: new BigNumber(0),
            expirationTime,
          });
        }

        for (const { shares, price } of sell) {
          this.log(`creating sell order, ${shares} @ ${price}`);
          orders.push({
            direction: 1,
            market,
            numTicks: new BigNumber(100),
            numOutcomes: 3,
            outcome,
            tradeGroupId,
            fingerprint: formatBytes32String('11'),
            doNotCreateOrders: false,
            displayMinPrice: new BigNumber(0),
            displayMaxPrice: new BigNumber(1),
            displayAmount: new BigNumber(shares),
            displayPrice: new BigNumber(price),
            displayShares: new BigNumber(0),
            expirationTime,
          });
        }
      }
      await user.placeZeroXOrders(orders).catch(e => console.log(e));
    },
  });

  flash.addScript({
    name: 'create-cat-zerox-orders',
    options: [
      {
        name: 'marketId',
        abbr: 'm',
        required: true,
        description: 'market to create zeroX orders on',
      },
      {
        name: 'numOutcomes',
        abbr: 'o',
        required: true,
        description: 'number of outcomes the market has',
      },
      {
        name: 'skipFaucetOrApproval',
        flag: true,
        description: 'do not faucet or approve, has already been done'
      },
      {
        name: 'network',
        abbr: 'n',
        description:
          'Which network to connect to. Defaults to "environment" aka local node.',
      },
    ],
    async call(this: FlashSession, args: FlashArguments) {
      const market = String(args.marketId);
      const numOutcomes = Number(args.numOutcomes);
      const user = await this.ensureUser(this.network, true, true, null, true, true);
      const skipFaucetApproval = args.skipFaucetOrApproval as boolean;
      if (!skipFaucetApproval) {
        await user.faucetOnce(QUINTILLION.multipliedBy(1000000));
        await user.approve(QUINTILLION.multipliedBy(1000000));
      }

      const orderBook = {
        1: {
          buy: singleOutcomeBids,
          sell: singleOutcomeAsks,
        },
        2: {
          buy: singleOutcomeBids,
          sell: singleOutcomeAsks,
        },
        3: {
          buy: singleOutcomeBids,
          sell: singleOutcomeAsks,
        },
        4: {
          buy: singleOutcomeBids,
          sell: singleOutcomeAsks,
        },
        5: {
          buy: singleOutcomeBids,
          sell: singleOutcomeAsks,
        },
        6: {
          buy: singleOutcomeBids,
          sell: singleOutcomeAsks,
        },
        7: {
          buy: singleOutcomeBids,
          sell: singleOutcomeAsks,
        },
      };

      const timestamp = await this.call('get-timestamp', {});
      const tradeGroupId = String(Date.now());
      const oneHundredDays = new BigNumber(8640000);
      const expirationTime = new BigNumber(timestamp).plus(oneHundredDays);
      const orders = []
      for (let a = 0; a < numOutcomes; a++) {
        const outcome = Number(Object.keys(orderBook)[a]) as 0 | 1 | 2 | 3 | 4 | 5 | 6 | 7;
        const buySell = Object.values(orderBook)[a];

        const { buy, sell } = buySell;

        for (const { shares, price } of buy) {
          this.log(`creating buy order, ${shares} @ ${price}`);
          orders.push({
            direction: 0,
            market,
            numTicks: new BigNumber(100),
            numOutcomes: 3,
            outcome,
            tradeGroupId,
            fingerprint: formatBytes32String('11'),
            doNotCreateOrders: false,
            displayMinPrice: new BigNumber(0),
            displayMaxPrice: new BigNumber(1),
            displayAmount: new BigNumber(shares),
            displayPrice: new BigNumber(price),
            displayShares: new BigNumber(0),
            expirationTime,
          });
        }

        for (const { shares, price } of sell) {
          this.log(`creating sell order, ${shares} @ ${price}`);
          orders.push({
            direction: 1,
            market,
            numTicks: new BigNumber(100),
            numOutcomes: 3,
            outcome,
            tradeGroupId,
            fingerprint: formatBytes32String('11'),
            doNotCreateOrders: false,
            displayMinPrice: new BigNumber(0),
            displayMaxPrice: new BigNumber(1),
            displayAmount: new BigNumber(shares),
            displayPrice: new BigNumber(price),
            displayShares: new BigNumber(0),
            expirationTime,
          });
        }
      }
      await user.placeZeroXOrders(orders).catch(e => console.log(e));
    },
  });


  flash.addScript({
    name: 'create-scalar-zerox-orders',
    options: [
      {
        name: 'marketId',
        abbr: 'm',
        required: true,
        description: 'market to create zeroX orders on',
      },
      {
        name: 'maxPrice',
        abbr: 'x',
        required: true,
        description: 'max price',
      },
      {
        name: 'minPrice',
        abbr: 'p',
        required: true,
        description: 'min price',
      },
      {
        name: 'numTicks',
        abbr: 't',
        required: true,
        description: 'market numTicks',
      },
      {
        name: 'onInvalid',
        flag: true,
        description: 'create zeroX orders on invalid outcome',
      },
      {
        name: 'skipFaucetOrApproval',
        flag: true,
        description: 'do not faucet or approve, has already been done'
      },
      {
        name: 'network',
        abbr: 'n',
        description:
          'Which network to connect to. Defaults to "environment" aka local node.',
      },
    ],
    async call(this: FlashSession, args: FlashArguments) {
      const market = String(args.marketId);
      const user = await this.ensureUser(this.network, true, true, null, true, true);
      const skipFaucetApproval = args.skipFaucetOrApproval as boolean;
      if (!skipFaucetApproval) {
        await user.faucetOnce(QUINTILLION.multipliedBy(1000000));
        await user.approve(QUINTILLION.multipliedBy(1000000));
      }

      const timestamp = await this.call('get-timestamp', {});
      const tradeGroupId = String(Date.now());
      const oneHundredDays = new BigNumber(8640000);
      const onInvalid = args.onInvalid as boolean;
      const numTicks = new BigNumber(String(args.numTicks));
      const maxPrice = new BigNumber(String(args.maxPrice));
      const minPrice = new BigNumber(String(args.minPrice));
      const tickSize = numTicksToTickSizeWithDisplayPrices(numTicks, minPrice, maxPrice);
      const midPrice = maxPrice.minus((numTicks.dividedBy(2)).times(tickSize));

      const orderBook = {
        2: {
          buy: [
              { shares: '30', price: midPrice.plus(tickSize.times(3)) },
              { shares: '20', price: midPrice.plus(tickSize.times(2)) },
              { shares: '10', price: midPrice.plus(tickSize) },
          ],
          sell: [
              { shares: '10', price: midPrice.minus(tickSize) },
              { shares: '20', price: midPrice.minus(tickSize.times(2)) },
              { shares: '30', price: midPrice.minus(tickSize.times(3)) },
          ],
        },
      };
      const expirationTime = new BigNumber(timestamp).plus(oneHundredDays);
      const orders = [];
      for (let a = 0; a < Object.keys(orderBook).length; a++) {
        const outcome = !onInvalid ? Number(Object.keys(orderBook)[a]) as 0 | 1 | 2 | 3 | 4 | 5 | 6 | 7 : 0;
        const buySell = Object.values(orderBook)[a];

        const { buy, sell } = buySell;

        for (const { shares, price } of buy) {
          this.log(`creating buy order, ${shares} @ ${price}`);
          const order = {
            direction: 0 as 0 | 1,
            market,
            numTicks,
            numOutcomes: 3 as 3 | 4 | 5 | 6 | 7,
            outcome,
            tradeGroupId,
            fingerprint: formatBytes32String('11'),
            doNotCreateOrders: false,
            displayMinPrice: minPrice,
            displayMaxPrice: maxPrice,
            displayAmount: new BigNumber(shares),
            displayPrice: new BigNumber(price),
            displayShares: new BigNumber(0),
            expirationTime,
          };
          console.log(JSON.stringify(order));
          orders.push(order);
        }

        for (const { shares, price } of sell) {
          this.log(`creating sell order, ${shares} @ ${price}`);
          const order = {
            direction: 1 as 0 | 1,
            market,
            numTicks,
            numOutcomes: 3 as 3 | 4 | 5 | 6 | 7,
            outcome,
            tradeGroupId,
            fingerprint: formatBytes32String('11'),
            doNotCreateOrders: false,
            displayMinPrice: minPrice,
            displayMaxPrice: maxPrice,
            displayAmount: new BigNumber(shares),
            displayPrice: new BigNumber(price),
            displayShares: new BigNumber(0),
            expirationTime,
          };
          console.log(JSON.stringify(order));
          orders.push(order);
        }
      }
      await user.placeZeroXOrders(orders);
    },
  });

  flash.addScript({
    name: 'get-market-order-book',
    options: [
      {
        name: 'marketId',
        abbr: 'm',
        description: 'Show orders that have been placed on the book of this marketId'
      }
    ],
    async call(this: FlashSession, args: FlashArguments) {
      const user: ContractAPI = await this.ensureUser(this.network, true, true, null, true, true);
      await new Promise<void>(resolve => setTimeout(resolve, 90000));
      const result = await user.augur.getMarketOrderBook({ marketId: String(args.marketId)});
      this.log(JSON.stringify(result));
      return result;
    }
  });

  flash.addScript({
    name: 'create-markets-orderbook-shaper',
    options: [
      {
        name: 'numMarkets',
        abbr: 'm',
        description: 'number of markets to create and have orderbook maintain, default is 10'
      },
      {
        name: 'userAccount',
        abbr: 'u',
        description: 'User account to create orders, if not provider contract owner is used'
      },
      {
        name: 'network',
        abbr: 'n',
        description:
          'Which network to connect to. Defaults to "environment" aka local node.',
      },
    ],
    async call(this: FlashSession, args: FlashArguments) {
      const numMarkets = args.numMarkets ? Number(args.numMarkets) : 10;
      const userAccount = args.userAccount ? args.userAccount as string : null;
      const user: ContractAPI = await this.ensureUser(this.network, true, true, userAccount, true, true);
      const timestamp = await user.getTimestamp();
      const ids: string[] = [];
      for(let i = 0; i < numMarkets; i++) {
        const title = `YesNo market: ${timestamp} Number ${i} with orderbook mgr`;
        const market: ContractInterfaces.Market = await user.createReasonableYesNoMarket(title);
        ids.push(market.address);
      }
      const marketIds = ids.join(',');
      await this.call('simple-orderbook-shaper', {marketIds, userAccount});
    }
  });

  flash.addScript({
    name: 'simple-orderbook-shaper',
    options: [
      {
        name: 'marketIds',
        abbr: 'm',
        description:
          'Market ids separated by commas for multiple to create orders and maintain order book, ie 0x122,0x333,0x4444',
      },
      {
        name: 'userAccount',
        abbr: 'u',
        description:
          'User account to create orders, if not provided then contract owner is used',
      },
      {
        name: 'network',
        abbr: 'n',
        description:
          'Which network to connect to. Defaults to "environment" aka local node.',
      },
      {
        name: 'refreshInterval',
        abbr: 'r',
        required: false,
        description: 'refresh interval in seconds, time to wait before checking market orderbook. default 15 seconds',
      },
      {
        name: 'orderSize',
        abbr: 's',
        required: false,
        description: 'quantity used when orders need to be created. default is one large chunk, possible values are 10, 100, ...',
      },
      {
        name: 'expiration',
        abbr: 'x',
        required: false,
        description: 'number of added seconds to order will live, default is ten minutes',
      },
    ],
    async call(this: FlashSession, args: FlashArguments) {
      const marketIds = String(args.marketIds)
        .split(',')
        .map(id => id.trim());
      const address = args.userAccount ? (args.userAccount as string) : null;
      const interval = args.refreshInterval ? Number(args.refreshInterval) * 1000 : 15000;
      const orderSize = args.orderSize ? Number(args.orderSize) : null;
      const expiration = args.expiration ? new BigNumber(String(args.expiration)) : new BigNumber(600);
      const user: ContractAPI = await this.ensureUser(this.network, true, true, address, true, true);
      console.log('waiting many seconds on purpose for client to sync');
      await new Promise<void>(resolve => setTimeout(resolve, 90000));

      const orderBooks = marketIds.map(m => new OrderBookShaper(m, orderSize, expiration));
      while (true) {
        const timestamp = await this.user.getTimestamp();
        for (let i = 0; i < orderBooks.length; i++) {
          const orderBook: OrderBookShaper = orderBooks[i];
          const marketId = orderBook.marketId;
          const marketBook: MarketOrderBook = await this.user.augur.getMarketOrderBook(
            { marketId }
          );
          const orders = orderBook.nextRun(marketBook, new BigNumber(timestamp));
          if (orders.length > 0) {
            this.log(`creating ${orders.length} orders for ${marketId}`);
            orders.map(order => console.log(`Creating ${order.displayAmount} at ${order.displayPrice} on outcome ${order.outcome}`));
            await user.placeZeroXOrders(orders).catch(this.log);
          }
        }
        await new Promise<void>(resolve => setTimeout(resolve, interval));
      }

    },
  });


  flash.addScript({
    name: 'order-firehose',
    options: [
      {
        name: 'marketIds',
        abbr: 'm',
        description:
          'Market ids separated by commas for multiple to create orders and maintain order book, ie 0x122,0x333,0x4444',
      },
      {
        name: 'userAccount',
        abbr: 'u',
        description:
          'User account to create orders, if not provided then contract owner is used',
      },
      {
        name: 'network',
        abbr: 'n',
        description:
          'Which network to connect to. Defaults to "environment" aka local node.',
      },
      {
        name: 'numOrderLimit',
        abbr: 'l',
        required: false,
        description: 'number of orders to create at a time, default is 100',
      },
      {
        name: 'delayBetweenBursts',
        abbr: 'd',
        required: false,
        description: 'seconds to wait between each order burst, default is 1 second',
      },
      {
        name: 'burstRounds',
        abbr: 'r',
        required: false,
        description: 'number of order burst rounds, default is 10',
      },
      {
        name: 'expiration',
        abbr: 'x',
        required: false,
        description: 'number of added seconds to order will live, default is ten minutes',
      },
      {
        name: 'orderSize',
        abbr: 's',
        required: false,
        description: 'quantity used on created order, default is 10',
      },
      {
        name: 'outcomes',
        abbr: 'o',
        required: false,
        description: 'outcomes to put orders on, default is 2,1',
      },
      {
        name: 'skipFaucetOrApproval',
        flag: true,
        description: 'do not faucet or approve, has already been done'
      },
    ],
    async call(this: FlashSession, args: FlashArguments) {
      const marketIds = String(args.marketIds)
        .split(',')
        .map(id => id.trim());
      const orderOutcomes: number[] = (args.outcomes ? String(args.outcomes) : '2,1')
        .split(',')
        .map(id => Number(id.trim()));
      const address = args.userAccount ? (args.userAccount as string) : null;
      const interval = args.delayBetweenBursts ? Number(args.delayBetweenBursts) * 1000 : 1000;
      const numOrderLimit = args.numOrderLimit ? Number(args.numOrderLimit) : 100;
      const burstRounds = args.burstRounds ? Number(args.burstRounds) : 10;
      const orderSize = args.orderSize ? Number(args.orderSize) : 10;
      const expiration = args.expiration ? new BigNumber(String(args.expiration)) : new BigNumber(600); // ten minutes
      const user: ContractAPI = await this.ensureUser(this.network, false, true, address, true, true);

      const skipFaucetOrApproval = args.skipFaucetOrApproval as boolean;
      if (!skipFaucetOrApproval) {
        this.log('order-firehose, faucet and approval');
        await user.faucetOnce(QUINTILLION.multipliedBy(10000));
        await user.approve(QUINTILLION.multipliedBy(100000));
      }
      // create tight orderbook config
      const bids = {};
      const asks = {};
      for(let i = 1; i < 49; i++) { bids[((0.01 * i).toString().slice(0, 4))] = orderSize }
      for(let i = 50; i < 99; i++) { asks[((0.01 * i).toString().slice(0, 4))] = orderSize }
      const config: OrderBookConfig = {bids, asks};
      const shapers = marketIds.map(m => new OrderBookShaper(m, null, expiration, orderOutcomes, config));
      let i = 0;
      for(i; i < burstRounds; i++) {
        const timestamp = await this.user.getTimestamp();
        for (let i = 0; i < shapers.length; i++) {
          const shaper: OrderBookShaper = shapers[i];
          const marketId = shaper.marketId;
          const orders = shaper.nextRun({ marketId, orderBook: {} }, new BigNumber(timestamp));
          if (orders.length > 0) {
            let totalOrdersCreated = 0;
            while(totalOrdersCreated < numOrderLimit) {
              const ordersLeft = numOrderLimit - totalOrdersCreated;
              const grabAmount = Math.min(ordersLeft, orders.length);
              const createOrders = orders.splice(0, grabAmount);
              createOrders.map(order => console.log(`${order.market} Creating ${order.displayAmount} at ${order.displayPrice} on outcome ${order.outcome}`));
              await user.placeZeroXOrders(createOrders).catch(this.log);
              totalOrdersCreated = totalOrdersCreated + createOrders.length;
            }
          }
        }
        console.log(`pausing before next burst of ${numOrderLimit} orders, waiting ${interval} ms`);
        await new Promise<void>(resolve => setTimeout(resolve, interval));
      }

    },
  });

  flash.addScript({
    name: 'create-market-order',
    options: [
      {
        name: 'userAccount',
        abbr: 'u',
        description: 'user account to create the order',
      },
      {
        name: 'marketId',
        abbr: 'm',
        description:
          'ASSUMES: binary or categorical markets, market id to place the order',
      },
      {
        name: 'outcome',
        abbr: 'o',
        description: 'outcome to place the order',
      },
      {
        name: 'orderType',
        abbr: 't',
        description: 'order type of the order [bid], [ask]',
      },
      {
        name: 'amount',
        abbr: 'a',
        description: 'number of shares in the order',
      },
      {
        name: 'price',
        abbr: 'p',
        description: 'price of the order',
      },
      {
        name: 'fillOrder',
        abbr: 'f',
        flag: true,
        required: false,
        description: 'fill order'
      },
      {
        name: 'skipFaucetOrApproval',
        abbr: 'k',
        flag: true,
        description: 'do not faucet or approve, has already been done'
      },
    ],
    async call(this: FlashSession, args: FlashArguments) {
      const address = args.userAccount as string;
      const isZeroX = args.zerox as boolean;
      const fillOrder = args.fillOrder as boolean;
      let user: ContractAPI = null;

      if (isZeroX) {
        user = await this.ensureUser(this.network, true, true, address, true, true);
      } else {
        user = await this.ensureUser(null, true, true, address);
      }
      const skipFaucetOrApproval = args.skipFaucetOrApproval as boolean;
      if (!skipFaucetOrApproval) {
        this.log('create-market-order, faucet and approval');
        await user.faucetOnce(QUINTILLION.multipliedBy(10000));
        await user.approve(QUINTILLION.multipliedBy(100000));
      }
      const orderType = String(args.orderType).toLowerCase();
      const type = orderType === 'bid' || orderType === 'buy' ? 0 : 1;

      const onChainShares = convertDisplayAmountToOnChainAmount(
        new BigNumber(String(args.amount)),
        new BigNumber(100)
      );
      const onChainPrice = convertDisplayPriceToOnChainPrice(
        new BigNumber(String(Number(args.price).toFixed(2))),
        new BigNumber(0),
        new BigNumber('0.01')
      );
      const nullOrderId = stringTo32ByteHex('');
      const tradeGroupId = stringTo32ByteHex('tradegroupId');
      let result = null;
      if (isZeroX) {
        const timestamp = await this.call('get-timestamp', {});
        const oneHundredDays = new BigNumber(8640000);
        const expirationTime = new BigNumber(timestamp).plus(oneHundredDays);
        const onChainPrice = convertDisplayPriceToOnChainPrice(
          new BigNumber(String(Number(args.price).toFixed(2))),
          new BigNumber(0),
          new BigNumber('0.01')
        );
        const price = convertOnChainPriceToDisplayPrice(
          onChainPrice,
          new BigNumber(0),
          new BigNumber('0.01')
        );
        const params = {
          direction: type as 0 | 1,
          market : String(args.marketId),
          numTicks: new BigNumber(100),
          numOutcomes: 3 as NumOutcomes,
          outcome: Number(args.outcome) as 0 | 1 | 2 | 3 | 4 | 5 | 6 | 7,
          tradeGroupId,
          fingerprint: formatBytes32String('11'),
          doNotCreateOrders: false,
          displayMinPrice: new BigNumber(0),
          displayMaxPrice: new BigNumber(1),
          displayAmount: new BigNumber(String(args.amount)),
          displayPrice: price,
          displayShares: new BigNumber(0),
          expirationTime,
        };

        try {
          result = fillOrder ? await user.augur.placeTrade(params) : await user.placeZeroXOrder(params)
        } catch(e) {
          this.log(e);
        }
      } else {
        fillOrder ?
        await user.takeBestOrder(
          String(args.marketId),
          new BigNumber(type),
          onChainShares,
          onChainPrice,
          new BigNumber(String(args.outcome)),
          tradeGroupId
        ) :
        await user.placeOrder(
          String(args.marketId),
          new BigNumber(type),
          onChainShares,
          onChainPrice,
          new BigNumber(String(args.outcome)),
          nullOrderId,
          nullOrderId,
          tradeGroupId
        );
      }
      this.log(`place order ${result}`);

    },
  });

  flash.addScript({
    name: 'take-orderbook-side',
    options: [
      {
        name: 'skipFaucet',
        abbr: 's',
        description: 'skip faucet&approve. use if re-running this script',
        flag: true,
      },
      {
        name: 'userAccount',
        abbr: 'u',
        description: 'user account to create the order',
      },
      {
        name: 'outcome',
        abbr: 'o',
        description: 'orderbook outcome to take, default is 2'
      },
      {
        name: 'market',
        abbr: 'm',
        description: 'market to trade, default is a random market',
      },
      {
        name: 'limit',
        abbr: 'l',
        description: 'limit of orders to take, 1...N orders can be take, default is keep taking forever',
      },
      {
        name: 'wait',
        abbr: 'w',
        description: 'how many seconds to wait between takes. default=1',
      },
      {
        name: 'orderType',
        abbr: 't',
        description: 'side of orderbook to take, bid or ask, bid is default',
      },
    ],
    async call(this: FlashSession, args :FlashArguments) {
      const skipFaucet = args.skipFaucet as boolean;
      const address = args.userAccount ? String(args.userAccount) : null;
      const marketId = args.market ? String(args.market) : null;
      const limit = args.limit ? Number(args.limit) : 86400000; // go for a really long time
      const orderType = args.orderType ? String(args.orderType) : 'bid';
      const outcome = args.outcome ? Number(args.outcome) : 2;
      const wait = Number(String(args.wait)) || 1;

      const user: ContractAPI = await this.ensureUser(this.network, true, true, address, true, true);

      if (!skipFaucet) {
        console.log('fauceting ...');
        const funds = new BigNumber(1e18).multipliedBy(1000000);
        await user.faucetOnce(funds);
        await user.approve(funds);
      }

      const markets = (await user.getMarkets()).markets;
      const market = marketId ? markets.find(m => m.id === marketId) : markets[0];

      const direction = orderType === 'bid' || orderType === 'buy' ? '0' : '1';
      const takeDirection = direction === '0' ? 1 : 0;
      let i = 0;
      for(i; i < limit; i++) {
        const orders = flattenZeroXOrders(await user.getOrders(market.id, direction, outcome));
        if (orders.length > 0) {
          const sortedOrders =
            direction === '0'
              ? orders.sort((a, b) =>
                  new BigNumber(b.price).minus(new BigNumber(a.price)).toNumber()
                )
              : orders.sort((a, b) =>
                  new BigNumber(a.price).minus(new BigNumber(b.price)).toNumber()
                );

          const order = sortedOrders[0];
          console.log('Take Order', order.amount, '@', order.price);
          const params: NativePlaceTradeDisplayParams = {
            market: market.id,
            direction: takeDirection as 0 | 1,
            outcome: Number(outcome) as 0 | 1 | 2 | 3 | 4 | 5 | 6 | 7,
            numTicks: new BigNumber(market.numTicks),
            numOutcomes: market.numOutcomes,
            tradeGroupId: stringTo32ByteHex('tradegroupId'),
            fingerprint: stringTo32ByteHex('fingerprint'),
            doNotCreateOrders: true,
            displayAmount: new BigNumber(order.amount),
            displayPrice: new BigNumber(order.price),
            displayMaxPrice: new BigNumber(market.maxPrice),
            displayMinPrice: new BigNumber(market.minPrice),
            displayShares: new BigNumber(0),
          };
          await user.augur.placeTrade(params).catch(e => console.error(e));
        }
        await sleep(wait * 1000);
      }
    },
  });

  flash.addScript({
    name: 'fake-all',
    options: [
      {
        name: 'createMarkets',
        abbr: 'c',
        description:
          'create canned markets',
        flag: true,
      },
      {
        name: 'relayer-address',
        abbr: 'r',
        description: 'gnosis relayer address'
      }
    ],
    async call(this: FlashSession, args: FlashArguments) {
      await this.call('deploy', {
        writeArtifacts: true,
        timeControlled: true,
        relayer_address: args.relayerAddress as string,
      });
      const createMarkets = args.createMarkets as boolean;
      if (createMarkets) {
        await this.call('create-canned-markets', {});
      }
    },
  });

  flash.addScript({
    name: 'normal-all',
    options: [
      {
        name: 'createMarkets',
        abbr: 'c',
        description:
          'create canned markets',
        flag: true,
      },
      {
        name: 'relayer-address',
        abbr: 'r',
        description: 'gnosis relayer address'
      }
    ],
    async call(this: FlashSession, args: FlashArguments) {
      await this.call('deploy', {
        writeArtifacts: true,
        timeControlled: false,
        relayer_address: args.relayerAddress as string,
      });
      const createMarkets = args.createMarkets as boolean;
      if (createMarkets) {
        await this.call('create-canned-markets', {});
      }
    },
  });

  flash.addScript({
    name: 'all-logs',
    options: [
      {
        name: 'quiet',
        abbr: 'q',
        description:
          'Do not print anything (just returns). Only useful in interactive mode.',
        flag: true,
      },
      {
        name: 'v1',
        description: 'Fetch logs from V1 contracts.',
        flag: true,
      },
      {
        name: 'from',
        abbr: 'f',
        description: 'First block from which to request logs.',
      },
      {
        name: 'to',
        abbr: 't',
        description: 'Final block from which to request logs.',
      },
    ],
    async call(this: FlashSession, args: FlashArguments) {
      if (this.noProvider()) return [];
      const user = await this.ensureUser(null, false, false);
      const quiet = args.quiet as boolean;
      const v1 = args.v1 as boolean;
      const fromBlock = Number(args.from || 0);
      const toBlock =
        args.to === null || args.to === 'latest' ? 'latest' : Number(args.to);

      const logs = await this.provider.getLogs({
        address: user.augur.addresses.Augur,
        fromBlock,
        toBlock,
        topics: [],
      });

      const logsWithBlockNumber = logs.map(log => ({
        ...log,
        logIndex: log.logIndex || 0,
        transactionHash: log.transactionHash || '',
        transactionIndex: log.transactionIndex || 0,
        blockNumber: log.blockNumber || 0,
        blockHash: log.blockHash || '0',
        removed: log.removed || false,
      }));

      let parsedLogs = user.augur.contractEvents.parseLogs(logsWithBlockNumber);

      // Logs from AugurV1 require additional calls to the blockchain.
      if (v1) {
        parsedLogs = await Promise.all(
          parsedLogs.map(async log => {
            if (log.name === 'OrderCreated') {
              const { shareToken } = log;
              const shareTokenContract = new ethers.Contract(
                shareToken,
                new ethers.utils.Interface(abiV1.ShareToken),
                this.provider
              );
              const market = await shareTokenContract.functions['getMarket']();
              const outcome = (await shareTokenContract.functions[
                'getOutcome'
              ]()).toNumber();

              return Object.assign({}, log, { market, outcome });
            } else {
              return log;
            }
          })
        );
      }

      if (!quiet) {
        this.log(JSON.stringify(parsedLogs, null, 2));
      }
      return parsedLogs;
    },
  });

  flash.addScript({
    name: 'whoami',
    async call(this: FlashSession) {
      if (this.noProvider()) return;
      const user = await this.ensureUser();

      this.log(`You are ${user.account.publicKey}\n`);
    },
  });

  flash.addScript({
    name: 'generate-templates',
    async call(this: FlashSession) {
      generateTemplateValidations().then(() => {
        this.log('Generated Templates to augur-artifacts\n');
      });
    },
  });

  flash.addScript({
    name: 'show-template',
    options: [
      {
        name: 'hash',
        description: 'Hash value of template to show',
        required: true,
      },
    ],
    async call(this: FlashSession, args: FlashArguments) {
      const hash = String(args.hash);
      this.log(hash);
      const template = showTemplateByHash(hash);
      if (!template) this.log(`Template not found for hash ${hash}`);
      this.log(JSON.stringify(template, null, ' '));
      return template;
    },
  });

  flash.addScript({
    name: 'validate-template',
    options: [
      {
        name: 'title',
        description: 'populated market title',
        required: true,
      },
      {
        name: 'templateInfo',
        description: 'string version of template information from market creation extraInfo, it will be parsed as object internally',
        required: true,
      },
      {
        name: 'outcomes',
        description: 'string array of outcomes if market is categorical',
        required: false,
      },
      {
        name: 'resolutionRules',
        description: 'resolution rules separated by \n ',
        required: true,
      },
      {
        name: 'endTime',
        description: 'market end time, also called event expiration',
        required: true,
      }
    ],
    async call(this: FlashSession, args: FlashArguments) {
      let result = null;
      try {
        const title = String(args.title);
        const templateInfo = String(args.templateInfo);
        const outcomesString = String(args.outcomes);
        const resolutionRules = String(args.resolutionRules);
        const endTime = Number(args.endTime);
        result = validateMarketTemplate(title, templateInfo, outcomesString, resolutionRules, endTime);
        this.log(result);
      } catch (e) {
        this.log(e);
      }
      return result;
    },
  });

  flash.addScript({
    name: 'get-timestamp',
    async call(this: FlashSession) {
      if (this.noProvider()) return 0;
      const user = await this.contractOwner();

      const blocktime = await user.getTimestamp();
      const epoch = Number(blocktime.toString()) * 1000;

      this.log(`block: ${blocktime}`);
      this.log(`local: ${moment(epoch).toString()}`);
      this.log(
        `utc: ${moment(epoch)
          .utc()
          .toString()}\n`
      );
      return blocktime;
    },
  });

  flash.addScript({
    name: 'set-timestamp',
    options: [
      {
        name: 'timestamp',
        abbr: 't',
        description:
          "Uses Moment's parser but also accepts millisecond unix epoch time. See https://momentjs.com/docs/#/parsing/string/",
        required: true,
      },
      {
        name: 'format',
        abbr: 'f',
        description:
          'Lets you specify the format of --timestamp. See https://momentjs.com/docs/#/parsing/string-format/',
      },
    ],
    async call(this: FlashSession, args: FlashArguments) {
      if (this.noProvider()) return;
      const user = await this.contractOwner();

      const timestamp = args.timestamp as string;
      const format = (args.format as string) || undefined;

      let epoch = Number(timestamp);
      if (isNaN(epoch)) {
        epoch = moment(timestamp, format).valueOf();
      }

      await user.setTimestamp(new BigNumber(epoch));
      await this.call('get-timestamp', {});
    },
  });

  flash.addScript({
    name: 'push-timestamp',
    options: [
      {
        name: 'count',
        abbr: 'c',
        description:
          'Defaults to seconds. Use "y", "M", "w", "d", "h", or "m" for longer times. ex: "2w" is 2 weeks.',
        required: true,
      },
    ],
    async call(this: FlashSession, args: FlashArguments) {
      if (this.noProvider()) return;
      const user = await this.contractOwner();

      const countString = args.count as string;
      let unit = countString[countString.length - 1];
      let count: string;
      if (['y', 'M', 'w', 'd', 'h', 'm', 's'].includes(unit.toString())) {
        count = countString.slice(0, countString.length - 1);
      } else {
        count = countString;
        unit = 's'; // no unit provided so default to seconds
      }
      const blocktime = Number(await user.getTimestamp()) * 1000;
      const newTime = moment(blocktime).add(count, unit as
        | 'y'
        | 'M'
        | 'w'
        | 'd'
        | 'h'
        | 'm'
        | 's');

      await this.call('get-timestamp', {});
      this.log(`changing timestamp to ${newTime.unix()}`);
      await user.setTimestamp(new BigNumber(newTime.unix()));
      await this.call('get-timestamp', {});
    },
  });

  flash.addScript({
    name: 'initial-report',
    options: [
      {
        name: 'marketId',
        abbr: 'm',
        description: 'market to initially report on',
        required: true,
      },
      {
        name: 'outcome',
        abbr: 'o',
        description:
          'outcome of the market, non scalar markets 0,1,3,... for scalar markets use price',
        required: true,
      },
      {
        name: 'extraStake',
        abbr: 's',
        description:
          'added pre-emptive REP stake on the outcome in 10**18 format not atto REP(optional)',
        required: false,
      },
      {
        name: 'description',
        abbr: 'd',
        description:
          'description to be added to contracts for initial report (optional)',
        required: false,
      },
      {
        name: 'isInvalid',
        abbr: 'i',
        description:
          'isInvalid flag is used only for scalar markets (optional)',
        required: false,
      },
    ],
    async call(this: FlashSession, args: FlashArguments) {
      if (this.noProvider()) return;
      const user = await this.ensureUser();
      const marketId = args.marketId as string;
      const outcome = Number(args.outcome);
      const extraStake = args.extraStake as string;
      const desc = args.description as string;
      const isInvalid = args.isInvalid as boolean;
      let preEmptiveStake = '0';
      if (extraStake) {
        preEmptiveStake = new BigNumber(extraStake)
          .multipliedBy(QUINTILLION)
          .toFixed();
      }
      if (!this.usingSdk) {
        this.log('This script needs sdk, make sure to connect with -u flag');
      }
      if (!this.sdkReady) this.log("SDK hasn't fully syncd, need to wait");

      const market: ContractInterfaces.Market = await user.getMarketContract(
        marketId
      );
      const marketInfos = await user.getMarketInfo(marketId);
      if (!marketInfos || marketInfos.length === 0) {
        return this.log(`Error: marketId: ${marketId} not found`);
      }
      const marketInfo = marketInfos[0];
      const payoutNumerators = calculatePayoutNumeratorsArray(
        marketInfo.maxPrice,
        marketInfo.minPrice,
        marketInfo.numTicks,
        marketInfo.numOutcomes,
        marketInfo.marketType,
        outcome,
        isInvalid
      );

      await user.doInitialReport(
        market,
        payoutNumerators,
        desc,
        preEmptiveStake
      );
    },
  });

  flash.addScript({
    name: 'dispute',
    options: [
      {
        name: 'marketId',
        abbr: 'm',
        description: 'market to dispute',
        required: true,
      },
      {
        name: 'outcome',
        abbr: 'o',
        description:
          'outcome of the market, non scalar markets 0,1,3,... for scalar markets use price',
        required: true,
      },
      {
        name: 'amount',
        abbr: 'a',
        description: 'amount of REP to dispute with, use display value',
        required: false,
      },
      {
        name: 'description',
        abbr: 'd',
        description:
          'description to be added to contracts for dispute (optional)',
        required: false,
      },
      {
        name: 'isInvalid',
        abbr: 'i',
        description:
          'isInvalid flag is used only for scalar markets (optional)',
        required: false,
      },
    ],
    async call(this: FlashSession, args: FlashArguments) {
      if (this.noProvider()) return;
      const user = await this.ensureUser();
      const marketId = args.marketId as string;
      const outcome = Number(args.outcome);
      const amount = args.amount as string;
      const desc = args.description as string;
      const isInvalid = args.isInvalid as boolean;
      if (amount === '0') return this.log('amount of REP is required');
      const stake = new BigNumber(amount).multipliedBy(QUINTILLION);

      if (!this.usingSdk) {
        return this.log(
          'This script needs sdk, make sure to connect with -u flag'
        );
      }
      if (!this.sdkReady) {
        return this.log("SDK hasn't fully syncd, need to wait");
      }

      const market: ContractInterfaces.Market = await user.getMarketContract(
        marketId
      );
      const marketInfos = await user.getMarketInfo(marketId);
      if (!marketInfos || marketInfos.length === 0) {
        return this.log(`Error: marketId: ${marketId} not found`);
      }
      const marketInfo = marketInfos[0];
      const payoutNumerators = calculatePayoutNumeratorsArray(
        marketInfo.maxPrice,
        marketInfo.minPrice,
        marketInfo.numTicks,
        marketInfo.numOutcomes,
        marketInfo.marketType,
        outcome,
        isInvalid
      );

      await user.contribute(market, payoutNumerators, stake, desc);
    },
  });

  flash.addScript({
    name: 'contribute-to-tentative-winning-outcome',
    options: [
      {
        name: 'marketId',
        abbr: 'm',
        description:
          'market to contribute REP to its tentative winning outcome',
        required: true,
      },
      {
        name: 'outcome',
        abbr: 'o',
        description:
          'outcome of the market, non scalar markets 0,1,3,... for scalar markets use price',
        required: true,
      },
      {
        name: 'amount',
        abbr: 'a',
        description: 'amount of REP to dispute with, use display value',
        required: true,
      },
      {
        name: 'description',
        abbr: 'd',
        description:
          'description to be added to contracts for contribution (optional)',
        required: false,
      },
      {
        name: 'isInvalid',
        abbr: 'i',
        description:
          'isInvalid flag is used only for scalar markets (optional)',
        required: false,
      },
    ],
    async call(this: FlashSession, args: FlashArguments) {
      if (this.noProvider()) return;
      const user = await this.ensureUser();
      const marketId = args.marketId as string;
      const outcome = Number(args.outcome);
      const amount = args.amount as string;
      const desc = args.description as string;
      const isInvalid = args.isInvalid as boolean;
      if (amount === '0') return this.log('amount of REP is required');
      const stake = new BigNumber(amount).multipliedBy(QUINTILLION);

      if (!this.usingSdk) {
        return this.log(
          'This script needs sdk, make sure to connect with -u flag'
        );
      }
      if (!this.sdkReady) {
        return this.log("SDK hasn't fully syncd, need to wait");
      }

      const market: ContractInterfaces.Market = await user.getMarketContract(
        marketId
      );
      const marketInfos = await user.getMarketInfo(marketId);
      if (!marketInfos || marketInfos.length === 0) {
        return this.log(`Error: marketId: ${marketId} not found`);
      }
      const marketInfo = marketInfos[0];
      const payoutNumerators = calculatePayoutNumeratorsArray(
        marketInfo.maxPrice,
        marketInfo.minPrice,
        marketInfo.numTicks,
        marketInfo.numOutcomes,
        marketInfo.marketType,
        outcome,
        isInvalid
      );

      await user.contributeToTentative(market, payoutNumerators, stake, desc);
    },
  });

  flash.addScript({
    name: 'finalize',
    options: [
      {
        name: 'marketId',
        abbr: 'm',
        description: 'market to finalize',
        required: true,
      },
    ],
    async call(this: FlashSession, args: FlashArguments) {
      if (this.noProvider()) return;
      const user = await this.ensureUser();
      const marketId = args.marketId as string;

      const market: ContractInterfaces.Market = await user.getMarketContract(
        marketId
      );
      await user.finalizeMarket(market);
    },
  });

  flash.addScript({
    name: 'fork',
    options: [
      {
        name: 'marketId',
        abbr: 'm',
        description: 'yes/no market to fork. defaults to making one',
      },
    ],
    async call(this: FlashSession, args: FlashArguments) {
      if (this.noProvider()) return;
      const user = await this.ensureUser(this.network, true);
      let marketId = (args.marketId as string) || null;

      if (marketId === null) {
        const market = await user.createReasonableYesNoMarket();
        marketId = market.address;
        this.log(`Created market ${marketId}`);
      }

      await sleep(2000);
      const marketInfo = (await this.api.route('getMarketsInfo', {
        marketIds: [marketId],
      }))[0];

      if (await fork(user, marketInfo)) {
        this.log('Fork successful!');
      } else {
        this.log('ERROR: forking failed.');
      }
    },
  });

  flash.addScript({
    name: 'dispute',
    options: [
      {
        name: 'marketId',
        abbr: 'm',
        description: 'yes/no market to dispute. defaults to making one',
      },
      {
        name: 'slow',
        abbr: 's',
        description: 'puts market into slow pacing mode immediately',
        flag: true,
      },
      {
        name: 'rounds',
        abbr: 'r',
        description: 'number of rounds to complete',
      },
    ],
    async call(this: FlashSession, args: FlashArguments) {
      if (this.noProvider()) return;
      const user = await this.ensureUser(this.network, true);
      const slow = args.slow as boolean;
      const rounds = args.rounds ? Number(args.rounds) : 0;

      let marketId = (args.marketId as string) || null;
      if (marketId === null) {
        const market = await user.createReasonableYesNoMarket();
        marketId = market.address;
        this.log(`Created market ${marketId}`);
      }

      await sleep(2000);
      const marketInfo = (await this.api.route('getMarketsInfo', {
        marketIds: [marketId],
      }))[0];

      await dispute(user, marketInfo, slow, rounds);
    },
  });

  flash.addScript({
    name: 'markets',
    async call(this: FlashSession): Promise<MarketList | null> {
      if (this.noProvider()) return null;
      const user = await this.ensureUser(this.network, true);

      const markets: MarketList = await this.api.route('getMarkets', {
        universe: user.augur.contracts.universe.address,
      });
      console.log(JSON.stringify(markets, null, 2));
      return markets;
    },
  });

  flash.addScript({
    name: 'network-id',
    async call(this: FlashSession): Promise<string> {
      if (this.noProvider()) return null;

      const networkId = await this.provider.getNetworkId();
      console.log(networkId);
      return networkId;
    },
  });

  flash.addScript({
    name: 'check-safe-registration',
    options: [
      {
        name: 'target',
        abbr: 't',
        description: 'address to check registry contract for the safe address.',
      },
    ],
    async call(
      this: FlashSession,
      args: FlashArguments
    ): Promise<void> {
      if (this.noProvider()) return null;
      const user = await this.ensureUser(this.network, false, false);

      const result = await user.augur.contracts.gnosisSafeRegistry.getSafe_(args['target'] as string);
      console.log(result);
  }});

  flash.addScript({
    name: 'get-safe-nonce',
    options: [
      {
        name: 'target',
        abbr: 't',
        description: 'address to check registry contract for the safe address.',
      },
    ],
    async call(
      this: FlashSession,
      args: FlashArguments
    ): Promise<void> {
      if (this.noProvider()) return null;
      const user = await this.ensureUser(this.network, false);
      const gnosisSafe = await user.augur.contracts.gnosisSafeFromAddress(args['target'] as string);

      console.log((await gnosisSafe.nonce_()).toString());
  }});

  flash.addScript({
    name: 'docker-all',
    ignoreNetwork: true,
    options: [
      {
        name: 'dev',
        abbr: 'd',
        description: 'Deploy to node instead of using pop-docker image',
        flag: true,
      },
      {
        name: 'fake',
        abbr: 'f',
        description: 'Use fake time (TimeControlled) instead of real time',
        flag: true,
      },
      {
        name: 'detach',
        abbr: 'D',
        description: 'Do not stop dockers after running command and do not wait for user input before exiting',
        flag: true,
      },
    ],
    async call(this: FlashSession, args: FlashArguments) {
      const dev = Boolean(args.dev);
      const fake = Boolean(args.fake);
      const detach = Boolean(args.detach);

      spawnSync('docker', ['pull', 'augurproject/safe-relay-service_web:latest']);
      spawnSync('docker', ['pull', '0xorg/mesh:latest']);

      this.log(`Deploy contracts: ${dev}`);
      this.log(`Use fake time: ${fake}`);
      this.log(`Detach: ${detach}`);

      try {
        if (dev) {
          spawnSync('yarn', ['workspace', '@augurproject/tools', 'docker:geth:detached']);
        } else {
          const gethDocker = fake ? 'docker:geth:pop' : 'docker:geth:pop-normal-time';
          spawnSync('yarn', [gethDocker]);
          await updateAddresses(); // add pop-geth addresses to global Addresses
        }

        await sleep(10000); // give geth some time to start

        this.network = NetworkConfiguration.create();
        this.provider = flash.makeProvider(flash.network);
        const networkId = await this.getNetworkId(this.provider);

        if (dev) {
          const deployMethod = fake ? 'fake-all' : 'normal-all';
          await this.call(deployMethod, { createMarkets: true });
        } else {
          this.contractAddresses = Addresses[networkId];
        }

        await spawnSync('yarn', ['build']); // so UI etc will have the correct addresses

        const env = {
          ...process.env,
          ETHEREUM_CHAIN_ID: networkId,
          CUSTOM_CONTRACT_ADDRESSES: JSON.stringify(this.contractAddresses),
          GNOSIS_SAFE_CONTRACT_ADDRESS: formatAddress(this.contractAddresses.GnosisSafe, { prefix: true }),
          PROXY_FACTORY_CONTRACT_ADDRESS: formatAddress(this.contractAddresses.ProxyFactory, { prefix: true }),
          ZEROX_CONTRACT_ADDRESS: formatAddress(this.contractAddresses.ZeroXTrade, { lower: true, prefix: false }),
<<<<<<< HEAD
=======
          SAFE_DEFAULT_TOKEN_ADDRESS: formatAddress(this.contractAddresses.Cash, { lower: true, prefix: true })
>>>>>>> 7c59d1a8
        };

        if (detach) {
          spawnSync('yarn', ['workspace', '@augurproject/gnosis-relay-api', 'run-relay', '-d'], { env });
        } else {
          spawn('yarn', ['workspace', '@augurproject/gnosis-relay-api', 'run-relay'], {
            env,
            stdio: 'inherit',
          });
          await awaitUserInput('Running dockers. Press ENTER to quit:\n');
        }

      } finally {
        if (!detach) {
          this.log('Stopping dockers');
          await spawnSync('docker', ['kill', 'geth']);
          await spawnSync('yarn', ['workspace', '@augurproject/gnosis-relay-api', 'kill-relay']);
        }
      }
    }
  });

  flash.addScript({
    name: '0x-docker',
    async call(this: FlashSession) {
      if (this.noProvider()) return null;

      const networkId = await this.provider.getNetworkId();
      // const ethNode = this.network.http;
      const ethNode = 'http://geth:8545';
      const addresses = getAddressesForNetwork(networkId as NetworkId);

      console.log(`Starting 0x mesh. chainId=${networkId} ethnode=${ethNode}`);

      const mesh = spawn('docker', [
        'run',
        '--rm',
        '--network', 'augur',
        '--name', '0x',
        '-p', '60557:60557', // rpc_port_number
        '-p', '60558:60558', // P2PTCPPort
        '-p', '60559:60559', // P2PWebSocketsPort
        '-e', `ETHEREUM_CHAIN_ID=${networkId}`,
        '-e', `ETHEREUM_RPC_URL=${ethNode}`,
        '-e', 'USE_BOOTSTRAP_LIST=false',
        '-e', 'BLOCK_POLLING_INTERVAL=1s',
        '-e', 'ETHEREUM_RPC_MAX_REQUESTS_PER_24_HR_UTC=169120', // needed when polling interval is 1s
        '-e', `CUSTOM_CONTRACT_ADDRESSES=${JSON.stringify(addresses)}`,
        '-e', `CUSTOM_ORDER_FILTER={"properties":{"makerAssetData":{"pattern":".*${addresses.ZeroXTrade.slice(2).toLowerCase()}.*"}}}`,
        '-e', 'VERBOSITY=4', // 5=debug 6=trace
        '-e', 'RPC_ADDR=0x:60557', // need to use "0x" network
        '0xorg/mesh:9.0.0',
      ]);

      mesh.on('error', console.error);
      mesh.on('exit', (code, signal) => {
        console.log(`Exiting 0x mesh with code=${code} and signal=${signal}`)
      });
      mesh.stdout.on('data', (data) => {
        console.log(data.toString());
      });
      mesh.stderr.on('data', (data) => {
        console.error(data.toString());
      });
    },
  });

  flash.addScript({
    name: 'get-contract-address',
    options: [
      {
        name: 'name',
        abbr: 'n',
        description: 'Name of contract',
        required: true,
      },
      {
        name: 'removePrefix',
        abbr: 'r',
        description: 'If specified will remove the 0x prefix',
        flag: true,
      },
      {
        name: 'lower',
        abbr: 'l',
        description: 'If specified will toLowerCase the result',
        flag: true,
      },
    ],
    async call(
      this: FlashSession,
      args: FlashArguments
    ): Promise<string> {
      const name = args.name as string;
      const removePrefix = args.removePrefix as boolean;
      const lower = args.lower as boolean;
      let address = this.contractAddresses[name];
      address = formatAddress(address, { lower, prefix: !removePrefix});
      this.log(address);
      return address;
    },
  });

  flash.addScript({
    name: 'get-all-contract-addresses',
    options: [
      {
        name: 'ugly',
        abbr: 'u',
        description: 'print the addresses json as a blob instead of nicely formatted',
        flag: true,
      },
    ],
    async call(this: FlashSession, args: FlashArguments) {
      const ugly = args.ugly as boolean;
      if (this.noProvider()) return;

      if (ugly) {
        console.log(JSON.stringify(this.contractAddresses))
      } else {
        console.log(JSON.stringify(this.contractAddresses, null, 2))
      }
    },
  });

  flash.addScript({
    name: 'add-eth-exchange-liquidity',
    options: [
      {
        name: 'ethAmount',
        abbr: 'e',
        description: 'amount of ETH to provide to the exchange',
        required: true,
      },
      {
        name: 'cashAmount',
        abbr: 'c',
        description: 'amount of DAI to provide to the exchange',
        required: true,
      },
    ],
    async call(this: FlashSession, args: FlashArguments) {
      const attoEth = new BigNumber(Number(args.ethAmount)).times(_1_ETH);
      const attoCash = new BigNumber(Number(args.cashAmount)).times(_1_ETH);

      const user = await this.ensureUser();

      await user.addEthExchangeLiquidity(attoCash, attoEth);
    },
  });

  flash.addScript({
    name: 'init-warp-sync',
    async call(this: FlashSession, args: FlashArguments) {
      const user = await this.ensureUser();

      await user.initWarpSync(user.augur.contracts.universe.address);
    },
  });

  flash.addScript({
    name: 'eth-balance',
    options: [
      {
        name: 'target',
        abbr: 't',
        description: 'which account to check. defaults to current account',
      },
    ],
    async call(this: FlashSession, args: FlashArguments): Promise<BigNumber> {
      const target = args.target as string;
      const user = await this.ensureUser();
      const balance = await user.getEthBalance(target || this.account);
      this.log(balance.toFixed());
      return balance;
    },
  });

  flash.addScript({
    name: 'cash-balance',
    options: [
      {
        name: 'target',
        abbr: 't',
        description: 'which account to check. defaults to current account',
      },
    ],
    async call(this: FlashSession, args: FlashArguments): Promise<BigNumber> {
      const target = args.target as string;
      const user = await this.ensureUser();
      const balance = await user.getCashBalance(target || this.account);
      this.log(balance.toFixed());
      return balance;
    },
  });

  flash.addScript({
    name: 'rep-balance',
    options: [
      {
        name: 'target',
        abbr: 't',
        description: 'which account to check. defaults to current account',
      },
    ],
    async call(this: FlashSession, args: FlashArguments): Promise<BigNumber> {
      const target = args.target as string;
      const user = await this.ensureUser();
      const balance = await user.getRepBalance(target || this.account);
      this.log(balance.toFixed());
      return balance;
    },
  });

  flash.addScript({
    name: 'ping',
    ignoreNetwork: true,
    async call(this: FlashSession) {
      this.log('pong');
    },
  });
}<|MERGE_RESOLUTION|>--- conflicted
+++ resolved
@@ -2092,10 +2092,7 @@
           GNOSIS_SAFE_CONTRACT_ADDRESS: formatAddress(this.contractAddresses.GnosisSafe, { prefix: true }),
           PROXY_FACTORY_CONTRACT_ADDRESS: formatAddress(this.contractAddresses.ProxyFactory, { prefix: true }),
           ZEROX_CONTRACT_ADDRESS: formatAddress(this.contractAddresses.ZeroXTrade, { lower: true, prefix: false }),
-<<<<<<< HEAD
-=======
           SAFE_DEFAULT_TOKEN_ADDRESS: formatAddress(this.contractAddresses.Cash, { lower: true, prefix: true })
->>>>>>> 7c59d1a8
         };
 
         if (detach) {
