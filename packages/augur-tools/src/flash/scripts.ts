import { deployContracts } from '../libs/blockchain';
import { FlashSession, FlashArguments } from './flash';
import { createCannedMarkets } from './create-canned-markets-and-orders';
import { _1_ETH } from '../constants';
import {
  Contracts as compilerOutput,
  getAddressesForNetwork,
  NetworkId
} from '@augurproject/artifacts';
import {
  NetworkConfiguration,
  NETWORKS,
  ContractInterfaces,
} from '@augurproject/core';
import moment from 'moment';
import { BigNumber } from 'bignumber.js';
import { formatBytes32String } from 'ethers/utils';
import { ethers } from 'ethers';
import { abiV1 } from '@augurproject/artifacts';
import {
  calculatePayoutNumeratorsArray,
  QUINTILLION,
  convertDisplayAmountToOnChainAmount,
  convertDisplayPriceToOnChainPrice,
  stringTo32ByteHex,
  numTicksToTickSizeWithDisplayPrices,
  convertOnChainPriceToDisplayPrice,
} from '@augurproject/sdk';
import { fork } from './fork';
import { dispute } from './dispute';
import { MarketList, MarketOrderBook } from '@augurproject/sdk/build/state/getter/Markets';
import { generateTemplateValidations } from './generate-templates';
import { spawn } from 'child_process';
import { showTemplateByHash, validateMarketTemplate } from './template-utils';
import { cannedMarkets, singleOutcomeAsks, singleOutcomeBids } from './data/canned-markets';
import { ContractAPI } from '../libs/contract-api';
<<<<<<< HEAD
import { OrderBookShaper } from './orderbook-shaper';
=======
import { NumOutcomes } from '@augurproject/sdk/src/state/logs/types';
>>>>>>> 88d6c643

export function addScripts(flash: FlashSession) {
  flash.addScript({
    name: 'connect',
    description: 'Connect to an Ethereum node.',
    options: [
      {
        name: 'account',
        abbr: 'a',
        description:
          'account address to connect with, if no address provided contract owner is used',
      },
      {
        name: 'network',
        abbr: 'n',
        description:
          'Which network to connect to. Defaults to "environment" aka local node.',
      },
      {
        name: 'useSdk',
        abbr: 'u',
        description: 'a few scripts need sdk, -u to wire up sdk',
        flag: true,
      },
      {
        name: 'useZeroX',
        abbr: 'z',
        description: 'use zeroX mesh client endpoint',
        flag: true,
      },
      {
        name: 'meshEndpoint',
        abbr: 'x',
        description: 'use zeroX mesh client endpoint',
      },
    ],
    async call(this: FlashSession, args: FlashArguments) {
      const network = (args.network as NETWORKS) || 'environment';
      const account = args.account as string;
      const useSdk = args.useSdk as boolean;
      const useZeroX = args.useZeroX as boolean;
      if (account) flash.account = account;
      this.network = NetworkConfiguration.create(network);
      flash.provider = this.makeProvider(this.network);
      const networkId = await this.getNetworkId(flash.provider);
      flash.contractAddresses = getAddressesForNetwork(networkId as NetworkId);
      const mesh = args.meshEndpoint as string || undefined;
      const endpoint = 'ws://localhost:60557';
      const meshEndpoint = mesh ? mesh : endpoint;
      await flash.ensureUser(this.network, useSdk, true, null, useZeroX ? meshEndpoint : undefined, useZeroX ? true : false);
    },
  });

  flash.addScript({
    name: 'deploy',
    description:
      'Upload contracts to blockchain and register them with the Augur contract.',
    options: [
      {
        name: 'write-artifacts',
        abbr: 'w',
        description: 'Overwrite addresses.json.',
        flag: true,
      },
      {
        name: 'time-controlled',
        abbr: 't',
        description:
          'Use the TimeControlled contract for testing environments. Set to "true" or "false".',
        flag: true,
      },
      {
        name: 'useSdk',
        abbr: 'u',
        description: 'a few scripts need sdk, -u to wire up sdk',
        flag: true,
      },
    ],
    async call(this: FlashSession, args: FlashArguments) {
      const useSdk = args.useSdk as boolean;
      if (this.noProvider()) return;

      const config = {
        writeArtifacts: args.write_artifacts as boolean,
        useNormalTime: true,
      };

      if (args.time_controlled) {
        config['useNormalTime'] = false;
      }

      const { addresses } = await deployContracts(
        this.provider,
        this.accounts[0],
        compilerOutput,
        config
      );
      flash.contractAddresses = addresses;

      if (useSdk) {
        await flash.ensureUser(this.network, useSdk);
      }
    },
  });

  flash.addScript({
    name: 'faucet',
    description: 'Mints Cash tokens for user.',
    options: [
      {
        name: 'amount',
        abbr: 'a',
        description: 'Quantity of Cash.',
        required: true,
      },
      {
        name: 'target',
        abbr: 't',
        description: 'Account to send funds (defaults to current user)',
        required: false
      }
    ],
    async call(this: FlashSession, args: FlashArguments) {
      if (this.noProvider()) return;
      const user = await this.ensureUser();

      const amount = Number(args.amount);
      const atto = new BigNumber(amount).times(_1_ETH);

      await user.faucet(atto);

      // if we have a target we transfer from current account to target.
      if(args.target) {
        await user.augur.contracts.cash.transfer(String(args.target), atto);
      }
    },
  });

  flash.addScript({
    name: 'transfer',
    description: 'Transfer tokens to account',
    options: [
      {
        name: 'amount',
        abbr: 'a',
        description: 'Quantity',
        required: true,
      },
      {
        name: 'token',
        abbr: 'k',
        description: 'REP, ETH, DAI',
        required: true,
      },
      {
        name: 'target',
        abbr: 't',
        description: 'Account to send funds (defaults to current user)',
        required: false
      }
    ],
    async call(this: FlashSession, args: FlashArguments) {
      if (this.noProvider()) return;
      const endPoint = 'ws://localhost:60557';
      const user = await this.ensureUser();

      const target = String(args.target);
      const amount = Number(args.amount);
      const token = String(args.token);
      const atto = new BigNumber(amount).times(_1_ETH);

      switch(token) {
        case 'REP':
          return user.augur.contracts.getReputationToken().transfer(target, atto);
        case 'ETH':
          return user.augur.sendETH(target, atto);
        default:
          return user.augur.contracts.cash.transfer(target, atto);
      }
    },
  });

  flash.addScript({
    name: 'rep-faucet',
    description: 'Mints REP tokens for user.',
    options: [
      {
        name: 'amount',
        abbr: 'a',
        description: 'Quantity of REP.',
        required: true,
      },
      {
        name: 'target',
        abbr: 't',
        description: 'Account to send funds (defaults to current user)',
        required: false
      }
    ],
    async call(this: FlashSession, args: FlashArguments) {
      if (this.noProvider()) return;
      const user = await this.ensureUser();
      const amount = Number(args.amount);
      const atto = new BigNumber(amount).times(_1_ETH);

      await user.repFaucet(atto);

      // if we have a target we transfer from current account to target.
      if(args.target) {
        await user.augur.contracts.reputationToken.transfer(String(args.target), atto);
      }
    },
  });

  flash.addScript({
    name: 'migrate-rep',
    description: 'migrate rep to universe.',
    options: [
      {
        name: 'payoutNumerators',
        abbr: 'p',
        description: 'payout numerators of child unverse.',
        required: true,
      },
      {
        name: 'amount',
        abbr: 'a',
        description: 'Quantity of REP.',
        required: true,
      },
    ],
    async call(this: FlashSession, args: FlashArguments) {
      if (this.noProvider()) return;
      const user = await this.ensureUser();
      const amount = Number(args.amount);
      const atto = new BigNumber(amount).times(_1_ETH);
      const payout = String(args.payoutNumerators)
        .split(',')
        .map(i => new BigNumber(i));
      console.log(payout);
      await user.migrateOutByPayoutNumerators(payout, atto);
    },
  });

  flash.addScript({
    name: 'gas-limit',
    async call(this: FlashSession): Promise<number | undefined> {
      if (this.noProvider()) return undefined;

      const block = await this.provider.getBlock('latest');
      const gasLimit = block.gasLimit.toNumber();
      this.log(`Gas limit: ${gasLimit}`);
      return gasLimit;
    },
  });

  flash.addScript({
    name: 'new-market',
    options: [
      {
        name: 'yesno',
        abbr: 'y',
        description: 'create yes no market, default if no options are added',
        flag: true,
      },
      {
        name: 'categorical',
        abbr: 'c',
        description: 'create categorical market',
        flag: true,
      },
      {
        name: 'scalar',
        abbr: 's',
        description: 'create scalar market',
        flag: true,
      },
    ],
    async call(this: FlashSession, args: FlashArguments) {
      const yesno = args.yesno as boolean;
      const cat = args.categorical as boolean;
      const scalar = args.scalar as boolean;
      if (yesno) {
        await this.call('create-reasonable-yes-no-market', {});
      }
      if (cat) {
        await this.call('create-reasonable-categorical-market', {outcomes: 'first,second,third,fourth,fifth'});
      }
      if (scalar) {
        await this.call('create-reasonable-scalar-market', {});
      }

      if (!yesno && !cat && !scalar) {
        await this.call('create-reasonable-yes-no-market', {});
      }
    }
  });

  flash.addScript({
    name: 'create-reasonable-yes-no-market',
    async call(this: FlashSession) {
      if (this.noProvider()) return;
      const user = await this.ensureUser();

      this.market = await user.createReasonableYesNoMarket();
      this.log(`Created YesNo market "${this.market.address}".`);
      return this.market;
    },
  });

  flash.addScript({
    name: 'create-reasonable-categorical-market',
    options: [
      {
        name: 'outcomes',
        abbr: 'o',
        description: 'Comma-separated.',
        required: true,
      },
    ],
    async call(this: FlashSession, args: FlashArguments) {
      if (this.noProvider()) return;
      const user = await this.ensureUser();
      const outcomes: string[] = (args.outcomes as string)
        .split(',')
        .map(formatBytes32String);

      this.market = await user.createReasonableMarket(outcomes);
      this.log(`Created Categorical market "${this.market.address}".`);
      return this.market;
    },
  });

  flash.addScript({
    name: 'create-reasonable-scalar-market',
    async call(this: FlashSession) {
      if (this.noProvider()) return;
      const user = await this.ensureUser();

      this.market = await user.createReasonableScalarMarket();
      this.log(`Created Scalar market "${this.market.address}".`);
      return this.market;
    },
  });

  flash.addScript({
    name: 'create-canned-markets',
    async call(this: FlashSession) {
      const user = await this.ensureUser();
      await user.repFaucet(new BigNumber(10).pow(18).multipliedBy(1000000));
      await user.faucet(new BigNumber(10).pow(18).multipliedBy(1000000));
      await user.approve(new BigNumber(10).pow(18).multipliedBy(1000000));
      return createCannedMarkets(user);
    },
  });

  flash.addScript({
    name: 'create-canned-markets-with-orders',
    async call(this: FlashSession) {
      const user = await this.ensureUser();
      await user.repFaucet(new BigNumber(10).pow(18).multipliedBy(10000));
      await user.faucet(new BigNumber(10).pow(18).multipliedBy(10000000));
      await user.approve(new BigNumber(10).pow(18).multipliedBy(10000000000));
      const markets = await createCannedMarkets(user);
      for(let i = 0; i < markets.length; i++) {
        const createdMarket = markets[i];
        const numTicks = await createdMarket.market.getNumTicks_();
        const numOutcomes = await createdMarket.market.getNumberOfOutcomes_();
        const marketId = createdMarket.market.address;
        const skipFaucetOrApproval = true;
        if(numOutcomes.gt(new BigNumber(3))) {
          await this.call('create-cat-zerox-orders', {marketId, numOutcomes: numOutcomes.toString(), skipFaucetOrApproval});
        } else {
          if (numTicks.eq(new BigNumber(100))) {
            await this.call('create-yesno-zerox-orders', {marketId, skipFaucetOrApproval});
          } else {
            try {
              const maxPrice = createdMarket.canned.maxPrice;
              const minPrice = createdMarket.canned.minPrice;
              await this.call('create-scalar-zerox-orders', {marketId, maxPrice, minPrice, numTicks: numTicks.toString(), skipFaucetOrApproval});
            } catch(e) {
              console.log('could not create orders for scalar market', e)
            }
          }
        }
      }
    },
  });

  flash.addScript({
    name: 'create-yesno-zerox-orders',
    options: [
      {
        name: 'marketId',
        abbr: 'm',
        description: 'market to create zeroX orders on',
      },
      {
        name: 'skipFaucetOrApproval',
        flag: true,
        description: 'do not faucet or approve, has already been done'
      },
      {
        name: 'meshEndpoint',
        abbr: 'z',
        description: 'zeroX mesh endpoint, if not provided ws://localhost:60557 is used',
      },
    ],
    async call(this: FlashSession, args: FlashArguments) {
      const endpoint = 'ws://localhost:60557';
      const market = String(args.marketId);
      const mesh = args.meshEndpoint as string || undefined;
      const meshEndpoint = mesh ? mesh : endpoint;
      const user = await this.ensureUser(this.network, true, true, null, meshEndpoint, true);
      const skipFaucetApproval = args.skipFaucetOrApproval as boolean;
      if (!skipFaucetApproval) {
        await user.faucet(new BigNumber(10).pow(18).multipliedBy(1000000));
        await user.approve(new BigNumber(10).pow(18).multipliedBy(1000000));
      }
      const yesNoMarket = cannedMarkets.find(c => c.marketType === 'yesNo');
      const orderBook = yesNoMarket.orderBook;
      const timestamp = await this.call('get-timestamp', {});
      const tradeGroupId = String(Date.now());
      const oneHundredDays = new BigNumber(8640000);
      const expirationTime = new BigNumber(timestamp).plus(oneHundredDays);
      for (let a = 0; a < Object.keys(orderBook).length; a++) {
        const outcome = Number(Object.keys(orderBook)[a]) as 0 | 1 | 2 | 3 | 4 | 5 | 6 | 7;
        const buySell = Object.values(orderBook)[a];

        const { buy, sell } = buySell;

        for (const { shares, price } of buy) {
          this.log(`creating buy order, ${shares} @ ${price}`);
          await user.placeZeroXOrder({
            direction: 0,
            market,
            numTicks: new BigNumber(100),
            numOutcomes: 3,
            outcome,
            tradeGroupId,
            fingerprint: formatBytes32String('11'),
            doNotCreateOrders: false,
            displayMinPrice: new BigNumber(0),
            displayMaxPrice: new BigNumber(1),
            displayAmount: new BigNumber(shares),
            displayPrice: new BigNumber(price),
            displayShares: new BigNumber(0),
            expirationTime,
          });
        }

        for (const { shares, price } of sell) {
          this.log(`creating sell order, ${shares} @ ${price}`);
          await user.placeZeroXOrder({
            direction: 1,
            market,
            numTicks: new BigNumber(100),
            numOutcomes: 3,
            outcome,
            tradeGroupId,
            fingerprint: formatBytes32String('11'),
            doNotCreateOrders: false,
            displayMinPrice: new BigNumber(0),
            displayMaxPrice: new BigNumber(1),
            displayAmount: new BigNumber(shares),
            displayPrice: new BigNumber(price),
            displayShares: new BigNumber(0),
            expirationTime,
          });
        }
      }
    },
  });

  flash.addScript({
    name: 'create-cat-zerox-orders',
    options: [
      {
        name: 'marketId',
        abbr: 'm',
        required: true,
        description: 'market to create zeroX orders on',
      },
      {
        name: 'numOutcomes',
        abbr: 'o',
        required: true,
        description: 'number of outcomes the market has',
      },
      {
        name: 'skipFaucetOrApproval',
        flag: true,
        description: 'do not faucet or approve, has already been done'
      },
    ],
    async call(this: FlashSession, args: FlashArguments) {
      const endpoint = 'ws://localhost:60557';
      const market = String(args.marketId);
      const numOutcomes = Number(args.numOutcomes);
      const mesh = args.meshEndpoint as string || undefined;
      const meshEndpoint = mesh ? mesh : endpoint;
      const user = await this.ensureUser(this.network, true, true, null, meshEndpoint, true);
      const skipFaucetApproval = args.skipFaucetOrApproval as boolean;
      if (!skipFaucetApproval) {
        await user.faucet(new BigNumber(10).pow(18).multipliedBy(1000000));
        await user.approve(new BigNumber(10).pow(18).multipliedBy(1000000));
      }

      const orderBook = {
        0: {
          buy: singleOutcomeBids,
          sell: singleOutcomeAsks,
        },
        1: {
          buy: singleOutcomeBids,
          sell: singleOutcomeAsks,
        },
        2: {
          buy: singleOutcomeBids,
          sell: singleOutcomeAsks,
        },
        3: {
          buy: singleOutcomeBids,
          sell: singleOutcomeAsks,
        },
        4: {
          buy: singleOutcomeBids,
          sell: singleOutcomeAsks,
        },
        5: {
          buy: singleOutcomeBids,
          sell: singleOutcomeAsks,
        },
        6: {
          buy: singleOutcomeBids,
          sell: singleOutcomeAsks,
        },
        7: {
          buy: singleOutcomeBids,
          sell: singleOutcomeAsks,
        },
      };

      const timestamp = await this.call('get-timestamp', {});
      const tradeGroupId = String(Date.now());
      const oneHundredDays = new BigNumber(8640000);
      const expirationTime = new BigNumber(timestamp).plus(oneHundredDays);
      for (let a = 0; a < numOutcomes; a++) {
        const outcome = Number(Object.keys(orderBook)[a]) as 0 | 1 | 2 | 3 | 4 | 5 | 6 | 7;
        const buySell = Object.values(orderBook)[a];

        const { buy, sell } = buySell;

        for (const { shares, price } of buy) {
          this.log(`creating buy order, ${shares} @ ${price}`);
          await user.placeZeroXOrder({
            direction: 0,
            market,
            numTicks: new BigNumber(100),
            numOutcomes: 3,
            outcome,
            tradeGroupId,
            fingerprint: formatBytes32String('11'),
            doNotCreateOrders: false,
            displayMinPrice: new BigNumber(0),
            displayMaxPrice: new BigNumber(1),
            displayAmount: new BigNumber(shares),
            displayPrice: new BigNumber(price),
            displayShares: new BigNumber(0),
            expirationTime,
          });
        }

        for (const { shares, price } of sell) {
          this.log(`creating sell order, ${shares} @ ${price}`);
          await user.placeZeroXOrder({
            direction: 1,
            market,
            numTicks: new BigNumber(100),
            numOutcomes: 3,
            outcome,
            tradeGroupId,
            fingerprint: formatBytes32String('11'),
            doNotCreateOrders: false,
            displayMinPrice: new BigNumber(0),
            displayMaxPrice: new BigNumber(1),
            displayAmount: new BigNumber(shares),
            displayPrice: new BigNumber(price),
            displayShares: new BigNumber(0),
            expirationTime,
          });
        }
      }
    },
  });


  flash.addScript({
    name: 'create-scalar-zerox-orders',
    options: [
      {
        name: 'marketId',
        abbr: 'm',
        required: true,
        description: 'market to create zeroX orders on',
      },
      {
        name: 'maxPrice',
        abbr: 'x',
        required: true,
        description: 'max price',
      },
      {
        name: 'minPrice',
        abbr: 'n',
        required: true,
        description: 'min price',
      },
      {
        name: 'numTicks',
        abbr: 't',
        required: true,
        description: 'market numTicks',
      },
      {
        name: 'onInvalid',
        flag: true,
        description: 'create zeroX orders on invalid outcome',
      },
      {
        name: 'skipFaucetOrApproval',
        flag: true,
        description: 'do not faucet or approve, has already been done'
      },
    ],
    async call(this: FlashSession, args: FlashArguments) {
      const endpoint = 'ws://localhost:60557';
      const market = String(args.marketId);
      const mesh = args.meshEndpoint as string || undefined;
      const meshEndpoint = mesh ? mesh : endpoint;
      const user = await this.ensureUser(this.network, true, true, null, meshEndpoint, true);
      const skipFaucetApproval = args.skipFaucetOrApproval as boolean;
      if (!skipFaucetApproval) {
        await user.faucet(new BigNumber(10).pow(18).multipliedBy(1000000));
        await user.approve(new BigNumber(10).pow(18).multipliedBy(1000000));
      }

      const timestamp = await this.call('get-timestamp', {});
      const tradeGroupId = String(Date.now());
      const oneHundredDays = new BigNumber(8640000);
      const onInvalid = args.onInvalid as boolean;
      const numTicks = new BigNumber(String(args.numTicks));
      const maxPrice = new BigNumber(String(args.maxPrice));
      const minPrice = new BigNumber(String(args.minPrice));
      const tickSize = numTicksToTickSizeWithDisplayPrices(numTicks, minPrice, maxPrice);
      const midPrice = maxPrice.minus((numTicks.dividedBy(2)).times(tickSize));

      const orderBook = {
        2: {
          buy: [
              { shares: '30', price: midPrice.plus(tickSize.times(3)) },
              { shares: '20', price: midPrice.plus(tickSize.times(2)) },
              { shares: '10', price: midPrice.plus(tickSize) },
          ],
          sell: [
              { shares: '10', price: midPrice.minus(tickSize) },
              { shares: '20', price: midPrice.minus(tickSize.times(2)) },
              { shares: '30', price: midPrice.minus(tickSize.times(3)) },
          ],
        },
      };
      const expirationTime = new BigNumber(timestamp).plus(oneHundredDays);
      for (let a = 0; a < Object.keys(orderBook).length; a++) {
        const outcome = !onInvalid ? Number(Object.keys(orderBook)[a]) as 0 | 1 | 2 | 3 | 4 | 5 | 6 | 7 : 0;
        const buySell = Object.values(orderBook)[a];

        const { buy, sell } = buySell;

        for (const { shares, price } of buy) {
          this.log(`creating buy order, ${shares} @ ${price}`);
          const order = {
            direction: 0 as 0 | 1,
            market,
            numTicks,
            numOutcomes: 3 as 3 | 4 | 5 | 6 | 7,
            outcome,
            tradeGroupId,
            fingerprint: formatBytes32String('11'),
            doNotCreateOrders: false,
            displayMinPrice: minPrice,
            displayMaxPrice: maxPrice,
            displayAmount: new BigNumber(shares),
            displayPrice: new BigNumber(price),
            displayShares: new BigNumber(0),
            expirationTime,
          };
          console.log(JSON.stringify(order));
          await user.placeZeroXOrder(order);
        }

        for (const { shares, price } of sell) {
          this.log(`creating sell order, ${shares} @ ${price}`);
          const order = {
            direction: 1 as 0 | 1,
            market,
            numTicks,
            numOutcomes: 3 as 3 | 4 | 5 | 6 | 7,
            outcome,
            tradeGroupId,
            fingerprint: formatBytes32String('11'),
            doNotCreateOrders: false,
            displayMinPrice: minPrice,
            displayMaxPrice: maxPrice,
            displayAmount: new BigNumber(shares),
            displayPrice: new BigNumber(price),
            displayShares: new BigNumber(0),
            expirationTime,
          };
          console.log(JSON.stringify(order));
          await user.placeZeroXOrder(order);
        }
      }
    },
  });

  flash.addScript({
    name: 'get-market-order-book',
    options: [
      {
        name: 'marketId',
        abbr: 'm',
        description: 'Show orders that have been placed on the book of this marketId'
      }
    ],
    async call(this: FlashSession, args: FlashArguments) {
      const result = await this.user.augur.getMarketOrderBook({ marketId: args.marketId as string});
      this.log(JSON.stringify(result));
      return result;
    }
  });

  flash.addScript({
    name: 'simple-orderbook-shaper',
    options: [
      {
        name: 'marketIds',
        abbr: 'm',
        description: 'Market ids separated by commas for multiple to create orders and maintain order book, ie 0x122,0x333,0x4444'
      },
      {
        name: 'userAccount',
        abbr: 'u',
        description: 'User account to create orders, if not provider contract owner is used'
      },
      {
        name: 'meshEndpoint',
        abbr: 'e',
        required: false,
        description: 'Mesh endpoint to connect'
      }
    ],
    async call(this: FlashSession, args: FlashArguments) {
      const marketIds = String(args.marketIds).split(',').map(id => id.trim());
      const address = args.userAccount ? args.userAccount as string : null;
      const endpoint = args.meshEndpoint ? String(args.meshEndpoint) : 'ws://localhost:60557';
      const user: ContractAPI = await this.ensureUser(null, true, true, address, endpoint, true);
      this.log('creating orderbook shaper instances');
      const orderBooks = marketIds.map(m => new OrderBookShaper(m));

      while(true) {
        const timestamp = await this.user.getTimestamp();
        for(let i = 0; i < orderBooks.length; i++) {
          const orderBook: OrderBookShaper = orderBooks[i];
          const marketId = orderBook.marketId;
          const marketBook: MarketOrderBook = await this.user.augur.getMarketOrderBook({ marketId });
          const orders = await orderBook.nextRun(marketBook, timestamp);
          this.log(`creating ${orders.length} orders for ${marketId}`);
          if (orders.length > 0) {
            orders.map(order => user.placeZeroXOrder(order));
          }
        }
        await new Promise<void>(resolve => setTimeout(resolve, 1000));
      }
    }
  });

  flash.addScript({
    name: 'create-market-order',
    options: [
      {
        name: 'userAccount',
        abbr: 'u',
        description: 'user account to create the order',
      },
      {
        name: 'marketId',
        abbr: 'm',
        description:
          'ASSUMES: binary or categorical markets, market id to place the order',
      },
      {
        name: 'outcome',
        abbr: 'o',
        description: 'outcome to place the order',
      },
      {
        name: 'orderType',
        abbr: 't',
        description: 'order type of the order [bid], [ask]',
      },
      {
        name: 'amount',
        abbr: 'a',
        description: 'number of shares in the order',
      },
      {
        name: 'price',
        abbr: 'p',
        description: 'price of the order',
      },
      {
        name: 'zerox',
        abbr: 'z',
        flag: true,
        required: false,
        description: 'create zeroX order'
      },
      {
        name: 'fillOrder',
        abbr: 'f',
        flag: true,
        required: false,
        description: 'fill order'
      },
      {
        name: 'skipFaucetOrApproval',
        abbr: 'k',
        flag: true,
        description: 'do not faucet or approve, has already been done'
      },
    ],
    async call(this: FlashSession, args: FlashArguments) {
      const endpoint = 'ws://localhost:60557';
      const address = args.userAccount as string;
      const isZeroX = args.zerox as boolean;
      const fillOrder = args.fillOrder as boolean;
      let user: ContractAPI = null;

      if (isZeroX) {
        user = await this.ensureUser(null, true, true, address, endpoint, true);
      } else {
        user = await this.ensureUser(null, true, true, address);
      }
      const skipFaucetOrApproval = args.skipFaucetOrApproval as boolean;
      if (!skipFaucetOrApproval) {
        this.log('create-market-order, faucet and approval');
        await user.faucet(new BigNumber(10).pow(18).multipliedBy(10000));
        await user.approve(new BigNumber(10).pow(18).multipliedBy(100000));
      }
      const orderType = String(args.orderType).toLowerCase();
      const type = orderType === 'bid' || orderType === 'buy' ? 0 : 1;

      const onChainShares = convertDisplayAmountToOnChainAmount(
        new BigNumber(String(args.amount)),
        new BigNumber(100)
      );
      const onChainPrice = convertDisplayPriceToOnChainPrice(
        new BigNumber(String(Number(args.price).toFixed(2))),
        new BigNumber(0),
        new BigNumber('0.01')
      );
      const nullOrderId = stringTo32ByteHex('');
      const tradeGroupId = stringTo32ByteHex('tradegroupId');
      let result = null;
      if (isZeroX) {
        const timestamp = await this.call('get-timestamp', {});
        const oneHundredDays = new BigNumber(8640000);
        const expirationTime = new BigNumber(timestamp).plus(oneHundredDays);
        const onChainPrice = convertDisplayPriceToOnChainPrice(
          new BigNumber(String(Number(args.price).toFixed(2))),
          new BigNumber(0),
          new BigNumber('0.01')
        );
        console.log('onChainPrice', onChainPrice.toString());
        const price = convertOnChainPriceToDisplayPrice(
          onChainPrice,
          new BigNumber(0),
          new BigNumber('0.01')
        );
        console.log('order', String(args.amount), '@', price.toString());
        const params = {
          direction: type as 0 | 1,
          market : String(args.marketId),
          numTicks: new BigNumber(100),
          numOutcomes: 3 as NumOutcomes,
          outcome: Number(args.outcome) as 0 | 1 | 2 | 3 | 4 | 5 | 6 | 7,
          tradeGroupId,
          fingerprint: formatBytes32String('11'),
          doNotCreateOrders: false,
          displayMinPrice: new BigNumber(0),
          displayMaxPrice: new BigNumber(1),
          displayAmount: new BigNumber(String(args.amount)),
          displayPrice: price,
          displayShares: new BigNumber(0),
          expirationTime,
        };
<<<<<<< HEAD
        try {
          result = fillOrder ? await user.augur.placeTrade(params) : await user.placeZeroXOrder(params)
        } catch(e) {
          this.log(e);
        }
=======
        result = fillOrder ? await user.augur.placeTrade(params) : await user.placeZeroXOrder(params)
>>>>>>> 88d6c643
      } else {
        fillOrder ?
        await user.takeBestOrder(
          String(args.marketId),
          new BigNumber(type),
          onChainShares,
          onChainPrice,
          new BigNumber(String(args.outcome)),
          tradeGroupId
        ) :
        await user.placeOrder(
          String(args.marketId),
          new BigNumber(type),
          onChainShares,
          onChainPrice,
          new BigNumber(String(args.outcome)),
          nullOrderId,
          nullOrderId,
          tradeGroupId
        );
      }
      this.log(`place order ${result}`);
<<<<<<< HEAD
      // something is hanging. no missings await that I can see.
=======
      // something hangs need to force exit.
      process.exit;
>>>>>>> 88d6c643
    },
  });


  flash.addScript({
    name: 'fake-all',
    options: [
      {
        name: 'createMarkets',
        abbr: 'c',
        description:
          'create canned markets',
        flag: true,
      },
    ],
    async call(this: FlashSession, args: FlashArguments) {
      await this.call('deploy', {
        write_artifacts: true,
        time_controlled: true,
      });
      const createMarkets = args.createMarkets as boolean;
      if (createMarkets)
        await this.call('create-canned-markets', {});
    },
  });

  flash.addScript({
    name: 'normal-all',
    options: [
      {
        name: 'createMarkets',
        abbr: 'c',
        description:
          'create canned markets',
        flag: true,
      },
    ],
    async call(this: FlashSession, args: FlashArguments) {
      await this.call('deploy', {
        write_artifacts: true,
        time_controlled: false,
      });
      const createMarkets = args.createMarkets as boolean;
      if (createMarkets)
        await this.call('create-canned-markets', {});
    },
  });

  flash.addScript({
    name: 'all-logs',
    options: [
      {
        name: 'quiet',
        abbr: 'q',
        description:
          'Do not print anything (just returns). Only useful in interactive mode.',
        flag: true,
      },
      {
        name: 'v1',
        description: 'Fetch logs from V1 contracts.',
        flag: true,
      },
      {
        name: 'from',
        abbr: 'f',
        description: 'First block from which to request logs.',
      },
      {
        name: 'to',
        abbr: 't',
        description: 'Final block from which to request logs.',
      },
    ],
    async call(this: FlashSession, args: FlashArguments) {
      if (this.noProvider()) return [];
      const user = await this.ensureUser(null, false, false);
      const quiet = args.quiet as boolean;
      const v1 = args.v1 as boolean;
      const fromBlock = Number(args.from || 0);
      const toBlock =
        args.to === null || args.to === 'latest' ? 'latest' : Number(args.to);

      const logs = await this.provider.getLogs({
        address: user.augur.addresses.Augur,
        fromBlock,
        toBlock,
        topics: [],
      });

      const logsWithBlockNumber = logs.map(log => ({
        ...log,
        logIndex: log.logIndex || 0,
        transactionHash: log.transactionHash || '',
        transactionIndex: log.transactionIndex || 0,
        transactionLogIndex: log.transactionLogIndex || 0,
        blockNumber: log.blockNumber || 0,
        blockHash: log.blockHash || '0',
        removed: log.removed || false,
      }));

      let parsedLogs = user.augur.contractEvents.parseLogs(logsWithBlockNumber);

      // Logs from AugurV1 require additional calls to the blockchain.
      if (v1) {
        parsedLogs = await Promise.all(
          parsedLogs.map(async log => {
            if (log.name === 'OrderCreated') {
              const { shareToken } = log;
              const shareTokenContract = new ethers.Contract(
                shareToken,
                new ethers.utils.Interface(abiV1.ShareToken),
                this.provider
              );
              const market = await shareTokenContract.functions['getMarket']();
              const outcome = (await shareTokenContract.functions[
                'getOutcome'
              ]()).toNumber();

              return Object.assign({}, log, { market, outcome });
            } else {
              return log;
            }
          })
        );
      }

      if (!quiet) {
        this.log(JSON.stringify(parsedLogs, null, 2));
      }
      return parsedLogs;
    },
  });

  flash.addScript({
    name: 'whoami',
    async call(this: FlashSession) {
      if (this.noProvider()) return;
      const user = await this.ensureUser();

      this.log(`You are ${user.account.publicKey}\n`);
    },
  });

  flash.addScript({
    name: 'generate-templates',
    async call(this: FlashSession) {
      generateTemplateValidations().then(() => {
        this.log('Generated Templates to augur-artifacts\n');
      });
    },
  });

  flash.addScript({
    name: 'show-template',
    options: [
      {
        name: 'hash',
        description: 'Hash value of template to show',
        required: true,
      },
    ],
    async call(this: FlashSession, args: FlashArguments) {
      try {
        const hash = String(args.hash);
        this.log(hash);
        const template = showTemplateByHash(hash);
        if (!template) this.log(`Template not found for hash ${hash}`);
        this.log(JSON.stringify(template, null, ' '));
      } catch (e) {
        this.log(e);
      }
    },
  });

  flash.addScript({
    name: 'validate-template',
    options: [
      {
        name: 'title',
        description: 'populated market title',
        required: true,
      },
      {
        name: 'templateInfo',
        description: 'string version of template information from market creation extraInfo, it will be parsed as object internally',
        required: true,
      },
      {
        name: 'outcomes',
        description: 'string array of outcomes if market is categorical',
        required: false,
      },
      {
        name: 'resolutionRules',
        description: 'resolution rules separated by \n ',
        required: true,
      },
      {
        name: 'endTime',
        description: 'market end time, also called event expiration',
        required: true,
      }
    ],
    async call(this: FlashSession, args: FlashArguments) {
      let result = null;
      try {
        const title = String(args.title);
        const templateInfo = String(args.templateInfo);
        const outcomesString = String(args.outcomes);
        const resolutionRules = String(args.resolutionRules);
        const endTime = Number(args.endTime);
        result = validateMarketTemplate(title, templateInfo, outcomesString, resolutionRules, endTime);
        this.log(result);
      } catch (e) {
        this.log(e);
      }
      return result;
    },
  });

  flash.addScript({
    name: 'get-timestamp',
    async call(this: FlashSession) {
      if (this.noProvider()) return 0;
      const user = await this.contractOwner();

      const blocktime = await user.getTimestamp();
      const epoch = Number(blocktime.toString()) * 1000;

      this.log(`block: ${blocktime}`);
      this.log(`local: ${moment(epoch).toString()}`);
      this.log(
        `utc: ${moment(epoch)
          .utc()
          .toString()}\n`
      );
      return blocktime;
    },
  });

  flash.addScript({
    name: 'set-timestamp',
    options: [
      {
        name: 'timestamp',
        abbr: 't',
        description:
          "Uses Moment's parser but also accepts millisecond unix epoch time. See https://momentjs.com/docs/#/parsing/string/",
        required: true,
      },
      {
        name: 'format',
        abbr: 'f',
        description:
          'Lets you specify the format of --timestamp. See https://momentjs.com/docs/#/parsing/string-format/',
      },
    ],
    async call(this: FlashSession, args: FlashArguments) {
      if (this.noProvider()) return;
      const user = await this.contractOwner();

      const timestamp = args.timestamp as string;
      const format = (args.format as string) || undefined;

      let epoch = Number(timestamp);
      if (isNaN(epoch)) {
        epoch = moment(timestamp, format).valueOf();
      }

      await user.setTimestamp(new BigNumber(epoch));
      await this.call('get-timestamp', {});
    },
  });

  flash.addScript({
    name: 'push-timestamp',
    options: [
      {
        name: 'count',
        abbr: 'c',
        description:
          'Defaults to seconds. Use "y", "M", "w", "d", "h", or "m" for longer times. ex: "2w" is 2 weeks.',
        required: true,
      },
    ],
    async call(this: FlashSession, args: FlashArguments) {
      if (this.noProvider()) return;
      const user = await this.contractOwner();

      const countString = args.count as string;
      let unit = countString[countString.length - 1];
      let count: string;
      if (['y', 'M', 'w', 'd', 'h', 'm', 's'].includes(unit.toString())) {
        count = countString.slice(0, countString.length - 1);
      } else {
        count = countString;
        unit = 's'; // no unit provided so default to seconds
      }
      const blocktime = Number(await user.getTimestamp()) * 1000;
      const newTime = moment(blocktime).add(count, unit as
        | 'y'
        | 'M'
        | 'w'
        | 'd'
        | 'h'
        | 'm'
        | 's');

      await this.call('get-timestamp', {});
      this.log(`changing timestamp to ${newTime.unix()}`);
      await user.setTimestamp(new BigNumber(newTime.unix()));
      await this.call('get-timestamp', {});
    },
  });

  flash.addScript({
    name: 'initial-report',
    options: [
      {
        name: 'marketId',
        abbr: 'm',
        description: 'market to initially report on',
        required: true,
      },
      {
        name: 'outcome',
        abbr: 'o',
        description:
          'outcome of the market, non scalar markets 0,1,3,... for scalar markets use price',
        required: true,
      },
      {
        name: 'extraStake',
        abbr: 's',
        description:
          'added pre-emptive REP stake on the outcome in 10**18 format not atto REP(optional)',
        required: false,
      },
      {
        name: 'description',
        abbr: 'd',
        description:
          'description to be added to contracts for initial report (optional)',
        required: false,
      },
      {
        name: 'isInvalid',
        abbr: 'i',
        description:
          'isInvalid flag is used only for scalar markets (optional)',
        required: false,
      },
    ],
    async call(this: FlashSession, args: FlashArguments) {
      if (this.noProvider()) return;
      const user = await this.ensureUser();
      const marketId = args.marketId as string;
      const outcome = Number(args.outcome);
      const extraStake = args.extraStake as string;
      const desc = args.description as string;
      const isInvalid = args.isInvalid as boolean;
      let preEmptiveStake = '0';
      if (extraStake) {
        preEmptiveStake = new BigNumber(extraStake)
          .multipliedBy(QUINTILLION)
          .toFixed();
      }
      if (!this.usingSdk) {
        this.log('This script needs sdk, make sure to connect with -u flag');
      }
      if (!this.sdkReady) this.log("SDK hasn't fully syncd, need to wait");

      const market: ContractInterfaces.Market = await user.getMarketContract(
        marketId
      );
      const marketInfos = await user.getMarketInfo(marketId);
      if (!marketInfos || marketInfos.length === 0) {
        return this.log(`Error: marketId: ${marketId} not found`);
      }
      const marketInfo = marketInfos[0];
      const payoutNumerators = calculatePayoutNumeratorsArray(
        marketInfo.maxPrice,
        marketInfo.minPrice,
        marketInfo.numTicks,
        marketInfo.numOutcomes,
        marketInfo.marketType,
        outcome,
        isInvalid
      );

      await user.doInitialReport(
        market,
        payoutNumerators,
        desc,
        preEmptiveStake
      );
    },
  });

  flash.addScript({
    name: 'dispute',
    options: [
      {
        name: 'marketId',
        abbr: 'm',
        description: 'market to dispute',
        required: true,
      },
      {
        name: 'outcome',
        abbr: 'o',
        description:
          'outcome of the market, non scalar markets 0,1,3,... for scalar markets use price',
        required: true,
      },
      {
        name: 'amount',
        abbr: 'a',
        description: 'amount of REP to dispute with, use display value',
        required: false,
      },
      {
        name: 'description',
        abbr: 'd',
        description:
          'description to be added to contracts for dispute (optional)',
        required: false,
      },
      {
        name: 'isInvalid',
        abbr: 'i',
        description:
          'isInvalid flag is used only for scalar markets (optional)',
        required: false,
      },
    ],
    async call(this: FlashSession, args: FlashArguments) {
      if (this.noProvider()) return;
      const user = await this.ensureUser();
      const marketId = args.marketId as string;
      const outcome = Number(args.outcome);
      const amount = args.amount as string;
      const desc = args.description as string;
      const isInvalid = args.isInvalid as boolean;
      if (amount === '0') return this.log('amount of REP is required');
      const stake = new BigNumber(amount).multipliedBy(QUINTILLION);

      if (!this.usingSdk) {
        return this.log(
          'This script needs sdk, make sure to connect with -u flag'
        );
      }
      if (!this.sdkReady) {
        return this.log("SDK hasn't fully syncd, need to wait");
      }

      const market: ContractInterfaces.Market = await user.getMarketContract(
        marketId
      );
      const marketInfos = await user.getMarketInfo(marketId);
      if (!marketInfos || marketInfos.length === 0) {
        return this.log(`Error: marketId: ${marketId} not found`);
      }
      const marketInfo = marketInfos[0];
      const payoutNumerators = calculatePayoutNumeratorsArray(
        marketInfo.maxPrice,
        marketInfo.minPrice,
        marketInfo.numTicks,
        marketInfo.numOutcomes,
        marketInfo.marketType,
        outcome,
        isInvalid
      );

      await user.contribute(market, payoutNumerators, stake, desc);
    },
  });

  flash.addScript({
    name: 'contribute-to-tentative-winning-outcome',
    options: [
      {
        name: 'marketId',
        abbr: 'm',
        description:
          'market to contribute REP to its tentative winning outcome',
        required: true,
      },
      {
        name: 'outcome',
        abbr: 'o',
        description:
          'outcome of the market, non scalar markets 0,1,3,... for scalar markets use price',
        required: true,
      },
      {
        name: 'amount',
        abbr: 'a',
        description: 'amount of REP to dispute with, use display value',
        required: true,
      },
      {
        name: 'description',
        abbr: 'd',
        description:
          'description to be added to contracts for contribution (optional)',
        required: false,
      },
      {
        name: 'isInvalid',
        abbr: 'i',
        description:
          'isInvalid flag is used only for scalar markets (optional)',
        required: false,
      },
    ],
    async call(this: FlashSession, args: FlashArguments) {
      if (this.noProvider()) return;
      const user = await this.ensureUser();
      const marketId = args.marketId as string;
      const outcome = Number(args.outcome);
      const amount = args.amount as string;
      const desc = args.description as string;
      const isInvalid = args.isInvalid as boolean;
      if (amount === '0') return this.log('amount of REP is required');
      const stake = new BigNumber(amount).multipliedBy(QUINTILLION);

      if (!this.usingSdk) {
        return this.log(
          'This script needs sdk, make sure to connect with -u flag'
        );
      }
      if (!this.sdkReady) {
        return this.log("SDK hasn't fully syncd, need to wait");
      }

      const market: ContractInterfaces.Market = await user.getMarketContract(
        marketId
      );
      const marketInfos = await user.getMarketInfo(marketId);
      if (!marketInfos || marketInfos.length === 0) {
        return this.log(`Error: marketId: ${marketId} not found`);
      }
      const marketInfo = marketInfos[0];
      const payoutNumerators = calculatePayoutNumeratorsArray(
        marketInfo.maxPrice,
        marketInfo.minPrice,
        marketInfo.numTicks,
        marketInfo.numOutcomes,
        marketInfo.marketType,
        outcome,
        isInvalid
      );

      await user.contributeToTentative(market, payoutNumerators, stake, desc);
    },
  });

  flash.addScript({
    name: 'finalize',
    options: [
      {
        name: 'marketId',
        abbr: 'm',
        description: 'market to finalize',
        required: true,
      },
    ],
    async call(this: FlashSession, args: FlashArguments) {
      if (this.noProvider()) return;
      const user = await this.ensureUser();
      const marketId = args.marketId as string;

      const market: ContractInterfaces.Market = await user.getMarketContract(
        marketId
      );
      await user.finalizeMarket(market);
    },
  });

  flash.addScript({
    name: 'fork',
    options: [
      {
        name: 'marketId',
        abbr: 'm',
        description: 'yes/no market to fork. defaults to making one',
      },
    ],
    async call(this: FlashSession, args: FlashArguments) {
      if (this.noProvider()) return;
      const user = await this.ensureUser(this.network, true);
      let marketId = (args.marketId as string) || null;

      if (marketId === null) {
        const market = await user.createReasonableYesNoMarket();
        marketId = market.address;
        this.log(`Created market ${marketId}`);
      }

      await (await this.db).sync(user.augur, 100000, 0);
      const marketInfo = (await this.api.route('getMarketsInfo', {
        marketIds: [marketId],
      }))[0];

      if (await fork(user, marketInfo)) {
        this.log('Fork successful!');
      } else {
        this.log('ERROR: forking failed.');
      }
    },
  });

  flash.addScript({
    name: 'dispute',
    options: [
      {
        name: 'marketId',
        abbr: 'm',
        description: 'yes/no market to dispute. defaults to making one',
      },
      {
        name: 'slow',
        abbr: 's',
        description: 'puts market into slow pacing mode immediately',
        flag: true,
      },
      {
        name: 'rounds',
        abbr: 'r',
        description: 'number of rounds to complete',
      },
    ],
    async call(this: FlashSession, args: FlashArguments) {
      if (this.noProvider()) return;
      const user = await this.ensureUser(this.network, true);
      const slow = args.slow as boolean;
      const rounds = args.rounds ? Number(args.rounds) : 0;

      let marketId = (args.marketId as string) || null;
      if (marketId === null) {
        const market = await user.createReasonableYesNoMarket();
        marketId = market.address;
        this.log(`Created market ${marketId}`);
      }

      await (await this.db).sync(user.augur, 100000, 0);
      const marketInfo = (await this.api.route('getMarketsInfo', {
        marketIds: [marketId],
      }))[0];

      await dispute(user, marketInfo, slow, rounds);
    },
  });

  flash.addScript({
    name: 'markets',
    async call(this: FlashSession): Promise<MarketList | null> {
      if (this.noProvider()) return null;
      const user = await this.ensureUser(this.network, true);

      //await (await this.db).sync(user.augur, 100000, 0);
      const markets: MarketList = await this.api.route('getMarkets', {
        universe: user.augur.contracts.universe.address,
      });
      console.log(JSON.stringify(markets, null, 2));
      return markets;
    },
  });

  flash.addScript({
    name: 'network-id',
    async call(this: FlashSession): Promise<string> {
      if (this.noProvider()) return null;
      const networkId = await this.provider.getNetworkId();
      console.log(networkId);
      return networkId;
    },
  });

  flash.addScript({
    name: 'check-safe-registration',
    options: [
      {
        name: 'target',
        abbr: 't',
        description: 'address to check registry contract for the safe address.',
      },
    ],
    async call(
      this: FlashSession,
      args: FlashArguments
    ): Promise<void> {
      if (this.noProvider()) return null;
      const user = await this.ensureUser(this.network, false, false);

      const result = await user.augur.contracts.gnosisSafeRegistry.getSafe_(args['target'] as string);
      console.log(result);
  }});

  flash.addScript({
    name: 'get-safe-nonce',
    options: [
      {
        name: 'target',
        abbr: 't',
        description: 'address to check registry contract for the safe address.',
      },
    ],
    async call(
      this: FlashSession,
      args: FlashArguments
    ): Promise<void> {
      if (this.noProvider()) return null;
      const user = await this.ensureUser(this.network, false);
      const gnosisSafe = await user.augur.contracts.gnosisSafeFromAddress(args['target'] as string);

      console.log((await gnosisSafe.nonce_()).toString());
  }});

  flash.addScript({
    name: '0x-docker',
    async call(this: FlashSession) {
      if (this.noProvider()) return null;

      const networkId = await this.provider.getNetworkId();
      // const ethNode = this.network.http;
      const ethNode = 'http://geth:8545';
      const addresses = getAddressesForNetwork(networkId as NetworkId);

      console.log(`Starting 0x mesh. chainId=${networkId} ethnode=${ethNode}`);

      const mesh = spawn('docker', [
        'run',
        '--rm',
        '--network', 'augur',
        '--name', '0x',
        '-p', '60557:60557', // rpc_port_number
        '-p', '60558:60558', // P2PTCPPort
        '-p', '60559:60559', // P2PWebSocketsPort
        '-e', `ETHEREUM_CHAIN_ID=${networkId}`,
        '-e', `ETHEREUM_RPC_URL=${ethNode}`,
        '-e', 'USE_BOOTSTRAP_LIST=false',
        '-e', 'BLOCK_POLLING_INTERVAL=1s',
        '-e', 'ETHEREUM_RPC_MAX_REQUESTS_PER_24_HR_UTC=169120', // needed when polling interval is 1s
        '-e', `CUSTOM_CONTRACT_ADDRESSES=${JSON.stringify(addresses)}`,
        '-e', 'VERBOSITY=4', // 5=debug 6=trace
        '-e', 'RPC_ADDR=0x:60557', // need to use "0x" network
        // '0xorg/mesh:7.1.1-beta-0xv3',
        'fabioberger123/mesh:augur-kovan-devutils-fix',
      ]);

      mesh.on('error', console.error);
      mesh.on('exit', (code, signal) => {
        console.log(`Exiting 0x mesh with code=${code} and signal=${signal}`)
      });
      mesh.stdout.on('data', (data) => {
        console.log(data.toString());
      });
      mesh.stderr.on('data', (data) => {
        console.error(data.toString());
      });
    },
  });

  flash.addScript({
    name: 'get-contract-address',
    options: [
      {
        name: 'name',
        abbr: 'n',
        description: 'Name of contract',
        required: true,
      },
    ],
    async call(
      this: FlashSession,
      args: FlashArguments
    ): Promise<string> {
      const name = args.name as string;
      const address = this.contractAddresses[name];
      console.log(address);
      return address;
    },
  });

    flash.addScript({
    name: 'get-all-contract-addresses',
    options: [
      {
        name: 'ugly',
        abbr: 'u',
        description: 'print the addresses json as a blob instead of nicely formatted',
        flag: true,
      },
    ],
    async call(this: FlashSession, args: FlashArguments) {
      const ugly = args.ugly as boolean;
      if (this.noProvider()) return;

      if (ugly) {
        console.log(JSON.stringify(this.contractAddresses))
      } else {
        console.log(JSON.stringify(this.contractAddresses, null, 2))
      }
    },
  });
}<|MERGE_RESOLUTION|>--- conflicted
+++ resolved
@@ -34,11 +34,8 @@
 import { showTemplateByHash, validateMarketTemplate } from './template-utils';
 import { cannedMarkets, singleOutcomeAsks, singleOutcomeBids } from './data/canned-markets';
 import { ContractAPI } from '../libs/contract-api';
-<<<<<<< HEAD
 import { OrderBookShaper } from './orderbook-shaper';
-=======
 import { NumOutcomes } from '@augurproject/sdk/src/state/logs/types';
->>>>>>> 88d6c643
 
 export function addScripts(flash: FlashSession) {
   flash.addScript({
@@ -945,15 +942,12 @@
           displayShares: new BigNumber(0),
           expirationTime,
         };
-<<<<<<< HEAD
+
         try {
           result = fillOrder ? await user.augur.placeTrade(params) : await user.placeZeroXOrder(params)
         } catch(e) {
           this.log(e);
         }
-=======
-        result = fillOrder ? await user.augur.placeTrade(params) : await user.placeZeroXOrder(params)
->>>>>>> 88d6c643
       } else {
         fillOrder ?
         await user.takeBestOrder(
@@ -976,12 +970,8 @@
         );
       }
       this.log(`place order ${result}`);
-<<<<<<< HEAD
       // something is hanging. no missings await that I can see.
-=======
-      // something hangs need to force exit.
       process.exit;
->>>>>>> 88d6c643
     },
   });
 
