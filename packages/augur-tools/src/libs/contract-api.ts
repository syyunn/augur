import { WSClient } from '@0x/mesh-rpc-client';
import { ContractAddresses } from '@augurproject/artifacts';
import { ContractInterfaces } from '@augurproject/core';
import { sleep } from '@augurproject/core/build/libraries/HelperFunctions';
import { EthersProvider } from '@augurproject/ethersjs-provider';
import {
  GnosisSafeState,
  GnosisSafeStateReponse,
  IGnosisRelayAPI,
  SafeResponse,
} from '@augurproject/gnosis-relay-api';
import {
  Augur,
  BrowserMesh,
  Connectors,
  CreateCategoricalMarketParams,
  CreateScalarMarketParams,
  CreateYesNoMarketParams,
  DisputeWindow,
  EmptyConnector,
  Getters,
  HotLoadMarketInfo,
  PlaceTradeDisplayParams,
  SimulateTradeData,
  WarpSyncData,
  ZeroX,
  ZeroXPlaceTradeDisplayParams,
  ZeroXSimulateTradeData,
<<<<<<< HEAD
  BrowserMesh,
  EmptyConnector,
  HotLoadMarketInfo,
  DisputeWindow,
  WarpSyncData,
  ZeroX,
=======
>>>>>>> 7c59d1a8
} from '@augurproject/sdk';
import { BigNumber } from 'bignumber.js';
import { ContractDependenciesGnosis } from 'contract-dependencies-gnosis/build';
import { formatBytes32String } from 'ethers/utils';
import { Account } from '../constants';
import { makeGnosisDependencies, makeSigner } from './blockchain';
<<<<<<< HEAD
import { sleep } from '@augurproject/core/build/libraries/HelperFunctions';
=======
>>>>>>> 7c59d1a8

const NULL_ADDRESS = '0x0000000000000000000000000000000000000000';
const ETERNAL_APPROVAL_VALUE = new BigNumber('0xffffffffffffffffffffffffffffffffffffffffffffffffffffffffffffffff'); // 2^256 - 1

export class ContractAPI {
  static async userWrapper(
    account: Account,
    provider: EthersProvider,
    addresses: ContractAddresses,
    connector: Connectors.BaseConnector = new EmptyConnector(),
    gnosisRelay: IGnosisRelayAPI = undefined,
    meshClient: WSClient = undefined,
    meshBrowser: BrowserMesh = undefined,
  ) {
    const signer = await makeSigner(account, provider);
    const dependencies = makeGnosisDependencies(provider, gnosisRelay, signer, addresses.Cash, new BigNumber(0), null, account.publicKey);

    let zeroX = null;
    if (meshClient || meshBrowser) {
      zeroX = new ZeroX();
      zeroX.rpc = meshClient;
    }
    const augur = await Augur.create(provider, dependencies, addresses, connector, zeroX, true);
    if (zeroX && meshBrowser) {
      zeroX.mesh = meshBrowser;
    }
    return new ContractAPI(augur, provider, dependencies, account);
  }

  constructor(
    readonly augur: Augur,
    readonly provider: EthersProvider,
    readonly dependencies: ContractDependenciesGnosis,
    public account: Account
  ) {}

  async sendEther(to: string, amount: BigNumber): Promise<void> {
    await this.dependencies.signer.sendTransaction({
      to,
      value: `0x${amount.toString(16)}`,
    })
  }

  async approveCentralAuthority(): Promise<void> {
    const authority = this.augur.addresses.Augur;
    await this.augur.contracts.cash.approve(authority, new BigNumber(2).pow(256).minus(new BigNumber(1)));

    const fillOrder = this.augur.addresses.FillOrder;
    await this.augur.contracts.cash.approve(fillOrder, new BigNumber(2).pow(256).minus(new BigNumber(1)));
    await this.augur.contracts.shareToken.setApprovalForAll(fillOrder, true);

    const createOrder = this.augur.addresses.CreateOrder;
    await this.augur.contracts.cash.approve(createOrder, new BigNumber(2).pow(256).minus(new BigNumber(1)));
    await this.augur.contracts.shareToken.setApprovalForAll(createOrder, true);

    await this.augur.contracts.cash.approve(this.augur.addresses.ZeroXTrade, new BigNumber(2).pow(256).minus(new BigNumber(1)));
  }

  async createYesNoMarket(params: CreateYesNoMarketParams): Promise<ContractInterfaces.Market> {
    await this.marketFauceting();
    return this.augur.createYesNoMarket(params);
  }

  async createCategoricalMarket(params: CreateCategoricalMarketParams): Promise<ContractInterfaces.Market> {
    await this.marketFauceting();
    return this.augur.createCategoricalMarket(params);
  }

  async createScalarMarket(params: CreateScalarMarketParams): Promise<ContractInterfaces.Market> {
    await this.marketFauceting();
    return this.augur.createScalarMarket(params);
  }

  async getRepBond(): Promise<BigNumber> {
    return this.augur.contracts.universe.getOrCacheMarketRepBond_();
  }

  async marketFauceting() {
    const marketCreationFee = await this.augur.contracts.universe.getOrCacheValidityBond_();
    const repBond = await this.getRepBond();
    await this.faucet(marketCreationFee);
    await this.repFaucet(repBond.plus(10**18));
  }

  async createReasonableYesNoMarket(description = 'YesNo market description'): Promise<ContractInterfaces.Market> {
    const currentTimestamp = (await this.getTimestamp()).toNumber();

    return this.createYesNoMarket({
      endTime: new BigNumber(currentTimestamp + 30 * 24 * 60 * 60),
      feePerCashInAttoCash: new BigNumber(10).pow(16),
      affiliateFeeDivisor: new BigNumber(25),
      designatedReporter: this.account.publicKey,
      extraInfo: JSON.stringify({
        categories: ['flash', 'Reasonable', 'YesNo'],
        description,
      }),
    });
  }

  async createReasonableMarket(outcomes: string[], description = 'Categorical market description'): Promise<ContractInterfaces.Market> {
    const currentTimestamp = (await this.getTimestamp()).toNumber();

    return this.createCategoricalMarket({
      endTime: new BigNumber(currentTimestamp + 30 * 24 * 60 * 60),
      feePerCashInAttoCash: new BigNumber(10).pow(16),
      affiliateFeeDivisor: new BigNumber(25),
      designatedReporter: this.account.publicKey,
      extraInfo: JSON.stringify({
        categories: ['flash', 'Reasonable', 'Categorical'],
        description,
      }),
      outcomes,
    });
  }

  async createReasonableScalarMarket(description = 'Scalar market description'): Promise<ContractInterfaces.Market> {
    const currentTimestamp = (await this.getTimestamp()).toNumber();
    const minPrice = new BigNumber(50).multipliedBy(new BigNumber(10).pow(18));
    const maxPrice = new BigNumber(250).multipliedBy(new BigNumber(10).pow(18));

    return this.createScalarMarket({
      endTime: new BigNumber(currentTimestamp + 30 * 24 * 60 * 60),
      feePerCashInAttoCash: new BigNumber(10).pow(16),
      affiliateFeeDivisor: new BigNumber(25),
      designatedReporter: this.account.publicKey,
      extraInfo: JSON.stringify({
        categories: ['flash', 'Reasonable', 'Scalar'],
        description,
        _scalarDenomination: 'scalar denom 1',
      }),
      numTicks: new BigNumber(20000),
      prices: [minPrice, maxPrice],
    });
  }

  async placeOrder(
    market: string,
    type: BigNumber,
    numShares: BigNumber,
    price: BigNumber,
    outcome: BigNumber,
    betterOrderID: string,
    worseOrderID: string,
    tradeGroupID: string
  ): Promise<string> {

    if (type.isEqualTo(0)) { // BID
      const cost = numShares.multipliedBy(price);
      await this.faucet(cost);
    } else if (type.isEqualTo(1)) { // ASK
      const m = await this.getMarketContract(market);
      const numTicks = await m.getNumTicks_();
      const cost = numTicks.plus(price.multipliedBy(-1)).multipliedBy(numShares);
      await this.faucet(cost);
    } else {
      throw Error(`Invalid order type ${type.toString()}`);
    }

    const events = await this.augur.contracts.createOrder.publicCreateOrder(
      type,
      numShares,
      price,
      market,
      outcome,
      betterOrderID,
      worseOrderID,
      tradeGroupID
    );

    let orderId = '';
    for (const ev of events) {
      if (ev.name === 'OrderEvent') {
        interface HasOrderId {
          orderId: string;
        }
        orderId = (ev.parameters as HasOrderId).orderId;
      }
    }

    return orderId;
  }

  async simplePlaceOrder(
    market: string,
    type: BigNumber,
    numShares: BigNumber,
    price: BigNumber,
    outcome: BigNumber): Promise<string> {
    return this.placeOrder(market, type, numShares, price, outcome, formatBytes32String(''), formatBytes32String(''), formatBytes32String('42'));
  }

  async fillOrder(orderId: string, numShares: BigNumber, tradeGroupId: string, cost?: BigNumber) {
    if (cost) {
      await this.faucet(cost);
    }
    await this.augur.contracts.fillOrder.publicFillOrder(orderId, numShares, formatBytes32String(tradeGroupId), formatBytes32String(''));
  }

  async placeZeroXOrder(params: ZeroXPlaceTradeDisplayParams): Promise<void> {
    await this.augur.zeroX.placeOrder(params);
  }

  async placeZeroXOrders(params: ZeroXPlaceTradeDisplayParams[]): Promise<void> {
    await this.augur.zeroX.placeOrders(params);
  }

  async placeZeroXTrade(params: ZeroXPlaceTradeDisplayParams): Promise<void> {
    const price = params.direction === 0 ? params.displayPrice : params.numTicks.minus(params.displayPrice);
    const cost = params.displayAmount.multipliedBy(price).multipliedBy(10**18);
    await this.faucet(cost);
    await this.augur.zeroX.placeTrade(params);
  }

  async placeBasicYesNoZeroXTrade(direction: 0 | 1, market: string, outcome: 0 | 1 | 2 | 3 | 4 | 5 | 6 | 7, displayAmount: BigNumber, displayPrice: BigNumber, displayShares: BigNumber, expirationTime: BigNumber): Promise<void> {
    await this.placeZeroXTrade({
      direction,
      market,
      numTicks: new BigNumber(100),
      numOutcomes: 3,
      outcome,
      tradeGroupId: formatBytes32String('42'),
      fingerprint: formatBytes32String('11'),
      doNotCreateOrders: false,
      displayMinPrice: new BigNumber(0),
      displayMaxPrice: new BigNumber(1),
      displayAmount,
      displayPrice,
      displayShares,
      expirationTime,
    });
  }

  async takeBestOrder(marketAddress: string, type: BigNumber, numShares: BigNumber, price: BigNumber, outcome: BigNumber, tradeGroupID: string): Promise<void> {
    const cost = numShares.multipliedBy(price);
    await this.faucet(cost);
    const bestPriceAmount = await this.augur.contracts.trade.publicFillBestOrder_(type, marketAddress, outcome, numShares, price, tradeGroupID, new BigNumber(3), formatBytes32String(''));
    if (bestPriceAmount === new BigNumber(0)) {
      throw new Error('Could not take best Order');
    }

    await this.augur.contracts.trade.publicFillBestOrder(type, marketAddress, outcome, numShares, price, tradeGroupID, new BigNumber(3), formatBytes32String(''));
  }

  async cancelOrder(orderID: string): Promise<void> {
    await this.augur.cancelOrder(orderID);
  }

  async cancelNativeOrder(orderID: string): Promise<void> {
    await this.augur.contracts.cancelOrder.cancelOrder(orderID);
  }

  async placeNativeTrade(params: PlaceTradeDisplayParams): Promise<void> {
    const price = params.direction === 0 ? params.displayPrice : params.numTicks.minus(params.displayPrice);
    const cost = params.displayAmount.multipliedBy(price).multipliedBy(10**18);
    await this.faucet(cost);
    await this.augur.trade.placeTrade(params);
  }

  async simulateNativeTrade(params: PlaceTradeDisplayParams): Promise<SimulateTradeData> {
    return this.augur.trade.simulateTrade(params);
  }

  async simulateZeroXTrade(params: ZeroXPlaceTradeDisplayParams): Promise<ZeroXSimulateTradeData> {
    return this.augur.zeroX.simulateTrade(params);
  }

  async placeBasicYesNoTrade(direction: 0 | 1, market: ContractInterfaces.Market, outcome: 0 | 1 | 2 | 3 | 4 | 5 | 6 | 7, displayAmount: BigNumber, displayPrice: BigNumber, displayShares: BigNumber): Promise<void> {
    await this.placeNativeTrade({
      direction,
      market: market.address,
      numTicks: await market.getNumTicks_(),
      numOutcomes: await market.getNumberOfOutcomes_() as unknown as 3 | 4 | 5 | 6 | 7 | 8,
      outcome,
      tradeGroupId: formatBytes32String('42'),
      fingerprint: formatBytes32String('11'),
      doNotCreateOrders: false,
      displayMinPrice: new BigNumber(0),
      displayMaxPrice: new BigNumber(1),
      displayAmount,
      displayPrice,
      displayShares,
    });
  }

  async simulateBasicYesNoTrade(direction: 0 | 1, market: ContractInterfaces.Market, outcome: 0 | 1 | 2 | 3 | 4 | 5 | 6 | 7, displayAmount: BigNumber, displayPrice: BigNumber, displayShares: BigNumber): Promise<SimulateTradeData> {
    return this.simulateNativeTrade({
      direction,
      market: market.address,
      numTicks: await market.getNumTicks_(),
      numOutcomes: await market.getNumberOfOutcomes_() as unknown as 3 | 4 | 5 | 6 | 7 | 8,
      outcome,
      tradeGroupId: formatBytes32String('42'),
      fingerprint: formatBytes32String('11'),
      doNotCreateOrders: false,
      displayMinPrice: new BigNumber(0),
      displayMaxPrice: new BigNumber(1),
      displayAmount,
      displayPrice,
      displayShares,
    });
  }

  async simulateBasicZeroXYesNoTrade(
    direction: 0 | 1,
    market: ContractInterfaces.Market,
    outcome: 0 | 1 | 2 | 3 | 4 | 5 | 6 | 7,
    displayAmount: BigNumber,
    displayPrice: BigNumber,
    displayShares: BigNumber,
    doNotCreateOrders = false,
  ): Promise<ZeroXSimulateTradeData> {
    return this.simulateZeroXTrade({
      direction,
      market: market.address,
      numTicks: await market.getNumTicks_(),
      numOutcomes: await market.getNumberOfOutcomes_() as unknown as 3 | 4 | 5 | 6 | 7 | 8,
      outcome,
      tradeGroupId: formatBytes32String('42'),
      expirationTime: new BigNumber(Date.now() + 10000000),
      fingerprint: formatBytes32String('11'),
      doNotCreateOrders,
      displayMinPrice: new BigNumber(0),
      displayMaxPrice: new BigNumber(1),
      displayAmount,
      displayPrice,
      displayShares,
    });
  }

  async claimTradingProceeds(market: ContractInterfaces.Market, shareholder: string, fingerprint = formatBytes32String('11')): Promise<void> {
    await this.augur.contracts.shareToken.claimTradingProceeds(market.address, shareholder, fingerprint);
  }

  async getOrderPrice(orderID: string): Promise<BigNumber> {
    const price = await this.augur.contracts.orders.getPrice_(orderID);
    if (price.toNumber() === 0) {
      throw new Error('Unable to get order price');
    }
    return price;
  }

  getOrderAmount(orderID: string): Promise<BigNumber> {
    return this.augur.contracts.orders.getAmount_(orderID);
  }

  async getBestOrderId(type: BigNumber, market: string, outcome: BigNumber): Promise<string> {
    const orderID = await this.augur.contracts.orders.getBestOrderId_(type, market, outcome);
    if (!orderID) {
      throw new Error('Unable to get order price');
    }
    return orderID;
  }

  async getOrders(marketId: string, orderType: string, outcome: number) {
    return this.augur.getZeroXOrders({
      marketId,
      orderType,
      outcome
    })
  }

  async buyCompleteSets(market: ContractInterfaces.Market, amount: BigNumber): Promise<void> {
    const numTicks = await market.getNumTicks_();
    const cashValue = amount.multipliedBy(numTicks);
    await this.faucet(cashValue);
    await this.augur.contracts.shareToken.publicBuyCompleteSets(market.address, amount);
  }

  async sellCompleteSets(market: ContractInterfaces.Market, amount: BigNumber): Promise<void> {
    await this.augur.contracts.shareToken.publicSellCompleteSets(market.address, amount);
  }

  async contribute(market: ContractInterfaces.Market, payoutNumerators: BigNumber[], amount: BigNumber, description = ''): Promise<void> {
    // Below is to ensure the signer is the account we're using in this instance
    market = this.augur.contracts.marketFromAddress(market.address);
    await market.contribute(payoutNumerators, amount, description);
  }

  async contributeToTentative(market: ContractInterfaces.Market, payoutNumerators: BigNumber[], amount: BigNumber, description = ''): Promise<void> {
    await market.contributeToTentative(payoutNumerators, amount, description);
  }

  async getRemainingToFill(market: ContractInterfaces.Market, payoutNumerators: BigNumber[]): Promise<BigNumber> {
    const payoutDistributionHash = await this.derivePayoutDistributionHash(market, payoutNumerators);
    const crowdsourcerAddress = await market.getCrowdsourcer_(payoutDistributionHash);
    if (crowdsourcerAddress === NULL_ADDRESS) {
      return new BigNumber(-1);
    }
    const crowdsourcer = this.augur.contracts.getReportingParticipant(crowdsourcerAddress);
    return crowdsourcer.getRemainingToFill_();
  }

  async getCrowdsourcerDisputeBond(market: ContractInterfaces.Market, payoutNumerators: BigNumber[]): Promise<BigNumber> {
    const payoutDistributionHash = await this.derivePayoutDistributionHash(market, payoutNumerators);
    const crowdsourcerAddress = await market.getCrowdsourcer_(payoutDistributionHash);
    if (crowdsourcerAddress === '0') {
      const totalStake = await market.getParticipantStake_();
      return totalStake.times(2);
    }
    const crowdsourcer = this.augur.contracts.getReportingParticipant(crowdsourcerAddress);
    const remaining = await crowdsourcer.getRemainingToFill_();
    return remaining;
  }

  async derivePayoutDistributionHash(market: ContractInterfaces.Market, payoutNumerators: BigNumber[]): Promise<string> {
    return market.derivePayoutDistributionHash_(payoutNumerators);
  }

  async isForking(): Promise<boolean> {
    return this.augur.contracts.universe.isForking_();
  }

  async getDisputeThresholdForFork_(): Promise<BigNumber> {
    return this.augur.contracts.universe.getDisputeThresholdForFork_();
  }

  async getDisputeThresholdForDisputePacing(): Promise<BigNumber> {
    return this.augur.contracts.universe.getDisputeThresholdForDisputePacing_();
  }

  async getInitialReportMinValue(): Promise<BigNumber> {
    return this.augur.contracts.universe.  getInitialReportMinValue_();
  }

  migrateOutByPayout(reputationToken: ContractInterfaces.ReputationToken, payoutNumerators: BigNumber[], attotokens: BigNumber) {
    return reputationToken.migrateOutByPayout(payoutNumerators, attotokens);
  }

  migrateOutByPayoutNumerators(payoutNumerators: BigNumber[], attotokens: BigNumber) {
    const reputationToken = this.augur.contracts.getReputationToken();
    return reputationToken.migrateOutByPayout(payoutNumerators, attotokens);
  }

  async getNumSharesInMarket(market: ContractInterfaces.Market, outcome: BigNumber): Promise<BigNumber> {
    return this.augur.contracts.shareToken.balanceOfMarketOutcome_(market.address, outcome, await this.augur.getAccount());
  }

  async getOrCreateCurrentDisputeWindow(initial = false): Promise<string> {
    // Must make 2 calls because the first call is necessary but doesn't always return the dispute window.
    await this.augur.contracts.universe.getOrCreateCurrentDisputeWindow(initial);
    return this.augur.contracts.universe.getOrCreateCurrentDisputeWindow_(initial);
  }

  async getDisputeWindow(market: ContractInterfaces.Market): Promise<ContractInterfaces.DisputeWindow> {
    const disputeWindowAddress = await market.getDisputeWindow_();
    return this.augur.contracts.disputeWindowFromAddress(disputeWindowAddress);
  }

  async getDisputeWindowEndTime(market: ContractInterfaces.Market): Promise<BigNumber> {
    const disputeWindowAddress = await market.getDisputeWindow_();
    const disputeWindow = this.augur.contracts.disputeWindowFromAddress(disputeWindowAddress);
    return disputeWindow.getEndTime_();
  }

  async getInitialReporter(market: ContractInterfaces.Market): Promise<ContractInterfaces.InitialReporter> {
    const initialReporterAddress = await market.getInitialReporter_();
    return this.augur.contracts.getInitialReporter(initialReporterAddress);
  }

  async getWinningReportingParticipant(market: ContractInterfaces.Market): Promise<ContractInterfaces.DisputeCrowdsourcer> {
    const reportingParticipantAddress = await market.getWinningReportingParticipant_();
    return this.augur.contracts.getReportingParticipant(reportingParticipantAddress);
  }

  async buyParticipationTokens(disputeWindowAddress: string, amount: BigNumber, sender: string=this.account.publicKey): Promise<void> {
    const disputeWindow = this.augur.contracts.disputeWindowFromAddress(disputeWindowAddress);
    await disputeWindow.buy(amount, {sender});
  }

  async redeemParticipationTokens(disputeWindowAddress: string, account: string=this.account.publicKey): Promise<void> {
    const disputeWindow = this.augur.contracts.disputeWindowFromAddress(disputeWindowAddress);
    await disputeWindow.redeem(account);
  }

  async getUniverse(market: ContractInterfaces.Market): Promise<ContractInterfaces.Universe> {
    const universeAddress = await market.getUniverse_();
    return this.augur.contracts.universeFromAddress(universeAddress);
  }

  async setTimestamp(timestamp: BigNumber): Promise<void> {
    const time = this.augur.contracts.getTime();

    if (this.augur.contracts.isTimeControlled(time)) {
      await time.setTimestamp(timestamp);
    } else {
      throw Error('Cannot set timestamp because Time contract is not TimeControlled');
    }
  }

  async getTimestamp(): Promise<BigNumber> {
    return (this.augur.contracts.augur.getTimestamp_());
  }

  async doInitialReport(market: ContractInterfaces.Market, payoutNumerators: BigNumber[], description = '', extraStake = '0'): Promise<void> {
    // Below is to ensure the signer is the account we're using in this instance
    market = this.augur.contracts.marketFromAddress(market.address);
    await market.doInitialReport(payoutNumerators, description, new BigNumber(extraStake));
  }

  async getMarketContract(address: string): Promise<ContractInterfaces.Market> {
    return this.augur.getMarket(address);
  }

  async getMarketInfo(address: string): Promise<Getters.Markets.MarketInfo[]> {
    return this.augur.getMarketsInfo({marketIds: [address]});
  }

  async getMarkets(): Promise<Getters.Markets.MarketList> {
    const universe = this.augur.contracts.universe.address;
    return this.augur.getMarkets({universe});
  }

  async getInitialReporterStake(market: ContractInterfaces.Market, payoutNumerators: BigNumber[]): Promise<BigNumber> {
    const payoutDistributionHash = await this.derivePayoutDistributionHash(market, payoutNumerators);
    const initialReporterAddress = await market.getCrowdsourcer_(payoutDistributionHash);
    const initialReporter = this.augur.contracts.getInitialReporter(initialReporterAddress);
    return initialReporter.getStake_();
  }

  async getParticipantStake(market: ContractInterfaces.Market): Promise<BigNumber> {
    return market.getParticipantStake_();
  }

  async finalizeMarket(market: ContractInterfaces.Market): Promise<void> {
    await market.finalize();
  }

  async faucet(attoCash: BigNumber, account?: string): Promise<void> {
    const realAccount = await this.augur.getAccount();
    account = account || realAccount;
    let balance = await this.getCashBalance(realAccount);
    const desired = attoCash;
    while (balance.lt(attoCash)) {
      console.log(`CASH FAUCETING FOR ${realAccount}. BALANCE: ${balance}. DESIRED: ${desired}`);
      await this.augur.contracts.cashFaucet.faucet(attoCash);
      balance = await this.getCashBalance(realAccount);
    }
    if (account !== realAccount) {
      await this.augur.contracts.cash.transfer(account, attoCash);
    }
  }

  async faucetOnce(attoCash: BigNumber, account?: string): Promise<void> {
    account = account ||  await this.augur.getAccount();
    await this.augur.contracts.cashFaucet.faucet(attoCash, { sender: account });
  }

  async repFaucet(attoRep: BigNumber): Promise<void> {
    const reputationToken = this.augur.contracts.getReputationToken();
    if (typeof reputationToken['faucet'] === 'function') {
      await reputationToken['faucet'](attoRep);
    } else {
      throw Error('Cannot faucet REP with non-test version of REP contract.');
    }
  }

  async transferCash(to: string, attoCash: BigNumber): Promise<void> {
    await this.augur.contracts.cash.transfer(to, attoCash);
  }

  async addEthExchangeLiquidity(attoCash: BigNumber, attoEth: BigNumber): Promise<void> {
    await this.faucet(attoCash);
    const owner = await this.augur.getAccount();
    await this.augur.contracts.ethExchange.publicMintAuto(owner, attoCash, {attachedEth: attoEth});
  }

  async initWarpSync(universe: string): Promise<void> {
    await this.augur.contracts.warpSync.initializeUniverse(universe);
  }

  async approve(wei: BigNumber): Promise<void> {
    await this.augur.contracts.cash.approve(this.augur.addresses.Augur, wei);

    await this.augur.contracts.cash.approve(this.augur.addresses.FillOrder, wei);
    await this.augur.contracts.shareToken.setApprovalForAll(this.augur.addresses.FillOrder, true);

    await this.augur.contracts.cash.approve(this.augur.addresses.CreateOrder, wei);
    await this.augur.contracts.shareToken.setApprovalForAll(this.augur.addresses.CreateOrder, true);
  }

  getLegacyRepBalance(owner: string): Promise<BigNumber> {
    return this.augur.contracts.legacyReputationToken.balanceOf_(owner);
  }

  getLegacyRepAllowance(owner: string, spender: string): Promise<BigNumber> {
    return this.augur.contracts.legacyReputationToken.allowance_(owner, spender);
  }

  async transferLegacyRep(to: string, amount: BigNumber): Promise<void> {
    await this.augur.contracts.legacyReputationToken.transfer(to, amount);
  }

  async approveLegacyRep(spender: string, amount: BigNumber): Promise<void> {
    await this.augur.contracts.legacyReputationToken.approve(spender, amount);
  }

  async getChildUniverseReputationToken(parentPayoutDistributionHash: string) {
    const childUniverseAddress = await this.augur.contracts.universe!.getChildUniverse_(parentPayoutDistributionHash);
    const childUniverse = this.augur.contracts.universeFromAddress(childUniverseAddress);
    const repContractAddress = await childUniverse.getReputationToken_();
    return this.augur.contracts.reputationTokenFromAddress(repContractAddress, this.augur.networkId);
  }

  // TODO: Determine why ETH balance doesn't change when buying complete sets or redeeming reporting participants
  async getEthBalance(owner?: string): Promise<BigNumber> {
    const balance = await this.provider.getBalance(owner || this.account.publicKey);
    return new BigNumber(balance.toString());
  }

  async getRepBalance(owner?: string): Promise<BigNumber> {
    if (!owner) owner = await this.augur.getAccount();
    return this.augur.contracts.getReputationToken().balanceOf_(owner);
  }

  async getCashBalance(owner?: string): Promise<BigNumber> {
    if (!owner) owner = await this.augur.getAccount();
    return this.augur.contracts.cash.balanceOf_(owner);
  }

  getRepAllowance(owner: string, spender: string): Promise<BigNumber> {
    return this.augur.contracts.getReputationToken().allowance_(owner, spender);
  }

  setGnosisSafeAddress(safeAddress: string): void {
    this.augur.setGnosisSafeAddress(safeAddress);
  }

  setGasPrice(gasPrice: BigNumber): void {
    this.augur.setGasPrice(gasPrice);
  }

  getGasPrice(): Promise<BigNumber> {
    return this.augur.getGasPrice()
  }

  setUseGnosisSafe(useSafe: boolean): void {
    this.augur.setUseGnosisSafe(useSafe);
  }

  setUseGnosisRelay(useRelay: boolean): void {
    this.augur.setUseGnosisRelay(useRelay);
  }

  async approveAugurEternalApprovalValue(owner: string) {
    const augur = this.augur.addresses.Augur;
    const allowance = new BigNumber(await this.augur.contracts.cash.allowance_(owner, augur));

    if (!allowance.eq(ETERNAL_APPROVAL_VALUE)) {
      const fillOrder = this.augur.addresses.FillOrder;
      const createOrder = this.augur.addresses.CreateOrder;
      await this.augur.contracts.cash.approve(augur, ETERNAL_APPROVAL_VALUE, { sender: this.account.publicKey });
      await this.augur.contracts.cash.approve(fillOrder, ETERNAL_APPROVAL_VALUE, { sender: this.account.publicKey });
      await this.augur.contracts.cash.approve(createOrder, ETERNAL_APPROVAL_VALUE, { sender: this.account.publicKey });

      await this.augur.contracts.shareToken.setApprovalForAll(fillOrder, true, { sender: this.account.publicKey });
      await this.augur.contracts.shareToken.setApprovalForAll(createOrder, true, { sender: this.account.publicKey });
    }
  }

  async createGnosisSafeDirectlyWithETH(): Promise<ContractInterfaces.GnosisSafe> {
    const address = await this.augur.gnosis.createGnosisSafeDirectlyWithETH(this.account.publicKey);
    return this.augur.contracts.gnosisSafeFromAddress(address);
  }

  async getGnosisSafeAddress(account: string): Promise<string> {
    return this.augur.gnosis.getGnosisSafeAddress(account);
  }

  async createGnosisSafeViaRelay(paymentToken: string): Promise<SafeResponse> {
    const params = {
      paymentToken,
      owner: this.account.publicKey,
      affiliate: NULL_ADDRESS,
      fingerprint: formatBytes32String('')
    };
    return this.augur.gnosis.createGnosisSafeViaRelay(params);
  }

  async getGnosisSafeDeploymentStatusViaRelay(owner: string, safe: string): Promise<GnosisSafeStateReponse> {
    return this.augur.gnosis.getGnosisSafeDeploymentStatusViaRelay({
      owner,
      safe,
    });
  }

  async getHotLoadingMarketData(market: string): Promise<HotLoadMarketInfo> {
    return this.augur.hotLoading.getMarketDataParams({market});
  }

  async getHotLoadingDisputeWindowData(): Promise<DisputeWindow> {
    return this.augur.hotLoading.getCurrentDisputeWindowData({
      augur: this.augur.contracts.augur.address,
      universe: this.augur.contracts.universe.address,
    });
  }

  async mineBlock(): Promise<void> {
    await this.provider.sendAsync({
      id: 42,
      method: 'evm_mine',
      params: [],
      jsonrpc: '2.0'
    });
  }

  async startMining(): Promise<void> {
    await this.provider.sendAsync({
      id: 42,
      method: 'miner_start',
      params: [],
      jsonrpc: '2.0'
    });
  }

  async stopMining(): Promise<void> {
    await this.provider.sendAsync({
      id: 42,
      method: 'miner_stop',
      params: [],
      jsonrpc: '2.0'
    });
  }

  async fundSafe(safe?: string, minimum=new BigNumber(1e21)) {
    safe = safe || await this.getOrCreateSafe();

    if ((await this.getCashBalance(safe)).lt(minimum)) {
      await this.faucet(minimum, safe);
      await this.waitForSafeFunding(safe);
    }

    return safe;
  }

  async waitForSafeFunding(safe: string): Promise<void> {
    let status: string;
    for (let i = 0; i < 10; i++) {
      status = await this.getSafeStatus(safe);
      if (status !== GnosisSafeState.WAITING_FOR_FUNDS) {
        break;
      }
      await sleep(2000);
    }

    // TODO this sleep call can be reduced or eliminated
    await sleep(10000);
  }

  async getOrCreateSafe(): Promise<string> {
    const safeFromRegistry = await this.augur.contracts.gnosisSafeRegistry.getSafe_(this.account.publicKey);
    if(safeFromRegistry !== NULL_ADDRESS) {
      console.log(`Found safe: ${safeFromRegistry}`);
      return safeFromRegistry;
    }

    console.log('Attempting to create safe via relay');
    const safeResponse = await this.createGnosisSafeViaRelay(this.augur.addresses.Cash);
    return safeResponse.safe
  }

  async getSafeStatus(safe: string) {
    const status = await this.augur.checkSafe(this.account.publicKey, safe);
    if (typeof status === 'string') {
      return status;
    } else if (typeof status === 'object' && typeof status.status === 'string') {
      return status.status
    } else {
      throw Error(`Received erroneous response when deploying safe via relay: "${status}"`);
    }
  }

  async initializeUniverseForWarpSync(): Promise<void> {
    return this.augur.warpSync.initializeUniverse(this.augur.contracts.universe.address);
  }

  async getWarpSyncMarket(): Promise<ContractInterfaces.Market> {
    return this.augur.warpSync.getWarpSyncMarket(this.augur.contracts.universe.address);
  }

  async getLastWarpSyncData(): Promise<WarpSyncData> {
    return this.augur.warpSync.getLastWarpSyncData(this.augur.contracts.universe.address);
  }

  async getWarpSyncHashFromPayout(payout: BigNumber[]): Promise<string> {
    return this.augur.warpSync.getWarpSyncHashFromPayout(payout);
  }

  async getPayoutFromWarpSyncHash(hash: string): Promise<BigNumber[]> {
    return this.augur.warpSync.getPayoutFromWarpSyncHash(hash);
  }

  async getWarpSyncHashFromMarket(market: ContractInterfaces.Market): Promise<string> {
    return this.augur.warpSync.getWarpSyncHashFromMarket(market);
  }
}<|MERGE_RESOLUTION|>--- conflicted
+++ resolved
@@ -26,25 +26,12 @@
   ZeroX,
   ZeroXPlaceTradeDisplayParams,
   ZeroXSimulateTradeData,
-<<<<<<< HEAD
-  BrowserMesh,
-  EmptyConnector,
-  HotLoadMarketInfo,
-  DisputeWindow,
-  WarpSyncData,
-  ZeroX,
-=======
->>>>>>> 7c59d1a8
 } from '@augurproject/sdk';
 import { BigNumber } from 'bignumber.js';
 import { ContractDependenciesGnosis } from 'contract-dependencies-gnosis/build';
 import { formatBytes32String } from 'ethers/utils';
 import { Account } from '../constants';
 import { makeGnosisDependencies, makeSigner } from './blockchain';
-<<<<<<< HEAD
-import { sleep } from '@augurproject/core/build/libraries/HelperFunctions';
-=======
->>>>>>> 7c59d1a8
 
 const NULL_ADDRESS = '0x0000000000000000000000000000000000000000';
 const ETERNAL_APPROVAL_VALUE = new BigNumber('0xffffffffffffffffffffffffffffffffffffffffffffffffffffffffffffffff'); // 2^256 - 1
