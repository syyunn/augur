import { ContractAddresses, NetworkId } from "@augurproject/artifacts";
import { ContractInterfaces } from "@augurproject/core";
import { GnosisSafeState, GnosisSafeStateReponse } from "@augurproject/gnosis-relay-api";
import { BigNumber } from 'bignumber.js';
import { EthersSigner, TransactionStatus, TransactionStatusCallback } from "contract-dependencies-ethers";
import { ContractDependenciesGnosis } from "contract-dependencies-gnosis";
import { TransactionResponse } from "ethers/providers";
import { Arrayish } from 'ethers/utils';
import { getAddress } from "ethers/utils/address";
import { ContractEvents } from "./api/ContractEvents";
import { Contracts } from "./api/Contracts";
import { Gnosis, GnosisSafeStatusPayload } from "./api/Gnosis";
import { HotLoading, DisputeWindow, GetDisputeWindowParams } from "./api/HotLoading";
import { Liquidity } from "./api/Liquidity";
import { CreateYesNoMarketParams, CreateCategoricalMarketParams, CreateScalarMarketParams, Market } from "./api/Market";
import { OnChainTrade } from "./api/OnChainTrade";
import { PlaceTradeDisplayParams, SimulateTradeData, Trade } from "./api/Trade";
import { ZeroX } from './api/ZeroX';
import { BaseConnector, EmptyConnector, SingleThreadConnector } from "./connector";
import { isSubscriptionEventName, SubscriptionEventName, TXEventName } from "./constants";
import { Provider } from "./ethereum/Provider";
import { TXStatus } from "./event-handlers";
import { augurEmitter, Callback, TXStatusCallback } from "./events";
import { SyncableFlexSearch } from "./state/db/SyncableFlexSearch";
import { Accounts } from "./state/getter/Accounts";
import { Liquidity as LiquidityGetter } from "./state/getter/Liquidity";
import { Markets } from "./state/getter/Markets";
import { OnChainTrading } from "./state/getter/OnChainTrading";
import { Platform } from "./state/getter/Platform";
import { Status } from "./state/getter/status";
import { Universe } from "./state/getter/Universe";
import { Users } from "./state/getter/Users";
import { ZeroXOrdersGetters } from "./state/getter/ZeroXOrdersGetters";
import { Address } from './state/logs/types';
import { Subscriptions } from './subscriptions';



export class Augur<TProvider extends Provider = Provider> {
  readonly provider: TProvider;
  private readonly dependencies: ContractDependenciesGnosis;

  readonly networkId: NetworkId;
  readonly contractEvents: ContractEvents;
  readonly addresses: ContractAddresses;
  readonly contracts: Contracts;
  readonly onChainTrade: OnChainTrade;
  zeroX: ZeroX;
  readonly trade: Trade;
  readonly market: Market;
  readonly gnosis: Gnosis;

  readonly universe: Universe;
  syncableFlexSearch: SyncableFlexSearch;
  connector: BaseConnector;
  readonly liquidity: Liquidity;
  readonly hotLoading: HotLoading;
  readonly events: Subscriptions;

  private txSuccessCallback: TXStatusCallback;
  private txAwaitingSigningCallback: TXStatusCallback;
  private txPendingCallback: TXStatusCallback;
  private txFailureCallback: TXStatusCallback;
  private txRelayerDownCallback: TXStatusCallback;

  constructor(
    provider: TProvider,
    dependencies: ContractDependenciesGnosis,
    networkId: NetworkId,
    addresses: ContractAddresses,
    connector: BaseConnector = new EmptyConnector(),
    enableFlexSearch = false
  ) {
    this.provider = provider;
    this.dependencies = dependencies;
    this.networkId = networkId;
    if (!this.connector || connector.constructor.name !== 'EmptyConnector') {
      this.connector = connector;
    }

    this.events = new Subscriptions(augurEmitter);
    this.events.on(SubscriptionEventName.GnosisSafeStatus, this.updateGnosisSafe.bind(this));

    // API
    this.addresses = addresses;
    this.contracts = new Contracts(this.addresses, this.dependencies);
    this.market = new Market(this);
    this.liquidity = new Liquidity(this);
<<<<<<< HEAD
    this.contractEvents = new ContractEvents(this.provider, this.addresses.Augur, this.addresses.AugurTrading, this.addresses.ShareToken);
    this.gnosis = new Gnosis(this.provider, this, this.dependencies);
=======
    this.contractEvents = new ContractEvents(
      this.provider,
      this.addresses.Augur,
      this.addresses.AugurTrading,
      this.addresses.ShareToken,
      this.addresses.Exchange,
      );
    this.gnosis = new Gnosis(this.provider, gnosisRelay, this, this.dependencies);
>>>>>>> de76fd1c
    this.hotLoading = new HotLoading(this);
    this.onChainTrade = new OnChainTrade(this);
    this.trade = new Trade(this);
    if (enableFlexSearch && !this.syncableFlexSearch) {
      this.syncableFlexSearch = new SyncableFlexSearch();
    }
    this.registerTransactionStatusEvents();
  }

  static async create<TProvider extends Provider = Provider>(
    provider: TProvider,
    dependencies: ContractDependenciesGnosis,
    addresses: ContractAddresses,
    connector: BaseConnector = new SingleThreadConnector(),
    enableFlexSearch = false
  ): Promise<Augur<Provider>> {
    const networkId = await provider.getNetworkId();
    const augur = new Augur<TProvider>(
      provider,
      dependencies,
      networkId,
      addresses,
      connector,
      enableFlexSearch
    );

    await augur.contracts.setReputationToken(networkId);
    return augur;
  }

  async getTransaction(hash: string): Promise<TransactionResponse> {
    const tx = await this.dependencies.provider.getTransaction(hash);
    return tx;
  }

  async listAccounts() {
    return this.dependencies.provider.listAccounts();
  }

  async signMessage(message: Arrayish) {
    return this.dependencies.signer.signMessage(message);
  }

  async getTimestamp(): Promise<BigNumber> {
    return this.contracts.augur.getTimestamp_();
  }

  async getEthBalance(address: string): Promise<string> {
    const balance = await this.dependencies.provider.getBalance(address);
    return balance.toString();
  }

  async getGasPrice(): Promise<BigNumber> {
    const balance = await this.dependencies.provider.getGasPrice();
    return new BigNumber(balance.toString());
  }

  async getAccount(): Promise<string | null> {
    let account = this.dependencies.address;
    if (this.dependencies.useSafe && this.dependencies.safeAddress) {
      account = this.dependencies.safeAddress;
    } else if (!account) {
      account = await this.dependencies.signer.getAddress();
    }
    if (!account) return null;
    return getAddress(account);
  }

  async sendETH(address: string, value: BigNumber): Promise<void> {
    const transaction = {
      to: address,
      data: '0x00',
      value,
    };
    const ethersTransaction = this.dependencies.transactionToEthersTransaction(
      transaction
    );
    await this.dependencies.signer.sendTransaction(ethersTransaction);
  }

  async updateGnosisSafe(payload: GnosisSafeStatusPayload): Promise<void> {}

  setGasPrice(gasPrice: BigNumber): void {
    this.dependencies.setGasPrice(gasPrice);
  }

  setGnosisSafeAddress(safeAddress: string): void {
    this.dependencies.setSafeAddress(safeAddress);
  }

  setGnosisStatus(status: GnosisSafeState): void {
    this.dependencies.setStatus(status);
  }

  getGnosisStatus(): GnosisSafeState {
    return this.dependencies.getStatus();
  }

  setUseGnosisSafe(useSafe: boolean): void {
    this.dependencies.setUseSafe(useSafe);
  }

  setUseGnosisRelay(useRelay: boolean): void {
    this.dependencies.setUseRelay(useRelay);
  }

  getUseGnosisSafe(): boolean {
    return this.dependencies.useSafe;
  }

  checkSafe(owner:Address, safe: Address): Promise<GnosisSafeStateReponse> {
    return this.gnosis.getGnosisSafeDeploymentStatusViaRelay({
      owner,
      safe,
    });
  }

  getUniverse(address: string): ContractInterfaces.Universe {
    return this.contracts.universeFromAddress(address);
  }

  getMarket(address: string): ContractInterfaces.Market {
    return new ContractInterfaces.Market(this.dependencies, address);
  }

  getOrders(): ContractInterfaces.Orders {
    return new ContractInterfaces.Orders(
      this.dependencies,
      this.addresses.Orders
    );
  }

  registerTransactionStatusCallback(
    key: string,
    callback: TransactionStatusCallback
  ): void {
    this.dependencies.registerTransactionStatusCallback(key, callback);
  }

  deRegisterTransactionStatusCallback(key: string): void {
    this.dependencies.deRegisterTransactionStatusCallback(key);
  }

  deRegisterAllTransactionStatusCallbacks(): void {
    this.dependencies.deRegisterAllTransactionStatusCallbacks();
  }

  bindTo<R, P>(
    f: (db: any, augur: any, params: P) => Promise<R>
  ): (params: P) => Promise<R> {
    return this.connector && this.connector.bindTo(f);
  }

  async on(
    eventName: SubscriptionEventName | TXEventName | string,
    callback: Callback | TXStatusCallback
  ): Promise<void> {
    if (isSubscriptionEventName(eventName)) {
      return this.connector.on(eventName, callback as Callback);
    } else if (eventName === TXEventName.AwaitingSigning) {
      this.txAwaitingSigningCallback = callback;
    } else if (eventName === TXEventName.Pending) {
      this.txPendingCallback = callback;
    } else if (eventName === TXEventName.Success) {
      this.txSuccessCallback = callback;
    } else if (eventName === TXEventName.Failure) {
      this.txFailureCallback = callback;
    } else if (eventName === TXEventName.RelayerDown) {
      this.txRelayerDownCallback = callback;
    }
  }

  async off(
    eventName: SubscriptionEventName | TXEventName | string
  ): Promise<void> {
    if (isSubscriptionEventName(eventName)) {
      return this.connector.off(eventName);
    } else if (eventName === TXEventName.AwaitingSigning) {
      this.txAwaitingSigningCallback = null;
    } else if (eventName === TXEventName.Pending) {
      this.txPendingCallback = null;
    } else if (eventName === TXEventName.Success) {
      this.txSuccessCallback = null;
    } else if (eventName === TXEventName.Failure) {
      this.txFailureCallback = null;
    } else if (eventName === TXEventName.RelayerDown) {
      this.txRelayerDownCallback = null;
    }
  }

  getMarkets = (
    params: Parameters<typeof Markets.getMarkets>[2]
  ): ReturnType<typeof Markets.getMarkets> => {
    return this.bindTo(Markets.getMarkets)(params);
  };

  getMarketsInfo = (
    params: Parameters<typeof Markets.getMarketsInfo>[2]
  ): ReturnType<typeof Markets.getMarketsInfo> => {
    return this.bindTo(Markets.getMarketsInfo)(params);
  };

  getSyncData = () => {
    return this.bindTo(Status.getSyncData)({});
  };

  getZeroXOrders = (
    params: Parameters<typeof ZeroXOrdersGetters.getZeroXOrders>[2]
  ) => {
    return this.bindTo(ZeroXOrdersGetters.getZeroXOrders)(params);
  };

  get signer(): EthersSigner {
    return this.dependencies.signer;
  }

  set signer(signer: EthersSigner)  {
    this.dependencies.signer = signer;
  };

  getTradingHistory = (
    params: Parameters<typeof OnChainTrading.getTradingHistory>[2]
  ): ReturnType<typeof OnChainTrading.getTradingHistory> => {
    return this.bindTo(OnChainTrading.getTradingHistory)(params);
  };
  getTradingOrders = (
    params: Parameters<typeof OnChainTrading.getOpenOrders>[2]
  ): ReturnType<typeof OnChainTrading.getOpenOrders> => {
    return this.bindTo(OnChainTrading.getOpenOrders)(params);
  };
  getMarketOrderBook = (
    params: Parameters<typeof Markets.getMarketOrderBook>[2]
  ): ReturnType<typeof Markets.getMarketOrderBook> => {
    return this.bindTo(Markets.getMarketOrderBook)(params);
  };

  getMarketPriceCandlesticks = (
    params: Parameters<typeof Markets.getMarketPriceCandlesticks>[2]
  ): ReturnType<typeof Markets.getMarketPriceCandlesticks> => {
    return this.bindTo(Markets.getMarketPriceCandlesticks)(params);
  };

  getMarketLiquidityRanking = (
    params: Parameters<typeof LiquidityGetter.getMarketLiquidityRanking>[2]
  ): ReturnType<typeof LiquidityGetter.getMarketLiquidityRanking> => {
    return this.bindTo(LiquidityGetter.getMarketLiquidityRanking)(params);
  };

  getUserTradingPositions = (
    params: Parameters<typeof Users.getUserTradingPositions>[2]
  ): ReturnType<typeof Users.getUserTradingPositions> => {
    return this.bindTo(Users.getUserTradingPositions)(params);
  };

  getUserOpenOrders = (
    params: Parameters<typeof Users.getUserOpenOrders>[2]
  ): ReturnType<typeof Users.getUserOpenOrders> => {
    return this.bindTo(Users.getUserOpenOrders)(params);
  };

  getProfitLoss = (
    params: Parameters<typeof Users.getProfitLoss>[2]
  ): ReturnType<typeof Users.getProfitLoss> => {
    return this.bindTo(Users.getProfitLoss)(params);
  };
  getProfitLossSummary = (
    params: Parameters<typeof Users.getProfitLossSummary>[2]
  ): ReturnType<typeof Users.getProfitLossSummary> => {
    return this.bindTo(Users.getProfitLossSummary)(params);
  };
  getAccountTimeRangedStats = (
    params: Parameters<typeof Users.getAccountTimeRangedStats>[2]
  ): ReturnType<typeof Users.getAccountTimeRangedStats> => {
    return this.bindTo(Users.getAccountTimeRangedStats)(params);
  };

  getUserAccountData = (
    params: Parameters<typeof Users.getUserAccountData>[2]
  ): ReturnType<typeof Users.getUserAccountData> => {
    return this.bindTo(Users.getUserAccountData)(params);
  };

  getAccountTransactionHistory = (
    params: Parameters<typeof Accounts.getAccountTransactionHistory>[2]
  ): ReturnType<typeof Accounts.getAccountTransactionHistory> => {
    return this.bindTo(Accounts.getAccountTransactionHistory)(params);
  };

  getAccountRepStakeSummary = (
    params: Parameters<typeof Accounts.getAccountRepStakeSummary>[2]
  ): ReturnType<typeof Accounts.getAccountRepStakeSummary> => {
    return this.bindTo(Accounts.getAccountRepStakeSummary)(params);
  };

  getUserCurrentDisputeStake = (
    params: Parameters<typeof Accounts.getUserCurrentDisputeStake>[2]
  ): ReturnType<typeof Accounts.getUserCurrentDisputeStake> => {
    return this.bindTo(Accounts.getUserCurrentDisputeStake)(params);
  };
  getPlatformActivityStats = (
    params: Parameters<typeof Platform.getPlatformActivityStats>[2]
  ): ReturnType<typeof Platform.getPlatformActivityStats> => {
    return this.bindTo(Platform.getPlatformActivityStats)(params);
  };
  getCategoryStats = (
    params: Parameters<typeof Markets.getCategoryStats>[2]
  ): ReturnType<typeof Markets.getCategoryStats> => {
    return this.bindTo(Markets.getCategoryStats)(params);
  };

  getOrder = (
    params: Parameters<typeof ZeroXOrdersGetters.getZeroXOrder>[2]
  ): ReturnType<typeof ZeroXOrdersGetters.getZeroXOrder> => {
    return this.bindTo(ZeroXOrdersGetters.getZeroXOrder)(params)
  };

  async hotloadMarket(marketId: string) {
    return this.hotLoading.getMarketDataParams({ market: marketId });
  }

  async getDisputeWindow(params: GetDisputeWindowParams): Promise<DisputeWindow> {
    return this.hotLoading.getCurrentDisputeWindowData(params);
  }

  async simulateTrade(
    params: PlaceTradeDisplayParams
  ): Promise<SimulateTradeData> {
    return this.trade.simulateTrade(params);
  }

  async placeTrade(params: PlaceTradeDisplayParams): Promise<void> {
    return this.trade.placeTrade(params);
  }

  async cancelOrder(orderHash: string): Promise<void> {
      const order = await this.getOrder({ orderHash });
      await this.zeroX.cancelOrder(order);
  }

  async batchCancelOrders(orderHashes: string[]): Promise<void> {
    const orders = orderHashes.map(async (orderHash) => {
      return this.getOrder({ orderHash })
    });
    await this.zeroX.batchCancelOrders(orders);
  }

  async createYesNoMarket(
    params: CreateYesNoMarketParams
  ): Promise<ContractInterfaces.Market> {
    return this.market.createYesNoMarket(params);
  }

  async createCategoricalMarket(
    params: CreateCategoricalMarketParams
  ): Promise<ContractInterfaces.Market> {
    return this.market.createCategoricalMarket(params);
  }

  async createScalarMarket(
    params: CreateScalarMarketParams
  ): Promise<ContractInterfaces.Market> {
    return this.market.createScalarMarket(params);
  }

  async simulateTradeGasLimit(
    params: PlaceTradeDisplayParams
  ): Promise<BigNumber> {
    return this.trade.simulateTradeGasLimit(params);
  }

  getUniverseChildren = (
    params: Parameters<typeof Universe.getUniverseChildren>[2]
  ): ReturnType<typeof Universe.getUniverseChildren> => {
    return this.bindTo(Universe.getUniverseChildren)(params);
  };

  private registerTransactionStatusEvents() {
    this.registerTransactionStatusCallback(
      'Transaction Status Handler',
      (transaction, status, hash) => {
        if (status === TransactionStatus.SUCCESS && this.txSuccessCallback) {
          const txn: TXStatus = {
            transaction,
            eventName: TXEventName.Success,
            hash,
          } as TXStatus;
          this.txSuccessCallback(txn);
        } else if (
          status === TransactionStatus.AWAITING_SIGNING &&
          this.txAwaitingSigningCallback
        ) {
          const txn: TXStatus = {
            transaction,
            eventName: TXEventName.AwaitingSigning,
            hash,
          } as TXStatus;
          this.txAwaitingSigningCallback(txn);
        } else if (
          status === TransactionStatus.PENDING &&
          this.txPendingCallback
        ) {
          const txn: TXStatus = {
            transaction,
            eventName: TXEventName.Pending,
            hash,
          } as TXStatus;
          this.txPendingCallback(txn);
        } else if (
          status === TransactionStatus.FAILURE &&
          this.txFailureCallback
        ) {
          const txn: TXStatus = {
            transaction,
            eventName: TXEventName.Failure,
            hash,
          } as TXStatus;
          this.txFailureCallback(txn);
        } else if (
          status === TransactionStatus.RELAYER_DOWN &&
          this.txRelayerDownCallback
        ) {
          const txn: TXStatus = {
            transaction,
            eventName: TXEventName.RelayerDown,
            hash,
          } as TXStatus;
          this.txRelayerDownCallback(txn);
        }
      }
    );
  }
}<|MERGE_RESOLUTION|>--- conflicted
+++ resolved
@@ -86,10 +86,6 @@
     this.contracts = new Contracts(this.addresses, this.dependencies);
     this.market = new Market(this);
     this.liquidity = new Liquidity(this);
-<<<<<<< HEAD
-    this.contractEvents = new ContractEvents(this.provider, this.addresses.Augur, this.addresses.AugurTrading, this.addresses.ShareToken);
-    this.gnosis = new Gnosis(this.provider, this, this.dependencies);
-=======
     this.contractEvents = new ContractEvents(
       this.provider,
       this.addresses.Augur,
@@ -97,8 +93,7 @@
       this.addresses.ShareToken,
       this.addresses.Exchange,
       );
-    this.gnosis = new Gnosis(this.provider, gnosisRelay, this, this.dependencies);
->>>>>>> de76fd1c
+    this.gnosis = new Gnosis(this.provider, this, this.dependencies);
     this.hotLoading = new HotLoading(this);
     this.onChainTrade = new OnChainTrade(this);
     this.trade = new Trade(this);
