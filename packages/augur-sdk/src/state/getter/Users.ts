--- conflicted
+++ resolved
@@ -23,11 +23,7 @@
   convertAttoValueToDisplayValue,
 } from '../../index';
 import { sortOptions } from './types';
-<<<<<<< HEAD
-import { MarketReportingState, OrderEventType } from '../../constants';
-=======
 import { MarketReportingState, OrderEventType, INIT_REPORTING_FEE_DIVISOR } from '../../constants';
->>>>>>> 7c59d1a8
 
 import * as _ from 'lodash';
 import * as t from 'io-ts';
@@ -207,10 +203,7 @@
   static getProfitLossSummaryParams = getProfitLossSummaryParams;
   static getUserAccountParams = getUserAccountParams;
   static getTotalOnChainFrozenFundsParams = getUserAccountParams;
-<<<<<<< HEAD
-=======
   static getUserPositionsPlusParams = getUserAccountParams;
->>>>>>> 7c59d1a8
 
   @Getter('getUserAccountParams')
   static async getUserAccountData(
@@ -899,18 +892,10 @@
         "'getTotalOnChainFrozenFunds' requires a 'universe' or 'account' param be provided"
       );
     }
-<<<<<<< HEAD
-    const profitLossCollection = await db.ProfitLossChanged.where(
-      'account'
-    ).equals(params.account);
-
-    const profitLossRecords = await profitLossCollection
-=======
 
     const profitLossRecords = await db.ProfitLossChanged.where(
       'account'
     ).equals(params.account)
->>>>>>> 7c59d1a8
       .and(log => {
         if (params.universe && log.universe !== params.universe) return false;
         return true;
