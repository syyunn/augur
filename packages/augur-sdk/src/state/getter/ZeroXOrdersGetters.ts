--- conflicted
+++ resolved
@@ -11,12 +11,7 @@
 import { Getter } from './Router';
 import { OrderState, Order } from './OnChainTrading';
 import { StoredOrder } from '../db/ZeroXOrders';
-<<<<<<< HEAD
 import Dexie from 'dexie'
-=======
-import Dexie from 'dexie';
->>>>>>> 2ab354b4
-
 import * as t from 'io-ts';
 
 export interface ZeroXOrder extends Order {
@@ -104,32 +99,17 @@
     }
 
     if (params.matchPrice) {
-<<<<<<< HEAD
       if (!params.orderType) throw new Error('Cannot specify match price without order type');
-=======
-      if (!params.orderType)
-        throw new Error('Cannot specify match price without order type');
->>>>>>> 2ab354b4
+
       const price = new BigNumber(params.matchPrice, 16);
       currentOrdersResponse = _.filter(currentOrdersResponse, storedOrder => {
         // 0 == "buy"
         const orderPrice = new BigNumber(storedOrder.price, 16);
-<<<<<<< HEAD
         return params.orderType == '0' ? orderPrice.lte(price) : orderPrice.gte(price);
-=======
-        return params.orderType == '0'
-          ? orderPrice.lte(price)
-          : orderPrice.gte(price);
->>>>>>> 2ab354b4
       });
     }
 
     return currentOrdersResponse.reduce(
-<<<<<<< HEAD
-      (orders: ZeroXOrders, order: StoredOrder) => {
-        const orderId = order['_id'];
-        if (params.ignoreOrders && _.includes(params.ignoreOrders, orderId)) return orders;
-=======
       async (orders: ZeroXOrders, order: StoredOrder) => {
         // TODO: investigate this might be too slow
         const marketDoc = await (await db).Markets.get(order.market);
@@ -137,7 +117,7 @@
         const orderId = order['_id'];
         if (params.ignoreOrders && _.includes(params.ignoreOrders, orderId))
           return orders;
->>>>>>> 2ab354b4
+
         const minPrice = new BigNumber(marketDoc.prices[0]);
         const maxPrice = new BigNumber(marketDoc.prices[1]);
         const numTicks = new BigNumber(marketDoc.numTicks);
@@ -178,15 +158,9 @@
           fullPrecisionPrice: price,
           fullPrecisionAmount: amount,
           originalFullPrecisionAmount: '0',
-<<<<<<< HEAD
           makerAssetAmount: new BigNumber(order.signedOrder.makerAssetAmount),
           takerAssetAmount: new BigNumber(order.signedOrder.takerAssetAmount),
           salt: new BigNumber(order.signedOrder.salt),
-=======
-          makerAssetAmount: order.signedOrder.makerAssetAmount,
-          takerAssetAmount: order.signedOrder.takerAssetAmount,
-          salt: order.signedOrder.salt,
->>>>>>> 2ab354b4
           makerAssetData: order.signedOrder.makerAssetData,
           takerAssetData: order.signedOrder.takerAssetData,
           signature: order.signedOrder.signature,
