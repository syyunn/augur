import * as _ from 'lodash';
import { Augur } from '../../Augur';
import { DerivedDB } from './DerivedDB';
import { DB } from './DB';
import {
  CLAIM_GAS_COST,
  EULERS_NUMBER,
  INVALID_OUTCOME,
  MINIMUM_INVALID_ORDER_VALUE_IN_ATTO_DAI,
  SECONDS_IN_A_DAY,
  SECONDS_IN_A_YEAR,
  WORST_CASE_FILL,
  DEFAULT_GAS_PRICE_IN_GWEI,
  MAX_TRADE_GAS_PERCENTAGE_DIVISOR,
  orderTypes,
  MarketReportingState,
} from '../../constants';
import { NewBlock } from "../../events";
import { MarketData, MarketType, OrderTypeHex, TimestampSetLog, UnixTimestamp } from '../logs/types';
import { BigNumber } from 'bignumber.js';
import { OrderBook } from '../../api/Liquidity';
import { ParsedLog } from '@augurproject/types';
import { QUINTILLION, padHex } from '../../utils';
import { SubscriptionEventName } from '../../constants';
import { Block } from 'ethereumjs-blockstream';
import { isTemplateMarket } from '@augurproject/artifacts';

interface MarketOrderBookData {
  _id: string;
  invalidFilter: number;
  liquidity: LiquidityResults;
}

interface LiquidityResults {
  [liquidity: number]: number;
}

let liquidityCheckInterval = null;
const liquidityDirty = new Set();

/**
 * Market specific derived DB intended for filtering purposes
 */
export class MarketDB extends DerivedDB {
  readonly liquiditySpreads = [10, 15, 20, 100];
  private readonly docProcessMap;

  constructor(db: DB, networkId: number, augur: Augur) {
    super(db, networkId, 'Markets', [
      'MarketCreated',
      'MarketVolumeChanged',
      'MarketOIChanged',
      'InitialReportSubmitted',
      'DisputeCrowdsourcerCompleted',
      'MarketFinalized',
      'MarketParticipantsDisavowed',
      'MarketMigrated',
    ], augur);

    this.docProcessMap = {
      'MarketCreated': this.processMarketCreated.bind(this),
      'InitialReportSubmitted': this.processInitialReportSubmitted,
      'DisputeCrowdsourcerCompleted': this.processDisputeCrowdsourcerCompleted.bind(this),
      'MarketFinalized': this.processMarketFinalized,
      'MarketVolumeChanged': this.processMarketVolumeChanged,
      'MarketOIChanged': this.processMarketOIChanged,
      'MarketParticipantsDisavowed': this.processMarketParticipantsDisavowed,
      'MarketMigrated': this.processMarketMigrated,
    };

    this.augur.events.subscribe('DB:updated:ZeroXOrders', (orderEvents) => this.markMarketLiquidityAsDirty(orderEvents.market));
    this.augur.events.subscribe(SubscriptionEventName.NewBlock, this.processNewBlock);
    this.augur.events.subscribe(SubscriptionEventName.TimestampSet, this.processTimestampSet);
<<<<<<< HEAD
=======

    // Don't call this interval during tests
    if (process.env.NODE_ENV !== 'test') {
      if (!liquidityCheckInterval) {
        // call recalc liquidity every 3mins
        const THREE_MINS_IN_MS = 180000;
        liquidityCheckInterval = setInterval(async () => {
          if (liquidityDirty.size > 0) {
            const marketIdsToCheck = Array.from(liquidityDirty) as string[];
            await this.syncOrderBooks(marketIdsToCheck);
            liquidityDirty.clear();
          }
        },THREE_MINS_IN_MS);
      }
    }
  }

  syncFTS = async (): Promise<void> => {
    if (this.augur.syncableFlexSearch) {
      let marketDocs = await this.allDocs();
      marketDocs = marketDocs.slice(0, marketDocs.length);
      await this.augur.syncableFlexSearch.addMarketCreatedDocs(marketDocs);
    }
  }
>>>>>>> 7c59d1a8

    // Don't call this interval during tests
    if (process.env.NODE_ENV !== 'test') {
      if (!liquidityCheckInterval) {
        // call recalc liquidity every 3mins
        const THREE_MINS_IN_MS = 180000;
        liquidityCheckInterval = setInterval(async () => {
          if (liquidityDirty.size > 0) {
            const marketIdsToCheck = Array.from(liquidityDirty) as string[];
            await this.syncOrderBooks(marketIdsToCheck);
            liquidityDirty.clear();
          }
        },THREE_MINS_IN_MS);
      }
    }
  }

  async handleMergeEvent(
    blocknumber: number, logs: ParsedLog[],
    syncing = false): Promise<number> {

    const result = await super.handleMergeEvent(blocknumber, logs, syncing);

    await this.syncOrderBooks([]);

    const timestamp = (await this.augur.getTimestamp()).toNumber();
    await this.processTimestamp(timestamp, result);
    await this.syncFTS();
    return result;
  }

  async handleMergeEvent(
    blocknumber: number, logs: ParsedLog[],
    syncing = false): Promise<number> {

    const result = await super.handleMergeEvent(blocknumber, logs, syncing);

    await this.syncOrderBooks([]);

    const timestamp = (await this.augur.getTimestamp()).toNumber();
    await this.processTimestamp(timestamp, result);
    await this.syncFTS();
    return result;
  }

  syncOrderBooks = async (marketIds: string[]): Promise<void> => {;
    let ids = marketIds;
    const highestSyncedBlockNumber = await this.syncStatus.getHighestSyncBlock(this.dbName);
    const documents = [];

    let marketsData;
    if (marketIds.length === 0) {
<<<<<<< HEAD
      marketsData = await this.table.toArray();
=======
      marketsData = await this.allDocs();
>>>>>>> 7c59d1a8
      ids = marketsData.map(data => data.market);
    } else {
      marketsData = await this.table.where('market').anyOf(marketIds).toArray();
    }

    const reportingFeeDivisor = await this.augur.contracts.universe.getReportingFeeDivisor_();
    // TODO Get ETH -> DAI price via uniswap when we integrate that as an oracle
    const ETHInAttoDAI = new BigNumber(200).multipliedBy(10**18);

    const marketDataById = _.keyBy(marketsData, 'market');
    for (const marketId of ids) {
      if (Object.keys(marketDataById).includes(marketId)) {
        const doc = await this.getOrderBookData(this.augur, marketId, marketDataById[marketId], reportingFeeDivisor, ETHInAttoDAI);
        // This is needed to make rollbacks work properly
        doc['blockNumber'] = highestSyncedBlockNumber;
        doc['market'] = marketId;
        documents.push(doc);
      }
    }

    await this.bulkUpsertDocuments(documents);
  }

  markMarketLiquidityAsDirty(marketId: string) {
    liquidityDirty.add(marketId);
  }

  async getOrderBookData(augur: Augur, marketId: string, marketData: MarketData, reportingFeeDivisor: BigNumber, ETHInAttoDAI: BigNumber): Promise<MarketOrderBookData> {
    const numOutcomes = marketData.outcomes && marketData.outcomes.length > 0 ? marketData.outcomes.length + 1 : 3;
    const estimatedTradeGasCost = WORST_CASE_FILL[numOutcomes - 1];
    const estimatedGasCost = ETHInAttoDAI.multipliedBy(DEFAULT_GAS_PRICE_IN_GWEI).div(10**9);
    const estimatedTradeGasCostInAttoDai = estimatedGasCost.multipliedBy(estimatedTradeGasCost);
    const estimatedClaimGasCostInAttoDai = estimatedGasCost.multipliedBy(CLAIM_GAS_COST);
    const feePerCashInAttoCash = new BigNumber(marketData.feePerCashInAttoCash);
    const feeDivisor = new BigNumber(marketData.feeDivisor);
    const numTicks = new BigNumber(marketData.numTicks);
    const feeMultiplier = new BigNumber(1).minus(new BigNumber(1).div(reportingFeeDivisor)).minus(new BigNumber(1).div(feeDivisor));
    const orderBook = await this.getOrderBook(marketData, numOutcomes, estimatedTradeGasCostInAttoDai);
    const invalidFilter = await this.recalcInvalidFilter(orderBook, marketData, feeMultiplier, estimatedTradeGasCostInAttoDai, estimatedClaimGasCostInAttoDai);

    let marketOrderBookData = {
      _id: marketId,
      invalidFilter,
      hasRecentlyDepletedLiquidity: false,
      lastPassingLiquidityCheck: 0,
      liquidity: {},
    };

    for (const spread of this.liquiditySpreads) {
      const liquidity = await this.augur.liquidity.getLiquidityForSpread({
        orderBook,
        numTicks,
        marketType: marketData.marketType,
        reportingFeeDivisor,
        feePerCashInAttoCash,
        numOutcomes,
        spread,
      });
      marketOrderBookData.liquidity[spread] = liquidity.toFixed().padStart(30, '0');
    }

    const spread10 = new BigNumber(marketOrderBookData.liquidity[10]);
    const spread15 = new BigNumber(marketOrderBookData.liquidity[15]);
    const lastSpread10 = marketData.liquidity ? new BigNumber(marketData.liquidity[10]) : new BigNumber(0);
    const lastSpread15 = marketData.liquidity ? new BigNumber(marketData.liquidity[15]) : new BigNumber(0);

    const passesSpreadCheck = (spread10.gt(0) || spread15.gt(0));
    // Keep track when a market has under a 15% spread. Used for `hasRecentlyDepletedLiquidity`
    if (passesSpreadCheck) {
      const now = Math.floor(Date.now() / 1000);
      marketOrderBookData.lastPassingLiquidityCheck = now;
    } else if (lastSpread10.gt(0) || lastSpread15.gt(0)) {
      marketOrderBookData.lastPassingLiquidityCheck = marketData.lastPassingLiquidityCheck;
    } else if (marketData.hasRecentlyDepletedLiquidity) {
      marketOrderBookData.lastPassingLiquidityCheck = marketData.lastPassingLiquidityCheck;
    }

    const prevInvalidFilter = marketData.invalidFilter;
    const prevHasRecentlyDepletedLiquidity = marketData.hasRecentlyDepletedLiquidity;
    const currentIvalidFilter = marketOrderBookData.invalidFilter;

    // Add markets that recently became invalid to Recently Depleted Liquidity
    if (passesSpreadCheck) {
      if (!prevInvalidFilter && currentIvalidFilter ||
          (prevInvalidFilter && currentIvalidFilter && prevHasRecentlyDepletedLiquidity)) {
        marketOrderBookData.hasRecentlyDepletedLiquidity = true;
      } else {
        marketOrderBookData.hasRecentlyDepletedLiquidity = await this.hasRecentlyDepletedLiquidity(marketData, marketOrderBookData.liquidity, marketOrderBookData.lastPassingLiquidityCheck);
      }
    } else {
      marketOrderBookData.hasRecentlyDepletedLiquidity = await this.hasRecentlyDepletedLiquidity(marketData, marketOrderBookData.liquidity, marketOrderBookData.lastPassingLiquidityCheck);
    }

    return marketOrderBookData;
  }

  async getOrderBook(marketData: MarketData, numOutcomes: number, estimatedTradeGasCostInAttoDai: BigNumber): Promise<OrderBook> {
    let outcomes = ['0x00', '0x01', '0x02'];

    if (marketData.outcomes && marketData.outcomes.length > 0) {
      outcomes = [];
      for (let i = 0; i <= marketData.outcomes.length; i++) {
        outcomes = outcomes.concat('0x0' + i);
      }
    }

    let allOutcomesAllOrderTypes = [];

    for (const outcome of outcomes) {
      for (const orderType of orderTypes) {
        allOutcomesAllOrderTypes = allOutcomesAllOrderTypes.concat([[marketData.market, outcome, orderType]]);
      }
    }

    const currentOrdersResponse = await this.stateDB.ZeroXOrders
      .where('[market+outcome+orderType]')
      .anyOf(allOutcomesAllOrderTypes)
      .and((order) => order.amount > '0x00')
      .and((order) => {
        const expirationTimeSeconds = Number(order.signedOrder.expirationTimeSeconds);
        const nowInSeconds = Math.round(+new Date() / 1000);
        return expirationTimeSeconds - nowInSeconds > 70;
      })
      .toArray();

    const currentOrdersByOutcome = _.groupBy(currentOrdersResponse, (order) => new BigNumber(order.outcome).toNumber());
    for (let outcome = 0; outcome < numOutcomes; outcome++) {
      if (currentOrdersByOutcome[outcome] === undefined) currentOrdersByOutcome[outcome] = [];
    }

    const outcomeBidAskOrders = Object.keys(currentOrdersByOutcome).map((outcomeOrders) => {
      // Cut out orders where gas costs > 2% of the trade
      const sufficientlyLargeOrders = _.filter(currentOrdersByOutcome[outcomeOrders], (order) => {
        const gasCost = new BigNumber(order.amount).multipliedBy(marketData.numTicks).div(MAX_TRADE_GAS_PERCENTAGE_DIVISOR);
        const maxGasCost = gasCost.multipliedBy(2); // 2%
        return maxGasCost.gte(estimatedTradeGasCostInAttoDai);
      });

      const groupedByOrderType = _.groupBy(sufficientlyLargeOrders, 'orderType');
      const bids = groupedByOrderType ? _.reverse(_.sortBy(groupedByOrderType[OrderTypeHex.Bid], 'price')) : [];
      const asks = groupedByOrderType ? _.sortBy(groupedByOrderType[OrderTypeHex.Ask], 'price') : [];
      return {
        bids,
        asks,
      };
    });

    const data = outcomeBidAskOrders.map(order => {
      if (order.bids === undefined) {
        order.bids = [];
      }

      if (order.asks === undefined) {
        order.asks = [];
      }

      return order;
    });
    return data;
  }

  // A Market is marked as True in the invalidFilter if the best bid for Invalid on the book would not be profitable to take were the market Valid
  async recalcInvalidFilter(orderbook: OrderBook, marketData: MarketData, feeMultiplier: BigNumber, estimatedTradeGasCostInAttoDai: BigNumber, estimatedClaimGasCostInAttoDai: BigNumber): Promise<number> {
    if (orderbook[INVALID_OUTCOME].bids.length < 1) return 0;

    const bestBid = orderbook[INVALID_OUTCOME].bids[0];

    const bestBidAmount = new BigNumber(bestBid.amount);
    const bestBidPrice = new BigNumber(bestBid.price);
    const numTicks = new BigNumber(marketData.numTicks);

    let timeTillMarketFinalizesInSeconds = new BigNumber(marketData.endTime).minus((new Date).getTime()/1000);
    if (timeTillMarketFinalizesInSeconds.lt(0)) timeTillMarketFinalizesInSeconds = new BigNumber(0);
    const timeTillMarketFinalizesInYears = timeTillMarketFinalizesInSeconds.div(SECONDS_IN_A_YEAR);

    let validRevenue = bestBidAmount.multipliedBy(numTicks);
    validRevenue = validRevenue.multipliedBy(feeMultiplier);
    validRevenue = validRevenue.multipliedBy((EULERS_NUMBER ** timeTillMarketFinalizesInYears.multipliedBy(-.15).precision(14).toNumber()).toPrecision(14));
    validRevenue = validRevenue.minus(estimatedTradeGasCostInAttoDai).minus(estimatedClaimGasCostInAttoDai);

    const validCost = bestBidAmount.multipliedBy(numTicks.minus(bestBidPrice));

    const validProfit = validRevenue.minus(validCost);

    return validProfit.gt(MINIMUM_INVALID_ORDER_VALUE_IN_ATTO_DAI) ? 1 : 0;
  }

  protected processDoc(log: ParsedLog): ParsedLog {
    const processFunc = this.docProcessMap[log.name];
    if (processFunc) {
      return processFunc({
        ...log
      });
    }
    return {
      ...log
    };
  }

  private processMarketCreated = (log: ParsedLog): ParsedLog => {
    log['reportingState'] = MarketReportingState.PreReporting;
    log['finalized'] = 0;
    log['invalidFilter'] = 0;
    log['marketOI'] = '0x00';
    log['volume'] = '0x00';
    log['disputeRound'] = '0x00';
    log['totalRepStakedInMarket'] = '0x00';
    log['hasRecentlyDepletedLiquidity'] = 0;
    log['liquidity'] = {
      0: '000000000000000000000000000000',
      10: '000000000000000000000000000000',
      15: '000000000000000000000000000000',
      20: '000000000000000000000000000000',
      100: '000000000000000000000000000000'
    }
    log['lastPassingLiquidityCheck'] = 0;
    log['feeDivisor'] = new BigNumber(1).dividedBy(new BigNumber(log['feePerCashInAttoCash'], 16).dividedBy(QUINTILLION)).toNumber();
    log['feePercent'] = new BigNumber(log['feePerCashInAttoCash'], 16).div(QUINTILLION).toNumber();
    log['lastTradedTimestamp'] = 0;
    log['timestamp'] = new BigNumber(log['timestamp'], 16).toNumber();
    log['creationTime'] = log['timestamp'];
    log['endTime'] = new BigNumber(log['endTime'], 16).toNumber();
    log['outcomes'] = _.map(log['outcomes'], (rawOutcome) => {
      return Buffer.from(rawOutcome.replace('0x', ''), 'hex').toString().trim().replace(/\0/g, '');
    });
    try {
      log['extraInfo'] = JSON.parse(log['extraInfo']);
      log['extraInfo'].categories = log['extraInfo'].categories.map((category) => category.toLowerCase());
      if(log['extraInfo'].template) {
        let errors = [];
        log['isTemplate'] = isTemplateMarket(log['extraInfo'].description, log['extraInfo'].template, log['outcomes'], log['extraInfo'].longDescription, log['endTime'], errors);
        if (errors.length > 0) console.error(log['extraInfo'].description, errors);
      }
    } catch (err) {
      log['extraInfo'] = {};
    }
    if (this.augur.syncableFlexSearch) {
      this.augur.syncableFlexSearch.addMarketCreatedDocs([log as unknown as MarketData]);
    }
    return log;
  }

  private processInitialReportSubmitted(log: ParsedLog): ParsedLog {
    log['reportingState'] = MarketReportingState.CrowdsourcingDispute;
    log['totalRepStakedInMarket'] = padHex(log['amountStaked']);
    log['tentativeWinningPayoutNumerators'] = log['payoutNumerators']
    log['disputeRound'] = '0x01';
    return log;
  }

  private processDisputeCrowdsourcerCompleted(log: ParsedLog): ParsedLog {
    const pacingOn: boolean = log['pacingOn'];
    log['reportingState'] = pacingOn ? MarketReportingState.AwaitingNextWindow : MarketReportingState.CrowdsourcingDispute;
    log['tentativeWinningPayoutNumerators'] = log['payoutNumerators'];
    log['totalRepStakedInMarket'] = padHex(log['totalRepStakedInMarket']);
    return log;
  }

  private processMarketFinalized(log: ParsedLog): ParsedLog {
    log['reportingState'] = MarketReportingState.Finalized;
    log['finalizationBlockNumber'] = log['blockNumber'];
    log['finalizationTime'] = new BigNumber(log['timestamp'], 16).toNumber();
    log['finalized'] = 1;
    return log;
  }

  private processMarketVolumeChanged(log: ParsedLog): ParsedLog {
    log['volume'] = padHex(log['volume']);
    log['lastTradedTimestamp'] = new BigNumber(log['timestamp'], 16).toNumber();
    return log;
  }

  private processMarketOIChanged(log: ParsedLog): ParsedLog {
    log['marketOI'] = padHex(log['marketOI']);
    return log;
  }

  private processMarketParticipantsDisavowed(log: ParsedLog): ParsedLog {
    log['disavowed'] = 1;
    return log;
  }

  private processMarketMigrated(log: ParsedLog): ParsedLog {
    log['universe'] = log['newUniverse'];
    return log;
  }

  processNewBlock = async (block: NewBlock): Promise<void> => {
    await this.processTimestamp(block.timestamp, block.highestAvailableBlockNumber);
  };

  processTimestampSet = async (log: TimestampSetLog): Promise<void> => {
    const timestamp = new BigNumber(log.newTimestamp).toNumber();
    await this.processTimestamp(timestamp, log.blockNumber)
  };

  private async processTimestamp(timestamp: UnixTimestamp, blockNumber: number): Promise<void> {
    await this.waitOnLock(this.HANDLE_MERGE_EVENT_LOCK, 2000, 50);

    const eligibleMarketDocs = await this.table.where("reportingState").anyOfIgnoreCase([
      MarketReportingState.PreReporting,
      MarketReportingState.DesignatedReporting,
      MarketReportingState.CrowdsourcingDispute,
      MarketReportingState.AwaitingNextWindow,
    ]).toArray();
    const eligibleMarketsData = eligibleMarketDocs as unknown as MarketData[];
    const updateDocs = [];

    for (const marketData of eligibleMarketsData) {
      let reportingState: MarketReportingState = null;
      const marketEnd = marketData.endTime;
      const openReportingStart = marketEnd + SECONDS_IN_A_DAY.toNumber() + 1;

      if (marketData.nextWindowEndTime && timestamp >= marketData.nextWindowEndTime) {
        reportingState = MarketReportingState.AwaitingFinalization;
      } else if (marketData.nextWindowStartTime && timestamp >= marketData.nextWindowStartTime) {
        reportingState = MarketReportingState.CrowdsourcingDispute;
      } else if ((marketData.reportingState === MarketReportingState.PreReporting || marketData.reportingState === MarketReportingState.DesignatedReporting) && timestamp >= openReportingStart) {
          reportingState = MarketReportingState.OpenReporting;
      } else if (marketData.reportingState === MarketReportingState.PreReporting && timestamp >= marketEnd && timestamp < openReportingStart) {
          reportingState = MarketReportingState.DesignatedReporting;
      }

      if (reportingState && reportingState != marketData.reportingState) {
        updateDocs.push({
          market: marketData.market,
          blockNumber,
          reportingState
        });
      }
    }

    if (updateDocs.length > 0) {
      await this.bulkUpsertDocuments(updateDocs);
      this.augur.events.emitAfter(SubscriptionEventName.NewBlock, SubscriptionEventName.ReportingStateChanged, { data: updateDocs });
    }
  }

  // A market's liquidity is considered recently depleted if it had liquidity under
  // a 15% spread in the last 24 hours, but doesn't currently have liquidity
  async hasRecentlyDepletedLiquidity(marketData: MarketData, currentLiquiditySpreads, currentLastPassingLiquidityCheck): Promise<boolean>  {
    const moreThantwentyFourHoursAgo = (date) => {
      const twentyFourHours = Date.now() - (60 * 60 * 24 * 1000);
      return twentyFourHours > date;
    }

    const lastPassingLiquidityCheck = currentLastPassingLiquidityCheck * 1000;
    const liquidity15Percent = new BigNumber(currentLiquiditySpreads[10]);
    const liquidity10Percent = new BigNumber(currentLiquiditySpreads[15]);
    const currentlyHasLiquidity = liquidity10Percent.gt(0) || liquidity15Percent.gt(0)
    let hadLiquidityInLast24Hour = false;

    if (marketData.lastPassingLiquidityCheck === 0) {
      hadLiquidityInLast24Hour = false;
    }
    else if (moreThantwentyFourHoursAgo(lastPassingLiquidityCheck)) {
      hadLiquidityInLast24Hour = false;
    }
    else if (!moreThantwentyFourHoursAgo(lastPassingLiquidityCheck)) {
      hadLiquidityInLast24Hour = true;
    }

    // had liquidity under a 15% spread in the last 24 hours, but doesn't currently have liquidity
    if (hadLiquidityInLast24Hour && !currentlyHasLiquidity) {
      return true;
    } else {
      return false;
    }
  }
}<|MERGE_RESOLUTION|>--- conflicted
+++ resolved
@@ -71,8 +71,6 @@
     this.augur.events.subscribe('DB:updated:ZeroXOrders', (orderEvents) => this.markMarketLiquidityAsDirty(orderEvents.market));
     this.augur.events.subscribe(SubscriptionEventName.NewBlock, this.processNewBlock);
     this.augur.events.subscribe(SubscriptionEventName.TimestampSet, this.processTimestampSet);
-<<<<<<< HEAD
-=======
 
     // Don't call this interval during tests
     if (process.env.NODE_ENV !== 'test') {
@@ -97,23 +95,6 @@
       await this.augur.syncableFlexSearch.addMarketCreatedDocs(marketDocs);
     }
   }
->>>>>>> 7c59d1a8
-
-    // Don't call this interval during tests
-    if (process.env.NODE_ENV !== 'test') {
-      if (!liquidityCheckInterval) {
-        // call recalc liquidity every 3mins
-        const THREE_MINS_IN_MS = 180000;
-        liquidityCheckInterval = setInterval(async () => {
-          if (liquidityDirty.size > 0) {
-            const marketIdsToCheck = Array.from(liquidityDirty) as string[];
-            await this.syncOrderBooks(marketIdsToCheck);
-            liquidityDirty.clear();
-          }
-        },THREE_MINS_IN_MS);
-      }
-    }
-  }
 
   async handleMergeEvent(
     blocknumber: number, logs: ParsedLog[],
@@ -150,11 +131,7 @@
 
     let marketsData;
     if (marketIds.length === 0) {
-<<<<<<< HEAD
-      marketsData = await this.table.toArray();
-=======
       marketsData = await this.allDocs();
->>>>>>> 7c59d1a8
       ids = marketsData.map(data => data.market);
     } else {
       marketsData = await this.table.where('market').anyOf(marketIds).toArray();
