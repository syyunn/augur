@import (reference) '~assets/styles/shared';

.Row {
  display: grid;
  height: 100%;
  align-items: center;
  grid-template-columns: repeat(5, 1fr);
  width: 100%;

  > li {
    .mono-10-bold;

    > button {
      .mono-10-bold;
    }

    align-items: center;
    color: var(--color-primary-text);
    display: flex;
    flex-grow: 1;
    white-space: nowrap;

    > span > label {
      .mono-10-bold;
      
      margin-bottom: 0;
    }

    &:first-child {
      .mono-11-bold;

      max-width: 100%;
      overflow: hidden;
      text-overflow: ellipsis;
    }

    &:nth-of-type(2) {
      position: relative;

      > div {
        display: none;
      }

      > span:nth-of-type(2) {
        display: none;
        left: 0;
        position: absolute;
      }
    }

    &:not(:first-child) {
      justify-content: flex-end;
    }
  }
}

.Row1 {
  width: 100%;

  > li {
    &:nth-of-type(5),
    &:nth-of-type(6) {
      display: none;
    }

    @media @breakpoint-mobile {
      &:nth-of-type(3) {
        padding-right: @size-24;
      }
    }
  }
}

.GroupRow {
  padding: 0 @size-16;
}

.InnerGroupRow {
  border-top: 0.0625rem solid var(--color-dark-grey);
  padding: @size-4 0;

  @media @breakpoint-mobile {
    border-top: 1px solid var(--color-dark-grey);
  }
}

.InnerGroupRow_a {
  border: 0;
}


div.SingleRow3 {
  background-color: var(--color-active-background);
  padding: 0 @size-16;
  border: 0;

  > div,
  > div:first-of-type {
    padding: @size-4 0;
    border-bottom: 0;
  }
}

.SingleRow {
  height: @size-25;
  max-height: @size-25;
  min-height: @size-25;
  padding: 0 @size-16;

  > div:first-of-type {
    border-bottom: 0.0625rem solid var(--color-dark-grey);
  }
}

.BottomBorder {
  padding: 0 1rem;
  border: 0;

  > ul > li {
    border-bottom: 0.0625rem solid var(--color-dark-grey);
    height: 100%;
  }

  &.Row4Parent:last-of-type > ul > li {
    border-bottom: none;
  }
}

.TopBorder {
  border-top: 0.0625rem solid var(--color-dark-grey);
}

.Row_a {
  grid-template-columns: repeat(6, 1fr) 6.2rem;
}

.Row2 {
  grid-template-columns: repeat(5, 1fr) minmax(5rem, 1fr) 3.2rem;
}

.Row2_a {
  grid-template-columns: repeat(5, 1fr) 6rem;

  > li {
    &:first-child {
      padding-left: 0;
    }

    &:nth-of-type(3) {
      display: none;
    }
  }
}

.Row3 {
  grid-template-columns: repeat(8, 1fr);

  > li {
    &:first-child {
      padding-left: 0;
    }

    &:last-child {
      position: relative;

      > button {
        left: 100%;
        margin-left: 0.375rem;
        position: absolute;
        width: @size-20;
      }
    }
  }
}

.Arrow {
  margin-left: @size-16;
  padding-right: 0;
}

.Row3_a {
  grid-template-columns: repeat(6, 1fr);
}

.Row4Parent {
  padding: 0;

  &:last-of-type {
    border-bottom: 0;
  }
}

.DarkRow {
  background-color: var(--color-table-header);

  &:not(:last-of-type) {
    border-bottom: 0.0625rem solid var(--color-dark-grey);
  }
}

.Row4 {
  grid-template-columns: 2fr repeat(5, 1fr);
  padding: 0 @size-24 0 @size-16;
  position: relative;

  > li {
    &:first-child {
      display: flex;
      padding-left: 0;

      > span {
        .text-14-bold;

        > label {
          .text-14-bold;
        }
      }

      > span:nth-of-type(2) {
        color: var(--color-secondary-text);
        display: inline-block;
        margin-left: 0.5rem;
      }
    }

    > span {
      .mono-12-medium;

      > label {
        .mono-12-medium;
      }
    }

    &:nth-of-type(3),
    &:nth-of-type(4) {
      > span,
      > button > span {
        .mono-14-black;

        > label {
          .mono-14-black;
        }
      }
    }
  }

  .generate-trading-indexed-color-outcome-classes({
    &.Row4-@{newIndex} {
      cursor: pointer;
      &.active,
      &:hover {
        background: var(--color-module-background-action-focus);
      };
      &::before {
        background-color: @value;
      };
    }
  });

  &.active::before {
    left: 1px;
    width: 3px;
  }

  &::before {
    background-color: none;
    bottom: 0;
    content: "";
    display: block;
    height: 96%;
    left: 1px;
    position: absolute;
    top: 50%;
    transform: translate(-50%, -50%);
    width: 1px;
  }
}

.InvalidText {
  > li:first-of-type > span:first-of-type > label {
    color: var(--color-outcome-invalid);
  }
}

<<<<<<< HEAD
:root[theme="BETTING"] {
  .Row4 {
    .generate-betting-indexed-color-outcome-classes({
      &.Row4-@{newIndex} {
        cursor: pointer;
        &.active,
        &:hover {
          background: var(--color-module-background-action-focus);
        };
        &::before {
          background-color: @value;
        };
      }
    });
  }
}

=======
>>>>>>> 7c59d1a8
@media @breakpoint-mobile {

  .BottomBorder {
    > ul > li {
      border-bottom: 0;
    }
  }

  .Row {
    grid-template-columns: repeat(3, 1fr);
    position: relative;
    padding: @size-4 0;

    > li {
      &:first-child {
        .text-11-bold;

        grid-column: 1 / span 6;
        margin-bottom: 0.375rem;
        padding-left: 0;
      }

      &:nth-of-type(2) {
        justify-content: flex-start;
        position: static;
        text-align: left;

        > div {
          display: flex;
          order: 2;
          margin-left: @size-12;
        }

        > span:nth-of-type(2) {
          display: block;
          left: unset;
          right: 0;
          top: 0;
        }
      }

      &:last-of-type {
        > button,
        > span,
        > div {
          display: none;
        }
      }
    }
  }

  .SingleRow {
    border-radius: @border-radius-default;
    padding-left: @size-12;
    padding-right: @size-12;
    min-height: unset;
    height: unset;
    max-height: unset;
  }

  .GroupRow {
    padding-left: @size-12;
    padding-right: @size-12;
  }

  .Row2 {
    grid-template-columns: repeat(5, 1fr);
    position: relative;
    padding: @size-4 0;

    > li {
      &:first-child {
        grid-column: 1 / span 8;
      }

      &:nth-of-type(6) {
        display: none;
      }
    }
  }

  .Row3 {
    grid-template-columns: repeat(6, 1fr);

    > li {
      &:first-child {
        grid-column: 1 / span 8;
      }

      &:last-child {
        display: none;
      }
    }
  }

  .Row3_a {
    grid-template-columns: repeat(5, 1fr);
    border-bottom: 1px solid var(--color-dark-grey);

     > li {
      &:last-child {
        display: flex;

        > button {
          display: flex;
        }
      }
    }
  }

  .InnerSingleRow3 {
    padding: 0.75rem 0;
  }

  div.SingleRow3 {
    background: var(--color-active-background);
    border: 0;
    padding: 0 @size-12;

    > div:last-of-type {
      border-bottom: 1px solid var(--color-dark-grey);
      padding-bottom: @size-8;
    }

    &:last-of-type {
      > div:last-of-type {
        border-bottom: 0;
      }
    }
  }

  .Row2__a {
    grid-template-columns: repeat(5, 1fr);

    > li {
      &:last-child {
        display: flex;
      }
    }
  }

  .Row4Parent {
    border: 0;
    border-bottom: 0.0625rem solid var(--color-dark-grey);
    padding: 0;
  }

  .Row4 {
    grid-template-columns: 2fr repeat(5, 1fr);
    padding: @size-12;

    &::before {
      width: 2px;
    }

    > li {
      align-items: flex-end;
      
      &:first-of-type {
        grid-column: unset;
        margin-bottom: 0;

        > span {
          .text-12-bold;

          > label {
            .text-12-bold;
            .limit-lines(2);

            white-space: normal;
            max-height: @size-26;
          }
        }
      }

      &:nth-of-type(2) {
        position: relative;
        justify-content: flex-end;
        text-align: right;
      }

      &:last-of-type {
        > span {
          display: flex;
        }
      }
    }
  }
}<|MERGE_RESOLUTION|>--- conflicted
+++ resolved
@@ -282,7 +282,6 @@
   }
 }
 
-<<<<<<< HEAD
 :root[theme="BETTING"] {
   .Row4 {
     .generate-betting-indexed-color-outcome-classes({
@@ -300,8 +299,6 @@
   }
 }
 
-=======
->>>>>>> 7c59d1a8
 @media @breakpoint-mobile {
 
   .BottomBorder {
