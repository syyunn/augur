import { Getters, Logs, MarketReportingState } from '@augurproject/sdk';
import {
  Edge,
  Fortmatic,
  Ledger,
  MetaMask,
  Portis,
  Trezor,
  CategorySports,
  CategoryPolitics,
  CategoryEntertainment,
  CategoryFinance,
  CategoryCrypto,
} from 'modules/common/icons';
import { DEFAULT_DERIVATION_PATH } from 'modules/auth/helpers/derivation-path';
import * as d3 from 'd3-time';
import { createBigNumber } from 'utils/create-big-number';

// # MISC Constants
export const NULL_ADDRESS = '0x0000000000000000000000000000000000000000';
export const MALFORMED_OUTCOME = 'malformed outcome';
// # Asset Types
export const ETH = 'ETH';
export const REP = 'REP';
export const DAI = 'DAI';

export const TRADING_TUTORIAL = 'TRADING_TUTORIAL';

// # Network Constants
export const MILLIS_PER_BLOCK = 12000;
export const UNIVERSE_ID = '0xf69b5';
// network id to names map
export const NETWORK_NAMES = {
  1: 'Mainnet',
  3: 'Ropsten',
  4: 'Rinkeby',
  42: 'Kovan',
  123456: 'Private',
};
// network name to id map
export const NETWORK_IDS = {
  Mainnet: '1',
  Ropsten: '3',
  Rinkeby: '4',
  Kovan: '42',
  Private1: '101',
  Private2: '102',
  Private3: '103',
  Private4: '104',
};

export const GAS_SPEED_LABELS = {
  STANDARD: 'Standard',
  FAST: 'Fast',
  SLOW: 'Slow',
};
// ethereumNodeHttp
export const ETHEREUM_NODE_HTTP = 'ethereum_node_http';
// ethereumNodeWs
export const ETHEREUM_NODE_WS = 'ethereum_node_ws';

// # Auth Types
export const REGISTER = 'register';
export const LOGIN = 'login';
export const SIGNUP = 'signup';
export const LOGOUT = 'logout';
export const IMPORT = 'import';
export const FUND_ACCOUNT = 'fund_account';

export const AUTH_TYPES = {
  [REGISTER]: REGISTER,
  [LOGIN]: LOGIN,
  [IMPORT]: IMPORT,
  [LOGOUT]: LOGOUT,
};

export const DEFAULT_AUTH_TYPE = REGISTER;
const SECONDS_PER_DAY = 3600 * 24;
export const SIXTY_DAYS = 60 * SECONDS_PER_DAY;

export const EDGE_WALLET_TYPE = 'wallet:ethereum';

// # Connect Constants
export const ACCOUNT_TYPES = {
  EDGE: 'Edge',
  PORTIS: 'Portis',
  FORTMATIC: 'Fortmatic',
  TORUS: 'Torus',
  LEDGER: 'Ledger',
  METAMASK: 'MetaMask',
  TREZOR: 'Trezor',
  WEB3WALLET: 'MetaMask / Web3', // Mobile Wallets + Extensions (MetaMask, Dapper, Trust, Coinbase)
  UNLOCKED_ETHEREUM_NODE: 'unlockedEthereumNode',
};

export const WALLET_TYPE = {
  SOFTWARE: 'software',
  HARDWARE: 'hardware',
};

export const SIGNIN_LOADING_TEXT = 'Sit tight - loading your account.';
export const SIGNIN_LOADING_TEXT_PORTIS =
  'Follow instructions in the Portis window.';
export const SIGNIN_LOADING_TEXT_FORTMATIC =
  'Follow instructions in the Fortmatic window.';
export const SIGNIN_LOADING_TEXT_TORUS =
  'Follow instructions in the Tor.us window.';
export const SIGNIN_SIGN_WALLET =
  'Your wallet will ask you to digitally sign in to link it with Augur';

export const ERROR_TYPES = {
  UNABLE_TO_CONNECT: {
    header: 'Unable To Connect',
    subheader: 'Please install the MetaMask browser plug-in from Metamask.io',
  },
  NOT_SIGNED_IN: {
    header: 'Unable To Connect',
    subheader: 'Please make sure you are signed in to your account.',
  },
  INCORRECT_FORMAT: {
    header: 'Incorrect Format',
    subheader: `Please enter a derivative path with the format "${DEFAULT_DERIVATION_PATH}"`,
  },
  UNSUPPORTED_NETWORK: {
    header: 'Unsupported Network',
    subheader: 'Portis is only available on mainnet/kovan/localhost',
  },
};

// sidebar related constants
export const MOBILE_MENU_STATES = {
  CLOSED: 0,
  SIDEBAR_OPEN: 1,
  FIRSTMENU_OPEN: 2,
  SUBMENU_OPEN: 3,
};

export const SUB_MENU = 'subMenu';
export const MAIN_MENU = 'mainMenu';

// # Ledger Related Constants
export const ATTEMPTING_CONNECTION = 'ATTEMPTING_CONNECTION';
export const CONNECT_LEDGER = 'CONNECT_LEDGER';
export const OPEN_APP = 'OPEN_APP';
export const SWITCH_MODE = 'SWITCH_MODE';
export const ENABLE_CONTRACT_SUPPORT = 'ENABLE_CONTRACT_SUPPORT';
export const OTHER_ISSUE = 'OTHER_ISSUE';

// # Market Max Fees
export const MAX_FEE_100_PERCENT = '1';
export const MAX_FEE_40_PERCENT = '0.4';
export const MAX_FEE_30_PERCENT = '0.3';
export const MAX_FEE_20_PERCENT = '0.2';
export const MAX_FEE_10_PERCENT = '0.1';
export const MAX_FEE_05_PERCENT = '0.05';
export const MAX_FEE_02_PERCENT = '0.02';

export const feeFilters = [
  { header: 'All', value: MAX_FEE_100_PERCENT },
  { header: '0-2%', value: MAX_FEE_02_PERCENT },
  { header: '0-5%', value: MAX_FEE_05_PERCENT },
  { header: '0-10%', value: MAX_FEE_10_PERCENT },
];

// # Valid Market Liquidity Spreads
export const MAX_SPREAD_ALL_SPREADS =
  Getters.Markets.MaxLiquiditySpread.OneHundredPercent;
export const MAX_SPREAD_20_PERCENT =
  Getters.Markets.MaxLiquiditySpread.TwentyPercent;
export const MAX_SPREAD_15_PERCENT =
  Getters.Markets.MaxLiquiditySpread.FifteenPercent;
export const MAX_SPREAD_10_PERCENT =
  Getters.Markets.MaxLiquiditySpread.TenPercent;
export const MAX_SPREAD_RECENTLY_DEPLETED =
  Getters.Markets.MaxLiquiditySpread.ZeroPercent;

export const spreadFilters = [
  { header: 'All', value: MAX_SPREAD_ALL_SPREADS },
  { header: 'Less than 10%', value: MAX_SPREAD_10_PERCENT },
  { header: 'Less than 15%', value: MAX_SPREAD_15_PERCENT },
  { header: 'Less than 20%', value: MAX_SPREAD_20_PERCENT },
  {
    header: 'Recently Depleted Liquidity',
    value: MAX_SPREAD_RECENTLY_DEPLETED,
  },
];

// # Market Invalid Show/Hide
export const INVALID_SHOW = 'show';
export const INVALID_HIDE = 'hide';

export const invalidFilters = [
  { header: 'Hide', value: INVALID_HIDE },
  { header: 'show', value: INVALID_SHOW },
];

// # Sorting Options
export const NEUTRAL = 'neutral';
export const ASCENDING = 'ascending';
export const DESCENDING = 'descending';

// # Market Sort Params
export enum MARKET_SORT_PARAMS {
  VOLUME = 'volume',
  CREATION_TIME = 'creationTime',
  END_DATE = 'endTime',
  RECENTLY_TRADED = 'recentlyTraded',
  OPEN_INTEREST = 'openInterest',
  LIQUIDITY = 'liquidity',
}

export const SORT_OPTIONS = [
  { value: MARKET_SORT_PARAMS.LIQUIDITY, header: 'Highest liquidity' },
  { value: MARKET_SORT_PARAMS.OPEN_INTEREST, header: 'Highest open interest' },
  { value: MARKET_SORT_PARAMS.VOLUME, header: 'Highest volume' },
  { value: MARKET_SORT_PARAMS.CREATION_TIME, header: 'Recently created' },
  { value: MARKET_SORT_PARAMS.END_DATE, header: 'Ending soon ' },
  { value: MARKET_SORT_PARAMS.RECENTLY_TRADED, header: 'Recently Traded' },
];

export enum MARKET_CARD_FORMATS {
  COMPACT = 'compact',
  CLASSIC = 'classic',
  EXPANDED = 'expanded',
}

export const SEARCH_FILTER_PLACHOLDER = 'Search markets and categories';
export const SEARCH_FILTER_PLACHOLDER_MOBILE = 'Search';

// The user should be able to sort by:

// Volume
// Recently Traded
// End Date (soonest first)
// Creation Date (most recent first)
// Fee (lowest first)
// The user should be able to filter by market state:

// Open (PRE_REPORTING)
// In Reporting (DESIGNATED_REPORTING, OPEN_REPORTING, CROWDSOURCING_DISPUTE, AWAITING_NEXT_WINDOW)
// Resolved (FINALIZED)
// TODO: this will come from SDK in the near future
export const REPORTING_STATE = {
  PRE_REPORTING: MarketReportingState.PreReporting,
  DESIGNATED_REPORTING: MarketReportingState.DesignatedReporting,
  OPEN_REPORTING: MarketReportingState.OpenReporting,
  CROWDSOURCING_DISPUTE: MarketReportingState.CrowdsourcingDispute,
  AWAITING_NEXT_WINDOW: MarketReportingState.AwaitingNextWindow,
  AWAITING_FINALIZATION: MarketReportingState.AwaitingFinalization,
  FINALIZED: MarketReportingState.Finalized,
  FORKING: MarketReportingState.Forking,
  AWAITING_FORK_MIGRATION: MarketReportingState.AwaitingForkMigration,
};

// TODO: this no longer exists and can be removed during refactor of claiming winnings
export const CONTRACT_INTERVAL = {
  CLAIM_PROCEEDS_WAIT_TIME: 0,
  DESIGNATED_REPORTING_DURATION_SECONDS: 3 * SECONDS_PER_DAY,
  DISPUTE_ROUND_DURATION_SECONDS: 7 * SECONDS_PER_DAY,
  FORK_DURATION_SECONDS: 60 * SECONDS_PER_DAY,
};

// # Market States
export const ALL_MARKETS = 'all';
export const MARKET_OPEN = 'open';
export const MARKET_REPORTING = 'reporting';
export const MARKET_CLOSED = 'closed';

// InReporting Labels
export const IN_REPORTING = 'In-reporting';
export const WAITING_ON_REPORTER = 'Waiting on reporter';
export const OPEN_REPORTING = 'Open reporting';
export const FAST_DISPUTE = 'Fast dispute';
export const SLOW_DISPUTE = 'Slow dispute';
export const REPORTING_ENDS = 'Reporting ends';
export const DISPUTE_ENDS = 'Dispute ends';

// # Market Status Messages
export const MARKET_STATUS_MESSAGES = {
  OPEN: 'Open',
  IN_REPORTING: 'In Reporting',
  RESOLVED: 'Resolved',
  FORKING: 'Forking',
  AWAITING_NO_REPORT_MIGRATION: 'Awaiting No Report Migrated',
  AWAITING_FORK_MIGRATION: 'Awaiting Fork Migration',
  WAITING_PERIOD_ENDS: 'Waiting period ends',
};

// Market Header
export const COPY_MARKET_ID = 'Copy Market ID';
export const COPY_AUTHOR = 'Copy Market Creator ID';

// # Search/Filter Param Names
export const FILTER_SEARCH_PARAM = 'keywords';
export const TAGS_PARAM_NAME = 'tags';
export const CATEGORY_PARAM_NAME = 'category';
export const MAXFEE_PARAM_NAME = 'maxFee';
export const SPREAD_PARAM_NAME = 'spread';
export const SHOW_INVALID_MARKETS_PARAM_NAME = 'showInvalid';

// # Close Dialog Status
export const CLOSE_DIALOG_CLOSING = 'CLOSE_DIALOG_CLOSING';
export const CLOSE_DIALOG_PENDING = 'CLOSE_DIALOG_PENDING';
export const CLOSE_DIALOG_FAILED = 'CLOSE_DIALOG_FAILED';
export const CLOSE_DIALOG_NO_ORDERS = 'CLOSE_DIALOG_NO_ORDERS';
export const REMOVE_DIALOG_NO_ORDERS = 'REMOVE_DIALOG_NO_ORDERS';

// # Link Types
export const TYPE_MARKET = 'market';
export const TYPE_REPORT = 'report';
export const TYPE_DISPUTE = 'dispute';
export const TYPE_CLAIM_PROCEEDS = 'claim proceeds';
export const TYPE_TRADE = 'trade';
export const TYPE_VIEW = 'view';
export const TYPE_VIEW_ORDERS = 'view orders';
export const TYPE_VIEW_SETS = 'view sets';
export const TYPE_VIEW_DETAILS = 'view';
export const TYPE_MIGRATE_REP = 'migrate-rep';
export const TYPE_FINALIZE_MARKET = 'finalize market';

// # Market Loading States
export const MARKET_INFO_LOADING = 'MARKET_INFO_LOADING';
export const MARKET_INFO_LOADED = 'MARKET_INFO_LOADED';
export const MARKET_FULLY_LOADING = 'MARKET_FULLY_LOADING';
export const MARKET_FULLY_LOADED = 'MARKET_FULLY_LOADED';

// # Market Outcome Constants
export const INVALID_OUTCOME_ID = 0;
export const INVALID_OUTCOME_NAME = 'Invalid';
export const YES_NO_NO_ID = 1;
export const YES_NO_NO_OUTCOME_NAME = 'No';
export const YES_NO_YES_ID = 2;
export const YES_NO_YES_OUTCOME_NAME = 'Yes';
export const SCALAR_DOWN_ID = 1;
export const SCALAR_UP_ID = 2;
export const INDETERMINATE_PLUS_ONE = '0.500000000000000001';
export const INDETERMINATE_OUTCOME_NAME = 'Indeterminate';

// # Market Types
export const YES_NO = Logs.MarketTypeName.YesNo;
export const CATEGORICAL = Logs.MarketTypeName.Categorical;
export const SCALAR = Logs.MarketTypeName.Scalar;

// # New Market Constraint Constants
export const DESCRIPTION_MIN_LENGTH = 1;
export const DESCRIPTION_MAX_LENGTH = 256;
export const CATEGORICAL_OUTCOMES_MIN_NUM = 2;
export const CATEGORICAL_OUTCOMES_MAX_NUM = 8;
export const CATEGORICAL_OUTCOME_MAX_LENGTH = 32;
export const TAGS_MAX_LENGTH = 25;
export const TAGS_MAX_NUM = 2;
export const RESOURCES_MAX_NUM = 5;
export const RESOURCES_MAX_LENGTH = 1250;
export const DESIGNATED_REPORTER_SELF = 'DESIGNATED_REPORTER_SELF';
export const DESIGNATED_REPORTER_SPECIFIC = 'DESIGNATED_REPORTER_SPECIFIC';
export const INITIAL_LIQUIDITY_DEFAULT = 500;
export const INITIAL_LIQUIDITY_MIN = 250;
export const SETTLEMENT_FEE_DEFAULT = 0;
export const SETTLEMENT_FEE_MIN = 0;
export const SETTLEMENT_FEE_MAX = 12.5;
export const AFFILIATE_FEE_DEFAULT = 0;

// Advanced Market Creation Defaults
export const STARTING_QUANTITY_DEFAULT = 100;
export const STARTING_QUANTITY_MIN = 0.1;
export const BEST_STARTING_QUANTITY_DEFAULT = 100;
export const BEST_STARTING_QUANTITY_MIN = 0.1;
export const PRICE_WIDTH_DEFAULT = 0.1;
export const PRICE_WIDTH_MIN = 0.01;
export const PRICE_DEPTH_DEFAULT = 0.1; // Not used yet
export const IS_SIMULATION = false; // Not used yet

// # Permissible Periods
// Note: times are in seconds
export const RANGES = [
  {
    duration: 60,
    label: 'Past minute',
    tickInterval: axis => axis.ticks(d3.timeSecond.every(30)),
  },
  {
    duration: 3600,
    label: 'Past hour',
    tickInterval: axis => axis.ticks(d3.timeMinute.every(10)),
  },
  {
    duration: 86400,
    label: 'Past day',
    tickInterval: axis => axis.ticks(d3.timeHour.every(3)),
  },
  {
    duration: 604800,
    label: 'Past week',
    isDefault: true,
    tickInterval: axis =>
      axis.ticks(d3.timeDay.every(1)).tickFormat(d3.timeFormat('%a %d')),
  },
  {
    duration: 2629800,
    label: 'Past month',
    tickInterval: axis => axis.ticks(d3.timeDay.every(6)),
  },
  {
    duration: 31557600,
    label: 'Past year',
    tickInterval: axis =>
      axis.ticks(d3.timeMonth.every(1)).tickFormat(d3.timeFormat('%b')),
  },
];

export const PERIOD_RANGES = {
  3600: {
    period: 3600,
    format: '{value:%b %d}',
    crosshair: '{value:%H:%M}',
    range: 24 * 3600 * 1000, // 1 day
  },
  43200: {
    period: 43200,
    format: '{value:%b %d}',
    crosshair: '{value:%H:%M}',
    range: 7 * 24 * 3600 * 1000, // 1 week
  },
  86400: {
    period: 86400,
    format: '{value:%b %d}',
    crosshair: '{value:%b %d }',
    range: 30 * 24 * 3600 * 1000, // month
  },
  604800: {
    period: 604800,
    format: '{value:%b %d}',
    crosshair: '{value:%b %d }',
    range: 6 * 30 * 24 * 3600 * 1000, // 6 months
  },
};

export const DEFAULT_PERIODS_VALUE = 86400;
export const DEFAULT_SHORT_PERIODS_VALUE = 3600;
export const PERIODS = [
  {
    value: 3600,
    label: 'Hourly',
  },
  {
    value: 43200,
    label: '12 Hour',
  },
  {
    value: 86400,
    label: 'Daily',
  },
  {
    value: 604800,
    label: 'Weekly',
  },
];

// # Precision Constants
export const UPPER_FIXED_PRECISION_BOUND = 2;
export const LOWER_FIXED_PRECISION_BOUND = 0;

export const ONBOARDING_SEEN_KEY = 'onboardingSeen';

// # Modal Constants
export const MODAL_LEDGER = 'MODAL_LEDGER';
export const MODAL_TREZOR = 'MODAL_TREZOR';
export const MODAL_REPORTING = 'MODAL_REPORTING';
export const MODAL_CONTENT = 'MODAL_CONTENT';
export const MODAL_CATEGORIES = 'MODAL_CATEGORIES';
export const MODAL_MARKET_TYPE = 'MODAL_MARKET_TYPE';
export const MODAL_NETWORK_MISMATCH = 'MODAL_NETWORK_MISMATCH';
export const MODAL_NETWORK_CONNECT = 'MODAL_NETWORK_CONNECT';
export const MODAL_NETWORK_DISCONNECTED = 'MODAL_NETWORK_DISCONNECTED';
export const MODAL_ACCOUNT_APPROVAL = 'MODAL_ACCOUNT_APPROVAL';
export const MODAL_CLAIM_REPORTING_FEES_FORKED_MARKET =
  'MODAL_CLAIM_REPORTING_FEES_FORKED_MARKET';
export const MODAL_CLAIM_FEES = 'MODAL_CLAIM_FEES';
export const MODAL_PARTICIPATE = 'MODAL_PARTICIPATE';
export const MODAL_NETWORK_DISABLED = 'MODAL_NETWORK_DISABLED';
export const MODAL_DISCLAIMER = 'MODAL_DISCLAIMER';
export const MODAL_CONFIRM = 'MODAL_CONFIRM';
export const MODAL_REVIEW = 'MODAL_REVIEW';
export const MODAL_GAS_PRICE = 'MODAL_GAS_PRICE';
export const MODAL_REP_FAUCET = 'MODAL_REP_FAUCET';
export const MODAL_CREATE_MARKET = 'MODAL_CREATE_MARKET';
export const MODAL_DAI_FAUCET = 'MODAL_DAI_FAUCET';
export const MODAL_CREATION_HELP = 'MODAL_CREATION_HELP';
export const MODAL_DEPOSIT = 'MODAL_DEPOSIT';
export const MODAL_WITHDRAW = 'MODAL_WITHDRAW';
export const MODAL_MIGRATE_REP = 'MODAL_MIGRATE_REP';
export const MODAL_TRANSACTIONS = 'MODAL_TRANSACTIONS';
export const MODAL_UNSIGNED_ORDERS = 'MODAL_UNSIGNED_ORDERS';
export const MODAL_ADD_FUNDS = 'MODAL_ADD_FUNDS';
export const MODAL_UNIVERSE_SELECTOR = 'MODAL_UNIVERSE_SELECTOR';
export const MODAL_BUY_DAI = 'MODAL_BUY_DAI';
export const MODAL_TEST_BET = 'MODAL_TEST_BET';
export const MODAL_GLOBAL_CHAT = 'MODAL_GLOBAL_CHAT';
export const MODAL_AUGUR_USES_DAI = 'MODAL_AUGUR_USES_DAI';
export const MODAL_TUTORIAL_OUTRO = 'MODAL_TUTORIAL_OUTRO';
export const MODAL_TUTORIAL_INTRO = 'MODAL_TUTORIAL_INTRO';

// export const MODAL_CLAIM_TRADING_PROCEEDS = 'MODAL_CLAIM_TRADING_PROCEEDS';
export const MODAL_CLAIM_MARKETS_PROCEEDS = 'MODAL_CLAIM_MARKETS_PROCEEDS';
export const MODAL_TRADING_OVERLAY = 'MODAL_TRADING_OVERLAY';
export const MODAL_FINALIZE_MARKET = 'MODAL_FINALIZE_MARKET';
export const MODAL_DISCARD = 'MODAL_DISCARD';
export const DISCLAIMER_SEEN = 'disclaimerSeen';
export const MARKET_REVIEW_SEEN = 'marketReviewSeen';
export const MODAL_MARKET_REVIEW = 'MODAL_MARKET_REVIEW';
export const MODAL_OPEN_ORDERS = 'MODAL_OPEN_ORDERS';
export const MODAL_MARKET_LOADING = 'MODAL_MARKET_LOADING';
export const MODAL_DR_QUICK_GUIDE = 'MODAL_DR_QUICK_GUIDE';
export const MODAL_MIGRATE_MARKET = 'MODAL_MIGRATE_MARKET';
export const MODAL_LOGIN = 'MODAL_LOGIN';
export const MODAL_SIGNUP = 'MODAL_SIGNUP';
export const MODAL_CONNECT = 'MODAL_CONNECT';
export const MODAL_LOADING = 'MODAL_LOADING';
export const MODAL_ACCOUNT_CREATED = 'MODAL_ACCOUNT_CREATED';
export const MODA_WALLET_ERROR = 'MODA_WALLET_ERROR';

// transactions parameter names
export const TX_ORDER_ID = '_orderId';
export const TX_ORDER_IDS = '_orderIds';
export const TX_TRADE_GROUP_ID = '_tradeGroupId';
export const TX_MARKET_ID = '_market';
export const TX_AMOUNT = '_amount';
export const TX_DIRECTION = '_direction';
export const TX_ORDER_TYPE = '_type';
export const TX_PRICE = '_price';
export const TX_OUTCOME_ID = '_outcome';
export const TX_NUM_SHARES = '_attoshares';
export const TX_OUTCOMES = '_outcomes';
export const TX_PRICES = '_prices';
export const TX_TYPES = '_types';
// # Alerts
export const CRITICAL = 'CRITICAL';
export const INFO = 'INFO';
export const CREATEGENESISUNIVERSE = 'CREATEGENESISUNIVERSE';
export const CANCELORDER = 'CANCELORDER';
export const CANCELORDERS = 'CANCELORDERS';
export const WITHDRAWETHERTOIFPOSSIBLE = 'WITHDRAWETHERTOIFPOSSIBLE';
export const CALCULATEREPORTINGFEE = 'CALCULATEREPORTINGFEE';
export const CLAIMTRADINGPROCEEDS = 'CLAIMTRADINGPROCEEDS';
export const PUBLICCREATEORDER = 'PUBLICCREATEORDER';
export const PUBLICCREATEORDERS = 'PUBLICCREATEORDERS';
export const BUYPARTICIPATIONTOKENS = 'BUYPARTICIPATIONTOKENS';
export const PUBLICFILLBESTORDER = 'PUBLICFILLBESTORDER';
export const PUBLICFILLBESTORDERWITHLIMIT = 'PUBLICFILLBESTORDERWITHLIMIT';
export const PUBLICFILLORDER = 'PUBLICFILLORDER';
export const MIGRATEREP = 'MIGRATEREP';
export const WITHDRAWETHER = 'WITHDRAWETHER';
export const WITHDRAWTOKENS = 'WITHDRAWTOKENS';
export const CONTRIBUTE = 'CONTRIBUTE';
export const DISAVOWCROWDSOURCERS = 'DISAVOWCROWDSOURCERS';
export const DOINITIALREPORT = 'DOINITIALREPORT';
export const FINALIZE = 'FINALIZE';
export const FINALIZEFORK = 'FINALIZEFORK';
export const MIGRATETHROUGHONEFORK = 'MIGRATETHROUGHONEFORK';
export const MIGRATEBALANCESFROMLEGACYREP = 'MIGRATEBALANCESFROMLEGACYREP';
export const MIGRATEALLOWANCESFROMLEGACYREP = 'MIGRATEALLOWANCESFROMLEGACYREP';
export const MIGRATEIN = 'MIGRATEIN';
export const MIGRATEOUT = 'MIGRATEOUT';
export const MIGRATEOUTBYPAYOUT = 'MIGRATEOUTBYPAYOUT';
export const UPDATEPARENTTOTALTHEORETICALSUPPLY =
  'UPDATEPARENTTOTALTHEORETICALSUPPLY';
export const UPDATESIBLINGMIGRATIONTOTAL = 'UPDATESIBLINGMIGRATIONTOTAL';
export const PUBLICBUY = 'PUBLICBUY';
export const PUBLICBUYWITHLIMIT = 'PUBLICBUYWITHLIMIT';
export const PUBLICSELL = 'PUBLICSELL';
export const PUBLICSELLWITHLIMIT = 'PUBLICSELLWITHLIMIT';
export const PUBLICTRADE = 'PUBLICTRADE';
export const PUBLICTRADEWITHLIMIT = 'PUBLICTRADEWITHLIMIT';
export const FAUCET = 'FAUCET';
export const CLAIMSHARESINUPDATE = 'CLAIMSHARESINUPDATE';
export const GETFROZENSHAREVALUEINMARKET = 'GETFROZENSHAREVALUEINMARKET';
export const CREATEMARKET = 'CREATEMARKET';
export const CREATECATEGORICALMARKET = 'CREATECATEGORICALMARKET';
export const CREATESCALARMARKET = 'CREATESCALARMARKET';
export const CREATEYESNOMARKET = 'CREATEYESNOMARKET';
export const CREATECHILDUNIVERSE = 'CREATECHILDUNIVERSE';
export const FORK = 'FORK';
export const REDEEMSTAKE = 'REDEEMSTAKE';
export const GETINITIALREPORTSTAKESIZE = 'GETINITIALREPORTSTAKESIZE';
export const GETORCACHEDESIGNATEDREPORTNOSHOWBOND =
  'GETORCACHEDESIGNATEDREPORTNOSHOWBOND';
export const GETORCACHEDESIGNATEDREPORTSTAKE =
  'GETORCACHEDESIGNATEDREPORTSTAKE';
export const GETORCACHEREPORTINGFEEDIVISOR = 'GETORCACHEREPORTINGFEEDIVISOR';
export const GETORCACHEVALIDITYBOND = 'GETORCACHEVALIDITYBOND';
export const GETORCREATECURRENTFEEWINDOW = 'GETORCREATECURRENTFEEWINDOW';
export const GETORCREATEFEEWINDOWBYTIMESTAMP =
  'GETORCREATEFEEWINDOWBYTIMESTAMP';
export const GETORCREATENEXTFEEWINDOW = 'GETORCREATENEXTFEEWINDOW';
export const GETORCREATEPREVIOUSFEEWINDOW = 'GETORCREATEPREVIOUSFEEWINDOW';
export const UPDATEFORKVALUES = 'UPDATEFORKVALUES';
export const APPROVE = 'APPROVE';
export const DECREASEAPPROVAL = 'DECREASEAPPROVAL';
export const DEPOSITETHER = 'DEPOSITETHER';
export const DEPOSITETHERFOR = 'DEPOSITETHERFOR';
export const FORKANDREDEEM = 'FORKANDREDEEM';
export const REDEEMFORREPORTINGPARTICIPANT = 'REDEEMFORREPORTINGPARTICIPANT';
export const REDEEM = 'REDEEM';
export const INCREASEAPPROVAL = 'INCREASEAPPROVAL';
export const MIGRATE = 'MIGRATE';
export const TRANSFER = 'TRANSFER';
export const TRANSFERFROM = 'TRANSFERFROM';
export const TRANSFEROWNERSHIP = 'TRANSFEROWNERSHIP';
export const WITHDRAWETHERTO = 'WITHDRAWETHERTO';
export const WITHDRAWINEMERGENCY = 'WITHDRAWINEMERGENCY';
export const SENDETHER = 'SENDETHER';
export const SENDREPUTATION = 'SENDREPUTATION';
export const CUSTOM = 'Custom';
export const PREFILLEDSTAKE = 'PREFILLEDSTAKE';

// # Orders/Trade Constants
export const ORDER_BOOK_TABLE = 'ORDER_BOOK_TABLE';
export const ORDER_BOOK_CHART = 'ORDER_BOOK_CHART';
export const BIDS = 'bids';
export const ASKS = 'asks';
export const CANCELED = 'CANCELED';
export const OPEN = 'OPEN';
export const FILLED = 'FILLED';
export const ALL_ORDERS = 'ALL';
export const PRICE = 'price';
export const SHARE = 'share';
export const SHARES = 'Shares';
export const BUY = 'buy';
export const SELL = 'sell';
export const BUY_INDEX = 0;
export const SELL_INDEX = 1;
export const BOUGHT = 'bought';
export const SOLD = 'sold';
export const BUYING = 'buying';
export const SELLING = 'selling';
export const BUYING_BACK = 'buying back';
export const SELLING_OUT = 'selling out';
export const WARNING = 'warning';
export const ERROR = 'error';
export const UP = 'up';
export const DOWN = 'down';
export const NONE = 'none';
export const ZERO = createBigNumber(0);
export const ONE = createBigNumber(1, 10);
export const TWO = createBigNumber(2, 10);
export const TEN = createBigNumber(10, 10);
export const TEN_TO_THE_EIGHTEENTH_POWER = TEN.exponentiatedBy(18);
export const MIN_QUANTITY = createBigNumber('0.00000001');
export const NEW_ORDER_GAS_ESTIMATE = createBigNumber(700000);
export const NEW_MARKET_GAS_ESTIMATE = createBigNumber(2000000);
export const MIGRATE_MARKET_GAS_ESTIMATE = createBigNumber(3000000); // TODO: Get actual gas estimate for migrating a market
export const CLAIM_MARKETS_PROCEEDS_GAS_ESTIMATE = createBigNumber(1121349); // Gas cost for claiming proceeds from a categorical market with 8 outcomes (worst-case gas cost)
export const CLAIM_MARKETS_PROCEEDS_GAS_LIMIT = createBigNumber(3000000);
export const BUY_PARTICIPATION_TOKENS_GAS_LIMIT = createBigNumber(3000000);
export const MAX_BULK_CLAIM_MARKETS_PROCEEDS_COUNT = Math.floor(
  createBigNumber(CLAIM_MARKETS_PROCEEDS_GAS_LIMIT)
    .div(CLAIM_MARKETS_PROCEEDS_GAS_ESTIMATE)
    .toNumber()
);
export const MAX_BULK_ORDER_COUNT = 5;
export const ETHER = createBigNumber(10).pow(18);

// # Positions
export const LONG = 'long';
export const SHORT = 'short';
export const CLOSED = 'closed';
export const NO_POSITION = '—';

export const AWAITING_SIGNATURE = 'awaiting signature';
export const PENDING = 'pending';
export const SUCCESS = 'success';
export const FAILED = 'Failed';
export const FAILURE = 'Failure';
export const CONFIRMED = 'Confirmed';
export const COMMITTING = 'committing';
export const SUBMITTED = 'submitted';
export const INTERRUPTED = 'interrupted';

// Market Creation
export const CREATING_MARKET = 'creating market...';

// Order Book Generation
export const GENERATING_ORDER_BOOK = 'generating order book...';

export const SIMULATED_ORDER_BOOK = 'order book simulated';

export const COMPLETE_SET_BOUGHT = 'complete set bought';
export const ORDER_BOOK_ORDER_COMPLETE = 'order creation complete';
export const ORDER_BOOK_OUTCOME_COMPLETE = 'outcome creation complete';

export const CANCELLING_ORDER = 'cancelling order';

export const DAY = 'days';
export const WEEK = 'week';
export const MONTH = 'month';
export const EITHER = 'either';
export const MAKER = 'maker';
export const TAKER = 'taker';
// for add-transactions.js and transactions.jsx
export const ALL = 'all';
export const PUBLIC_TRADE = 'publicTrade';
export const OPEN_ORDER = 'OpenOrder';
export const MARKET_CREATION = 'MarketCreation';
export const TRADE = 'Trade';
export const POSITION = 'Position';
export const REPORTING = 'Reporting';

// Other
export const TRANSFER_FUNDS = 'transfer_funds';
export const SENT_CASH = 'sent_cash';
export const SENT_ETHER = 'sent_ether';
export const SMALL = 'small';
export const NORMAL = 'normal';
export const LARGE = 'large';

// Trade/order labels
export const BID = 'bid';
export const ASK = 'ask';
export const MATCH_BID = 'match_bid';
export const MATCH_ASK = 'match_ask';

export const VOLUME_DAI_SHARES = [
  {
    value: DAI,
    label: DAI,
  },
  {
    value: SHARES,
    label: SHARES,
  },
];

export const VOLUME_ETH_SHARES = [
  {
    value: ETH,
    label: ETH,
  },
  {
    value: SHARES,
    label: SHARES,
  },
];

// Account Summary - Your Overview
export const YOUR_OVERVIEW_TITLE = 'Your Overview';
export const PROFIT_LOSS_CHART_TITLE = 'Profit and Loss';
export const AVAILABLE_TRADING_BALANCE = 'Available Trading Balance';
export const TOTAL_FROZEN_FUNDS = 'Total Frozen Funds';
export const REP_BALANCE = 'REP Balance';
export const REP_STAKED = 'REP Staked';
export const TOTAL_ACCOUNT_VALUE_IN_DAI = 'Total Account Value';
export const TOTAL_ACCOUNT_VALUE_IN_REP = 'My Available REP Balance ';
export const ALL_TIME_PROFIT_AND_LOSS_REP = 'All Time Profit and Loss';
export const MY_TOTOL_REP_STAKED = 'My Total REP Staked';

// Account Summary - Augur Status
export const AUGUR_STATUS_TITLE = 'Augur Status';
export const SYNCING_TITLE = 'Syncing market Data';
export const SYNCED = 'Synced';
export const SYNCING = 'Syncing';
export const MANY_BLOCKS_BEHIND = '(many blocks behind)';
export const SYNC_MESSAGE_SYNCED = 'Market Data is up to date.';
export const SYNC_MESSAGE_SYNCING =
  'Market data such as price and orderbooks may be out of date.';
export const SYNC_MESSAGE_BLOCKSBEHIND =
  'Market data such as price and orderbooks may be considerably out of date.';
export const SYNC_BENIND = 'Blocks behind';
export const SYNC_PROCESSED = 'Blocks Processed';

// Account Summary - Notifications
export const NOTIFICATIONS_TITLE = 'Notifications';
export const NOTIFICATIONS_LABEL = 'notifications';
export const NEW = 'New';
export const RESOLVED_MARKETS_OPEN_ORDERS_TITLE =
  'Open Orders in Resolved Market';
export const REPORTING_ENDS_SOON_TITLE = 'Reporting Ends Soon';
export const FINALIZE_MARKET_TITLE = 'Finalize Market';
export const UNSIGNED_ORDERS_TITLE = 'Unsigned Orders';
export const CLAIM_REPORTING_FEES_TITLE = 'Claim Stake and Fees';
export const PROCEEDS_TO_CLAIM_TITLE = 'Claim Proceeds';
export const OPEN_ORDERS_RESOLVED_MARKET = 'resolvedMarketsOpenOrders';
export const REPORT_ON_MARKET = 'reportOnMarkets';
export const FINALIZE_MARKET = 'finalizeMarkets';
export const MARKET_IN_DISPUTE = 'marketsInDispute';
export const CLAIM_REPORTING_FEES = 'claimReportingFees';
export const UNSIGNED_ORDERS = 'unsignedOrders';
export const PROCEEDS_TO_CLAIM = 'proceedsToClaim';

export const NOTIFICATION_TYPES = {
  [OPEN_ORDERS_RESOLVED_MARKET]: OPEN_ORDERS_RESOLVED_MARKET,
  [REPORT_ON_MARKET]: REPORT_ON_MARKET,
  [FINALIZE_MARKET]: FINALIZE_MARKET,
  [MARKET_IN_DISPUTE]: MARKET_IN_DISPUTE,
  [CLAIM_REPORTING_FEES]: CLAIM_REPORTING_FEES,
  [UNSIGNED_ORDERS]: UNSIGNED_ORDERS,
  [PROCEEDS_TO_CLAIM]: PROCEEDS_TO_CLAIM,
};

// Account View - Timeframe selection options
// # Timeframe readable names
export const TIMEFRAMES = {
  DAY: '24 hr',
  WEEK: '1 Week',
  MONTH: '1 Month',
  ALL: 'All Time',
};

export const TIMEFRAME_OPTIONS = [
  { label: TIMEFRAMES.DAY, periodInterval: 86400, id: 0 },
  { label: TIMEFRAMES.WEEK, periodInterval: 604800, id: 1 },
  { label: TIMEFRAMES.MONTH, periodInterval: 2592000, id: 2 },
  { label: TIMEFRAMES.ALL, periodInterval: 0, id: 3 },
];

// Pending Queue Types
export const CLAIM_STAKE_FEES = 'CLAIM_STAKE_FEES';
export const CLAIM_MARKETS_PROCEEDS = 'CLAIM_MARKETS_PROCEEDS';
export const CREATE_MARKET = 'CREATE_MARKET';

// Pending Queue SINGLE TYPE
export const CLAIM_FEE_WINDOWS = 'CLAIM_FEE_WINDOWS';

// Media Queries
export const SMALL_MOBILE = '(max-width: 900px)'; // matches @breakpoint-mobile-mid
export const TABLET = '(min-width: 901px) and (max-width: 1280px)';
export const DESKTOP = '(min-width:1281px) and (max-width: 2000px)';
export const LARGE_DESKTOP = '(min-width: 2001px)';
// temp tablet breakpoint until trading pg additional breakpoints are implemented
export const TEMP_TABLET = '(max-width: 1280px)';
export const TABLET_MAX = '(max-width: 1200px)';

// Sort variables
export const END_TIME = 'endTime';

// Table Column types
export const PLAIN = 'PLAIN';
export const TEXT = 'TEXT';
export const POSITION_TYPE = 'POSITION_TYPE';
export const VALUE = 'VALUE';
export const CANCEL_TEXT_BUTTON = 'CANCEL_TEXT_BUTTON';
export const MOVEMENT_LABEL = 'MOVEMENT_LABEL';

export const COLUMN_TYPES = {
  [TEXT]: TEXT,
  [POSITION_TYPE]: POSITION_TYPE,
  [VALUE]: VALUE,
  [CANCEL_TEXT_BUTTON]: CANCEL_TEXT_BUTTON,
  [MOVEMENT_LABEL]: MOVEMENT_LABEL,
};

// Login method variables
export const TREZOR_MANIFEST_EMAIL = 'team@augur.net';
export const TREZOR_MANIFEST_APPURL = 'https://dev.augur.net';
export const PORTIS_API_KEY = 'b67817cf-8dd0-4116-a0cf-657820ddc019';
export const FORTMATIC_API_KEY = 'pk_live_8001A50CCA35D8CB';
export const FORTMATIC_API_TEST_KEY = 'pk_test_5185BE42CA372148';

export const NON_EXISTENT = 'N/A';

export const YES_NO_OUTCOMES = [
  {
    id: 0,
    description: 'Invalid',
    isTradeable: true,
  },
  {
    id: 1,
    description: 'No',
    isTradeable: true,
  },
  {
    id: 2,
    description: 'Yes',
    isTradeable: true,
  },
];

export const SCALAR_OUTCOMES = [
  {
    id: 0,
    description: 'Invalid',
    isTradeable: true,
  },
  {
    id: 2,
    description: NON_EXISTENT,
    isTradeable: true,
  },
];

export const POPULAR_CATEGORIES = [
  'sports',
  'politics',
  'entertainment',
  'finance',
  'crypto',
];

export const POPULAR_CATEGORIES_ICONS = [
  CategorySports,
  CategoryPolitics,
  CategoryEntertainment,
  CategoryFinance,
  CategoryCrypto,
];

export const CATEGORIES_MAX = 5;

export enum PAGINATION_VIEW_OPTIONS {
  ALL = 'All',
  TEN = '10',
  FIFTY = '50',
  HUNDRED = '100',
}

export enum TRADING_TUTORIAL_STEPS {
  INTRO_MODAL = 0,
  MARKET_DETAILS = 1,
  //MARKET_DATA = 2,
  BUYING_SHARES = 2,
  SELECT_OUTCOME = 3,
  QUANTITY = 4,
  LIMIT_PRICE = 5,
  ORDER_VALUE = 6,
  ORDER_BOOK = 7,
  PLACE_ORDER = 8,
  OPEN_ORDERS = 9,
  MY_FILLS = 10,
  POSITIONS = 11,
  OUTRO_MODAL = 12,
}

export const TRADING_TUTORIAL_COPY = {
  [TRADING_TUTORIAL_STEPS.MARKET_DETAILS]: {
    title: 'Market Details',
    subheader: [
      {
        text:
          "First, lets start by looking over the market details. Be sure to check that the question isn't subjective or ambiguous, and that the Resolution Source abides by the",
        linkText: 'community guidelines.',
        link: 'https://www.docs.augur.net',
      },
    ],
  },
  [TRADING_TUTORIAL_STEPS.BUYING_SHARES]: {
    title: 'Buying Shares',
    subheader: [
      {
        text:
          "Let's practice buying shares, or going 'long' on an outcome. First, make sure the 'buy shares' tab is selected.",
      },
      {
        text: "To learn more about selling shares, or going 'short,' see our",
        linkText: 'guide.',
        link: 'https://www.docs.augur.net',
      },
    ],
  },
  [TRADING_TUTORIAL_STEPS.SELECT_OUTCOME]: {
    title: 'Select Outcome',
    subheader: [
      {
        text: "Select the outcome you believe will be correct or appreciate in price.",
      },
      {
        text: "To learn why invalid is an outcome, see our",
        linkText: "guide.",
        link: 'https://www.docs.augur.net'
      },
    ],
  },[TRADING_TUTORIAL_STEPS.QUANTITY]: {
    title: 'Quantity',
    subheader: [
      {
        text: 'Enter the amount of shares you wish to buy. Remember each share is priced between $0.01 - $0.99'
      },
      {
        text: 'Please enter a quantity of 100.',
      },
    ],
  },
  [TRADING_TUTORIAL_STEPS.LIMIT_PRICE]: {
    title: 'Limit Price',
    subheader: [
      {
        text: 'The Limit Price is the price you’re willing to buy or sell per share. This value is between $0.01 and $0.99, which can also be thought of as a probabilty in percentage terms.'
      },
      {
        text: 'For example predicting that there is a 40% chance of this outcome occurring, you would buy $0.40 per share. If your prediction is right, you stand to make a profit of $0.60 per share.'
      },
      {
        text: 'Enter a limit price of $.40.'
      }
    ],
  },
  [TRADING_TUTORIAL_STEPS.ORDER_VALUE]: {
    title: 'Total Order Value',
    subheader: [
      {
        text: "This shows the amount of money required to make this trade.",
      },
      {
        text: "You can change this value to control the total cost of your order, and the quantity will adjust to compensate for the new total order value.",
      },
    ],
  },
  [TRADING_TUTORIAL_STEPS.PLACE_ORDER]: {
    title: 'Place your order',
    subheader: [
      {
        text: "Review your order and if everything looks correct then go ahead and click the 'Place Buy Order' button.",
      },
    ],
  },
  [TRADING_TUTORIAL_STEPS.ORDER_BOOK]: {
    title: 'Order Book',
    subheader: [
      {
        text:
          'In edition you can select an available order from the order book to automatically fill into your order ticket.',
      },
      {
        text:
          'The orders in red are sell orders (offers); the quantities shown are available to buy at the listed prices. The orders in green (bids) are orders from users who wish to buy shares. The quantities show how much you can sell to them at the listed prices.',
      },
    ],
  },
  [TRADING_TUTORIAL_STEPS.OPEN_ORDERS]: {
    title: 'Open Orders',
    subheader: [
      {
        text:
          "Once you order is confirmed, you'll get a notification in the top right and you'll see your funds update in the top bar.",
      },
      {
        text:
          'If you place an order and it doesn’t fill immediately, your order will remain on the order book as an open order until it’s traded with or cancelled.',
      },
      {
        text: 'You can view your open orders for the market in this tab.',
      },
      {
        text:
          'As you can see our order just disappeared from open orders because it was filled. Click next to see it in my fills.',
      },
    ],
  },
  [TRADING_TUTORIAL_STEPS.MY_FILLS]: {
    title: 'My Fills',
    subheader: [
      {
        text:
          "Once an order is partially or completley filled, you'll get a notification in the top right. 'My Fills' are where you can track all filled or partially-filled orders.",
      },
    ],
  },
  [TRADING_TUTORIAL_STEPS.POSITIONS]: {
    title: 'Positions',
    subheader: [
      {
        text:
          'Tracks your overall exposure in the current market. This includes your overall position, the average price you put on that position, potential profit and loss (unrealized P/L) and any realized gains or losses (realized P/L).',
      },
    ],
  },
};

export const GWEI_CONVERSION = 1000000000;

export const EVENT_EXPIRATION_TOOLTIP = {
  header: 'Event expiration',
<<<<<<< HEAD
  content: 'This date time indicates when the settlement process begins.',
};

export const TUTORIAL_QUANTITY = 100;
export const TUTORIAL_PRICE = 0.4;
=======
  content: 'This date time indicates when the settlement process begins.'
};

export const DISPUTING_GUIDE = {
  title: 'DISPUTING QUICK GUIDE',
  content: [{
    header: 'Disputing',
    paragraphs: [
      'After a market’s initial report, it will wait for the current dispute window to end before entering into the ‘Currently Disputing’ tab. This is the time for users to dispute a Tentative Outcome if thet believe the market has been reported on incorectly. Markets awaiting their first or next dispute round can be seen in the ‘Awaiting Next Dispute Round’ tab. An exception to this is when markets have been selected for Fast Resolution.'
    ]
  }, {
    header: 'How to dispute an outcome',
    paragraphs: [
      'A market has to have one of of its non-tentative outcomes bonds filled in order to successfully dispute the current tentative outcome. Choose a non-tentative outcome to either fill the bond completely using your own REP or contribute a smaller amount as part of a crowd sourced bond. If a bond for a non-tentative outcome is successfully filled then that outcome will become the new tentative outcome and the market waits for the next dispute round. This process can repeat itself until a Tentative Outcome is unsuccessfully disputed during a round. Each round the REP stake required to fill a dispute bond is increased.'
    ]
  }, {
    header: 'How a market resolves',
    paragraphs: [
      'If a tentative outcome is not successfully disputed during a dispute round then the market resolves with the current tentative outcome becoming the winning outcome and the reporting phase for that market  is over.'
    ]
  }, {
    header: 'The benefits of reporting',
    paragraphs: [
      'Users who correctly staked on the Winning Outcome get to take a share of the REP that was staked on the incorrect outcome(s). This means you can potentially earn 40% ROI by disputing (i.e staking) against liars and reporting the truth. This keeps the Augur oracle secure and ultimately the Augur platform working how it should.'
    ]
  }],
  learnMoreButtonText: 'Learn more about disputing',
  closeButtonText: 'Close'
};

export const REPORTING_GUIDE = {
  title: 'REPORTING QUICK GUIDE',
  content: [],
  learnMoreButtonText: 'Learn more about reporting',
  closeButtonText: 'Close'
};
>>>>>>> f20b7563
<|MERGE_RESOLUTION|>--- conflicted
+++ resolved
@@ -1069,15 +1069,11 @@
 
 export const EVENT_EXPIRATION_TOOLTIP = {
   header: 'Event expiration',
-<<<<<<< HEAD
   content: 'This date time indicates when the settlement process begins.',
 };
 
 export const TUTORIAL_QUANTITY = 100;
 export const TUTORIAL_PRICE = 0.4;
-=======
-  content: 'This date time indicates when the settlement process begins.'
-};
 
 export const DISPUTING_GUIDE = {
   title: 'DISPUTING QUICK GUIDE',
@@ -1111,5 +1107,4 @@
   content: [],
   learnMoreButtonText: 'Learn more about reporting',
   closeButtonText: 'Close'
-};
->>>>>>> f20b7563
+};