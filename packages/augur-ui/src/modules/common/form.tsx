--- conflicted
+++ resolved
@@ -1913,13 +1913,8 @@
         {isSearch && (
           <div style={{ marginRight: '8px' }}>
             <PulseLoader
-<<<<<<< HEAD
               color="#AFA7C1"
               sizeUnit="px"
-=======
-              color='#553580'
-              sizeUnit='px'
->>>>>>> d67cb750
               size={6}
               loading={isLoading}
             />
