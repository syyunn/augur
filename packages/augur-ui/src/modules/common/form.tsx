--- conflicted
+++ resolved
@@ -1231,16 +1231,6 @@
   pages: Array<{}>;
 }
 
-<<<<<<< HEAD
-export class LocationDisplay extends React.Component<LocationDisplayProps, {}> {
-  scrollTo: any = null;
-
-  render() {
-    const { pages, currentStep } = this.props;
-    return (
-      <div className={Styles.LocationDisplay}>
-=======
-
 export class LocationDisplay extends React.Component<LocationDisplayProps, {}> {
   scrollTo: any = null;
   container: any = null;
@@ -1256,7 +1246,6 @@
       <div className={Styles.LocationDisplay} ref={container => {
         this.container = container;
       }}>
->>>>>>> 7c59d1a8
         {pages.map((page: Object, index: Number) => (
           <React.Fragment key={index}>
             <span
@@ -1264,13 +1253,9 @@
                 [Styles.Selected]: index === currentStep,
               })}
               ref={scrollTo => {
-<<<<<<< HEAD
-                this.scrollTo = scrollTo;
-=======
                 if (index === currentStep) {
                   this.scrollTo = scrollTo;
                 }
->>>>>>> 7c59d1a8
               }}
             >
               {page.title}
