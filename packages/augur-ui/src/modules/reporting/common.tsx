import React, { Component, useState } from 'react';
import classNames from 'classnames';
import { createBigNumber, BigNumber } from 'utils/create-big-number';
import {
  ZERO,
  MY_TOTOL_REP_STAKED,
  ALL_TIME_PROFIT_AND_LOSS_REP,
  REPORTING_STATE,
  SCALAR,
  DISPUTE_GAS_COST,
  INITAL_REPORT_GAS_COST,
  HEADER_TYPE,
  INVALID_OUTCOME_ID,
} from 'modules/common/constants';
import {
  FormattedNumber,
  SizeTypes,
  MarketData,
  DisputeInputtedValues,
} from 'modules/types';
import ReactTooltip from 'react-tooltip';
import {
  SecondaryButton,
  CancelTextButton,
  PrimaryButton,
  ProcessingButton,
} from 'modules/common/buttons';
import { Checkbox, TextInput } from 'modules/common/form';
import {
  LinearPropertyLabel,
  SizableValueLabel,
  RepBalance,
  MovementLabel,
  InReportingLabel,
} from 'modules/common/labels';
import { ButtonActionType } from 'modules/types';
import {
  formatRep,
  formatAttoRep,
  formatGasCostToEther,
} from 'utils/format-number';
import { MarketProgress } from 'modules/common/progress';
import { ExclamationCircle, InfoIcon, XIcon } from 'modules/common/icons';
import ChevronFlip from 'modules/common/chevron-flip';
import FormStyles from 'modules/common/form.styles.less';
import TooltipStyles from 'modules/common/tooltip.styles.less';
import ButtonStyles from 'modules/common/buttons.styles.less';
import Styles from 'modules/reporting/common.styles.less';
import {
  convertDisplayValuetoAttoValue,
  convertAttoValueToDisplayValue,
} from '@augurproject/sdk';
import { calculatePosition } from 'modules/market/components/market-scalar-outcome-display/market-scalar-outcome-display';
import { getRepThresholdForPacing } from 'modules/contracts/actions/contractCalls';
import MarketTitle from 'modules/market/containers/market-title';
import { displayGasInDai } from 'modules/app/actions/get-ethToDai-rate';

export enum DISMISSABLE_NOTICE_BUTTON_TYPES {
  BUTTON = 'PrimaryButton',
  CLOSE = 'close',
  NONE = 'none',
}

export interface DismissableNoticeProps {
  title: string;
  description?: string;
  buttonType: DISMISSABLE_NOTICE_BUTTON_TYPES;
  buttonText?: string;
  buttonAction?: Function;
  className?: string;
  show: boolean;
}

export const DismissableNotice = (props: DismissableNoticeProps) => {
  const [show, setShow] = useState(props.show);

  return (
    <>
      {show ? (
        <div className={classNames(Styles.DismissableNotice, props.className)}>
          <span>{ExclamationCircle}</span>
          <div>
            <div>{props.title}</div>
            {props.description && <div>{props.description}</div>}
          </div>
          {props.buttonType === DISMISSABLE_NOTICE_BUTTON_TYPES.BUTTON && (
            <button
              type="button"
              className={ButtonStyles.PrimaryButton}
              onClick={props.buttonAction}
            >
              {props.buttonText}
            </button>
          )}
          {props.buttonType === DISMISSABLE_NOTICE_BUTTON_TYPES.CLOSE && (
            <button
              type="button"
              className={Styles.close}
              onClick={() => setShow(() => false)}
            >
              {XIcon}
            </button>
          )}
        </div>
      ) : null}
    </>
  );
};

export interface ReportingPercentProps {
  firstPercent: FormattedNumber;
  userValue: FormattedNumber;
  thirdPercent: FormattedNumber;
  total: FormattedNumber;
}

export const ReportingPercent = (props: ReportingPercentProps) => {
  const firstPercent = calculatePosition(
    ZERO,
    createBigNumber(props.total.value),
    props.firstPercent
  );
  const secondPercent = calculatePosition(
    ZERO,
    createBigNumber(props.total.value),
    props.userValue
  );
  const thirdPercent = calculatePosition(
    ZERO,
    createBigNumber(props.total.value),
    props.thirdPercent
  );

  const key = `tooltip-${props.userValue.formattedValue}-existingStake`;
  return (
    <div
      className={classNames(Styles.ReportingPercent, {
        [Styles.Round]: firstPercent === 0 && secondPercent === 0,
        [Styles.RoundSecond]: firstPercent === 0,
      })}
      key={key}
    >
      <span style={{ width: `${firstPercent > 100 ? 100 : firstPercent}%` }} />
      <span
        style={{ width: `${secondPercent > 100 ? 100 : secondPercent}%` }}
        data-tip
        data-for={key}
      />
      <ReactTooltip
        id={key}
        className={TooltipStyles.Tooltip}
        effect="solid"
        place="top"
        type="light"
      >
        My Existing Stake
        <p>{props.userValue.formattedValue} REP</p>
      </ReactTooltip>
      {thirdPercent > 100
        ? ''
        : thirdPercent > 0 && <span style={{ width: `${thirdPercent}%` }} />}
    </div>
  );
};

export interface SubheadersProps {
  header: string;
  subheader: string;
  small?: boolean;
  info?: boolean;
  large?: boolean;
  secondSubheader?: string;
  tooltipText?: string;
}

export const Subheaders = (props: SubheadersProps) => (
  <div
    className={classNames(Styles.ReportingSubheaders, {
      [Styles.Small]: props.small,
      [Styles.Large]: props.large,
    })}
  >
    <span>
      {props.header}
      {props.info && (
        <>
          <label data-tip data-for={'tooltip--' + props.header}>
            {InfoIcon}
          </label>
          <ReactTooltip
            id={'tooltip--' + props.header}
            className={TooltipStyles.Tooltip}
            effect="solid"
            place="top"
            type="light"
          >
            <p>{props.tooltipText}</p>
          </ReactTooltip>
        </>
      )}
    </span>
    <p>
      <span>
        {props.subheader}
        {props.secondSubheader && <span>{props.secondSubheader}</span>}
      </span>
    </p>
  </div>
);

export interface ReportingModalButtonProps {
  highlightedText?: string;
  text: string;
  action: ButtonActionType;
}

export const ReportingModalButton = ({
  highlightedText,
  text,
  action,
}: ReportingModalButtonProps) => (
  <button className={Styles.ReportingModalButton} onClick={e => action(e)}>
    {highlightedText && <span>{highlightedText}</span>}
    {text}
  </button>
);

interface PreFilledStakeProps {
  showInput: boolean;
  toggleInput: Function;
  preFilledStake?: string;
  updateInputtedStake: Function;
  stakeError?: string;
  threshold: string;
}

export class PreFilledStake extends Component<PreFilledStakeProps, {}> {
  changeShowInput = () => {
    this.props.toggleInput();
  };

  render() {
    const {
      preFilledStake,
      stakeError,
      threshold,
      updateInputtedStake,
    } = this.props;

    return (
      <div className={Styles.PreFilledStake}>
        <span>Add Pre-Filled Stake?</span>
        <span>
          `Pre-fund future dispute rounds to accelerate market resolution. Any
          contributed REP will automatically go toward disputing in favor of
          this outcome, if it is no longer the tentative winning outcome in
          future rounds`
        </span>
        {!this.props.showInput && (
          <SecondaryButton
            text="Add Pre-Filled Stake"
            action={this.changeShowInput}
          />
        )}
        {this.props.showInput && (
          <>
            <InputRepStake
              stakeAmount={preFilledStake}
              updateStakeAmount={updateInputtedStake}
              stakeError={stakeError}
              max={threshold}
              maxLabel="MAX (REP THRESHOLD)"
            />
            <span>Review Pre-Filled Stake</span>
            <LinearPropertyLabel
              key="totalRep"
              label="Total Rep"
              value={formatRep(preFilledStake).formatted + ' REP'}
            />
          </>
        )}
      </div>
    );
  }
}
interface InputRepStakeProps {
  stakeAmount?: string;
  updateStakeAmount: Function;
  stakeError?: string;
  max: string;
  maxLabel: string;
}

export const InputRepStake = (props: InputRepStakeProps) => {
  return (
    <div className={Styles.InputRepStake}>
      <TextInput
        placeholder={'0.0000'}
        value={props.stakeAmount}
        onChange={value => props.updateStakeAmount(value)}
        errorMessage={props.stakeError}
        innerLabel="REP"
      />
      <div>
        <CancelTextButton
          noIcon
          action={() => props.updateStakeAmount(props.max)}
          text={props.maxLabel}
        />
        <CancelTextButton
          noIcon
          action={() => props.updateStakeAmount('')}
          text={'CLEAR'}
        />
      </div>
    </div>
  );
};
export interface DisputingButtonViewProps {
  fullBond: FormattedNumber;
  stakeCurrent: FormattedNumber;
  bondSizeCurrent: FormattedNumber;
  inputtedStake: FormattedNumber;
  userValue: FormattedNumber;
}

export const DisputingButtonView = (props: DisputingButtonViewProps) => (
  <div className={Styles.DisputingButtonView}>
    <div>
      <span>Make tentative winner</span>
      <span>
        {props.fullBond && props.fullBond.formatted}
        <span>
          / {props.bondSizeCurrent && props.bondSizeCurrent.formatted} REP
        </span>
      </span>
    </div>
    <ReportingPercent
      firstPercent={props.stakeCurrent}
      userValue={props.userValue}
      thirdPercent={props.inputtedStake}
      total={props.bondSizeCurrent}
    />
  </div>
);

export interface ScalarOutcomeViewProps {
  inputScalarOutcome: string;
  updateScalarOutcome: Function;
  scalarDenomination: string;
  scalarError?: string;
}

export const ScalarOutcomeView = (props: ScalarOutcomeViewProps) => (
  <div className={Styles.ScalarOutcomesView}>
    <TextInput
      placeholder={'Enter a number'}
      value={props.inputScalarOutcome}
      onChange={value => props.updateScalarOutcome(value)}
      errorMessage={props.scalarError}
    />
    <h2>{props.scalarDenomination}</h2>
  </div>
);

export interface DisputingBondsViewProps {
  market: MarketData;
  id: string;
  checked: string;
  isInvalid: boolean;
  inputScalarOutcome: string;
  updateScalarOutcome: Function;
  stakeValue: string;
  updateInputtedStake: Function;
  userAvailableRep: number;
  stakeRemaining?: string;
  tentativeWinning?: boolean;
  reportAction: Function;
  Gnosis_ENABLED: boolean;
  gasPrice: number;
  ethToDaiRate: BigNumber;
}

interface DisputingBondsViewState {
  disabled: boolean;
  scalarError: string;
  stakeError: string;
  isScalar: boolean;
  gasEstimate: string;
}

export class DisputingBondsView extends Component<
  DisputingBondsViewProps,
  DisputingBondsViewState
> {
  state: DisputingBondsViewState = {
    disabled: true,
    scalarError: '',
    stakeError: '',
    isScalar: this.props.market.marketType === SCALAR,
    gasEstimate: formatGasCostToEther(
      DISPUTE_GAS_COST,
      { decimalsRounded: 4 },
      this.props.gasPrice
    ),
  };

  updateScalarOutcome = (range: string) => {
    const { market, updateScalarOutcome, stakeValue } = this.props;

    if (
      createBigNumber(range).lt(createBigNumber(market.minPrice)) ||
      createBigNumber(range).gt(createBigNumber(market.maxPrice))
    ) {
      this.setState({
        scalarError: 'Input value not between scalar market range',
        disabled: true,
      });
    } else if (isNaN(Number(range)) || range === '') {
      this.setState({ scalarError: 'Enter a valid number', disabled: true });
    } else {
      this.setState({ scalarError: '' });
      if (this.state.stakeError === '' && stakeValue !== '') {
        this.setState({ disabled: false });
      }
    }
    updateScalarOutcome(range);
  };

  updateInputtedStake = (inputStakeValue: string) => {
    const {
      market,
      updateInputtedStake,
      inputScalarOutcome,
      userAvailableRep,
      stakeRemaining,
      tentativeWinning,
      isInvalid,
    } = this.props;
    let inputToAttoRep = null;
    const { isScalar } = this.state;
    const min = formatAttoRep(market.noShowBondAmount).value;
    const remaining = formatAttoRep(stakeRemaining).value;
    if (!isNaN(Number(inputStakeValue))) {
      inputToAttoRep = convertDisplayValuetoAttoValue(
        createBigNumber(inputStakeValue)
      );
    }
    if (
      isNaN(Number(inputStakeValue)) ||
      inputStakeValue === '' ||
      inputStakeValue === '0' ||
      inputStakeValue === '.' ||
      inputStakeValue === '0.'
    ) {
      this.setState({ stakeError: 'Enter a valid number', disabled: true });
      return updateInputtedStake({ inputStakeValue, ZERO });
    } else if (
      createBigNumber(userAvailableRep).lt(createBigNumber(inputStakeValue))
    ) {
      this.setState({
        stakeError: `Value is bigger than REP balance: ${userAvailableRep} REP`,
        disabled: true,
      });
    } else if (
      !tentativeWinning &&
      stakeRemaining &&
      createBigNumber(stakeRemaining).lt(inputToAttoRep)
    ) {
      this.setState({
        stakeError: `Value is bigger than needed: ${remaining} REP`,
        disabled: true,
      });
    } else if (
      !tentativeWinning &&
      stakeRemaining &&
      createBigNumber(inputToAttoRep).lt(
        createBigNumber(market.noShowBondAmount)
      )
    ) {
      this.setState({
        stakeError: `Value is smaller than minimum: ${min} REP`,
        disabled: true,
      });
    } else {
      this.setState({ stakeError: '' });
      if (
        (this.state.scalarError === '' &&
          ((isScalar && inputScalarOutcome !== '') || isInvalid)) ||
        !isScalar
      ) {
        this.setState({ disabled: false });
      }
    }
    updateInputtedStake({ inputStakeValue, inputToAttoRep });
  };

  async componentDidMount() {
    if (this.props.Gnosis_ENABLED) {
      const gasLimit = await this.props.reportAction(true);
      this.setState({
        gasEstimate: formatGasCostToEther(
          gasLimit,
          { decimalsRounded: 4 },
          this.props.gasPrice
        ),
      });
    }
  }

  render() {
    const {
      market,
      inputScalarOutcome,
      stakeValue,
      stakeRemaining,
      tentativeWinning,
      reportAction,
      id,
      Gnosis_ENABLED,
      ethToDaiRate,
    } = this.props;

    const {
      disabled,
      scalarError,
      stakeError,
      isScalar,
      gasEstimate,
    } = this.state;
    const min = convertAttoValueToDisplayValue(
      createBigNumber(market.noShowBondAmount)
    );
    const remaining = convertAttoValueToDisplayValue(
      createBigNumber(stakeRemaining)
    );
    // id === "null" means blank scalar, user can input new scalar value to dispute
    return (
      <div className={classNames(Styles.DisputingBondsView)}>
        {isScalar && id === 'null' && (
          <ScalarOutcomeView
            inputScalarOutcome={inputScalarOutcome}
            updateScalarOutcome={this.updateScalarOutcome}
            scalarDenomination={market.scalarDenomination}
            scalarError={scalarError}
          />
        )}
        <TextInput
          placeholder={'0.0000'}
          value={String(stakeValue)}
          onChange={value => this.updateInputtedStake(value)}
          errorMessage={stakeError}
          innerLabel="REP"
        />
        {!tentativeWinning && (
          <section>
            <CancelTextButton
              noIcon
              action={() => this.updateInputtedStake(String(min))}
              text={'MIN'}
            />
            |
            <CancelTextButton
              noIcon
              action={() => this.updateInputtedStake(String(remaining))}
              text={'FILL DISPUTE BOND'}
            />
          </section>
        )}
        <span>Review</span>
        <LinearPropertyLabel
          key="disputeRoundStake"
          label={
            tentativeWinning
              ? 'Contribute to Next Round'
              : 'Dispute Round Stake'
          }
          value={formatRep(stakeValue || ZERO).formatted + ' REP'}
        />
        <LinearPropertyLabel
          key="estimatedGasFee"
          label={Gnosis_ENABLED ? 'Transaction Fee' : 'Gas Fee'}
          value={
            Gnosis_ENABLED
              ? displayGasInDai(gasEstimate, ethToDaiRate)
              : gasEstimate
          }
        />
        <PrimaryButton
          text="Confirm"
          action={() => reportAction(false)}
          disabled={disabled}
        />
      </div>
    );
  }
}

export interface ReportingBondsViewProps {
  market: MarketData;
  id: string;
  updateScalarOutcome: Function;
  reportAction: Function;
  Gnosis_ENABLED: boolean;
  gasPrice: number;
  ethToDaiRate: BigNumber;
  inputtedReportingStake: DisputeInputtedValues;
  updateInputtedStake?: Function;
  inputScalarOutcome?: string;
  initialReport: boolean;
  migrateMarket: boolean;
  migrateRep: boolean;
  userAttoRep: BigNumber;
  owesRep: boolean;
  openReporting: boolean;
  enoughRepBalance: boolean;
}

interface ReportingBondsViewState {
  showInput: boolean;
  disabled: boolean;
  scalarError: string;
  stakeError: string;
  isScalar: boolean;
  threshold: string;
  readAndAgreedCheckbox: boolean;
  gasEstimate: string;
}

export class ReportingBondsView extends Component<
  ReportingBondsViewProps,
  ReportingBondsViewState
> {
  state: ReportingBondsViewState = {
    showInput: false,
    disabled:
      this.props.market.marketType === SCALAR && this.props.migrateRep
        ? true
        : false,
    scalarError: '',
    stakeError: '',
    isScalar: this.props.market.marketType === SCALAR,
    threshold: this.props.userAttoRep.toString(),
    readAndAgreedCheckbox: false,
    gasEstimate: formatGasCostToEther(
      INITAL_REPORT_GAS_COST,
      { decimalsRounded: 4 },
      this.props.gasPrice
    ),
  };

  async componentDidMount() {
    if (this.props.initialReport) {
      const threshold = await getRepThresholdForPacing();
      this.setState({
        threshold: String(convertAttoValueToDisplayValue(threshold)),
      });
      if (this.props.Gnosis_ENABLED) {
<<<<<<< HEAD
        const gasLimit = await this.props.reportAction(true).catch(e => console.error(e));
=======
        const gasLimit = await this.props
          .reportAction(true)
          .catch(e => console.error(e));
>>>>>>> 7c59d1a8
        this.setState({
          gasEstimate: formatGasCostToEther(
            gasLimit || INITAL_REPORT_GAS_COST,
            { decimalsRounded: 4 },
<<<<<<< HEAD
            this.props.gasPrice,
          )
=======
            this.props.gasPrice
          ),
>>>>>>> 7c59d1a8
        });
      }
    }
  }

  toggleInput = () => {
    this.setState({ showInput: !this.state.showInput });
  };

  updateScalarOutcome = (range: string) => {
    const { market, updateScalarOutcome } = this.props;

    if (
      createBigNumber(range).lt(createBigNumber(market.minPrice)) ||
      createBigNumber(range).gt(createBigNumber(market.maxPrice))
    ) {
      this.setState({
        scalarError: 'Input value not between scalar market range',
        disabled: true,
      });
    } else if (isNaN(Number(range)) || range === '') {
      this.setState({ scalarError: 'Enter a valid number', disabled: true });
    } else {
      this.setState({ scalarError: '' });
      if (this.state.stakeError === '') {
        this.setState({ disabled: false });
      }
    }
    updateScalarOutcome(range);
  };

  updateInputtedStake = (inputStakeValue: string) => {
    const { updateInputtedStake, userAttoRep } = this.props;
    const { threshold } = this.state;
    let disabled = false;
    if (isNaN(Number(inputStakeValue))) {
      disabled = true;
      this.setState({ stakeError: 'Enter a valid number' });
    } else if (
      createBigNumber(userAttoRep).lt(createBigNumber(inputStakeValue))
    ) {
      disabled = true;
      this.setState({
        stakeError: 'Value is bigger than user REP balance',
      });
    } else if (
      createBigNumber(threshold).lt(createBigNumber(inputStakeValue))
    ) {
      disabled = true;
      this.setState({
        stakeError: `Value is bigger than the REP threshold: ${threshold}`,
      });
    } else {
      this.setState({ stakeError: '' });
    }
    let inputToAttoRep = '0';
    if (!isNaN(Number(inputStakeValue)) && inputStakeValue !== '') {
      inputToAttoRep = String(
        convertDisplayValuetoAttoValue(createBigNumber(inputStakeValue))
      );
    }
    updateInputtedStake({ inputToAttoRep, inputStakeValue });
    this.setState({ disabled });
  };

  checkCheckbox = (readAndAgreedCheckbox: boolean) => {
    this.setState({ readAndAgreedCheckbox });
  };

  render() {
    const {
      market,
      inputScalarOutcome,
      reportAction,
      inputtedReportingStake,
      userAttoRep,
      id,
      migrateRep,
      initialReport,
      owesRep,
      Gnosis_ENABLED,
      ethToDaiRate,
      openReporting,
<<<<<<< HEAD
      enoughRepBalance
=======
      enoughRepBalance,
>>>>>>> 7c59d1a8
    } = this.props;

    const {
      showInput,
      disabled,
      scalarError,
      stakeError,
      isScalar,
      threshold,
      readAndAgreedCheckbox,
      gasEstimate,
    } = this.state;

    const repAmount = migrateRep
      ? formatAttoRep(inputtedReportingStake.inputToAttoRep).formatted
      : formatAttoRep(market.noShowBondAmount).formatted;
    let repLabel = migrateRep ? 'REP to migrate' : 'Initial Reporter Stake';

    repLabel = openReporting ? 'Open Reporting winning Stake' : repLabel;
<<<<<<< HEAD
    let showTotal = showInput;
=======
>>>>>>> 7c59d1a8
    if (owesRep) {
      repLabel = 'REP needed';
      showTotal = true;
    }
    const reviewLabel = migrateRep
      ? 'Review REP to migrate'
      : 'Review Initial Reporting Stake';
    const totalRep = owesRep
      ? formatAttoRep(
          createBigNumber(inputtedReportingStake.inputToAttoRep || ZERO).plus(
            market.noShowBondAmount
          )
        ).formatted
      : formatAttoRep(
          createBigNumber(inputtedReportingStake.inputToAttoRep || ZERO)
        ).formatted;

    let buttonDisabled = disabled;
<<<<<<< HEAD
    if (isScalar && inputScalarOutcome === '') {
=======
    if (
      isScalar &&
      inputScalarOutcome === '' &&
      id !== String(INVALID_OUTCOME_ID)
    ) {
>>>>>>> 7c59d1a8
      buttonDisabled = true;
    }
    let insufficientRep = '';
    if (!enoughRepBalance) {
<<<<<<< HEAD
      insufficientRep = 'Not enough REP to report',
      buttonDisabled = true;
=======
      (insufficientRep = 'Not enough REP to report'), (buttonDisabled = true);
>>>>>>> 7c59d1a8
    }
    return (
      <div
        className={classNames(Styles.ReportingBondsView, {
          [Styles.Scalar]: isScalar,
          [Styles.InitialReport]: initialReport,
          [Styles.MigrateRep]: migrateRep,
        })}
      >
        {isScalar && id === 'null' && (
          <ScalarOutcomeView
            inputScalarOutcome={inputScalarOutcome}
            updateScalarOutcome={this.updateScalarOutcome}
            scalarDenomination={market.scalarDenomination}
            scalarError={scalarError}
          />
        )}
        {migrateRep && (
          <InputRepStake
            stakeAmount={String(inputtedReportingStake.inputStakeValue)}
            updateStakeAmount={this.updateInputtedStake}
            stakeError={stakeError}
            max={String(userAttoRep)}
            maxLabel="MAX"
          />
        )}
        <span>{reviewLabel}</span>
        <LinearPropertyLabel
          key="initial"
          label={repLabel}
          value={`${repAmount} REP`}
        />
        {initialReport && (
          <PreFilledStake
            showInput={showInput}
            toggleInput={this.toggleInput}
            updateInputtedStake={this.updateInputtedStake}
            preFilledStake={inputtedReportingStake.inputStakeValue}
            stakeError={stakeError}
            threshold={threshold}
          />
        )}
        <div className={Styles.ShowTotals}>
          <span>Totals</span>
          <span>Sum total of Initial Reporter Stake and Pre-Filled Stake</span>
          <LinearPropertyLabel
            key="totalRep"
            label="Total REP Needed"
            value={totalRep}
          />
<<<<<<< HEAD
          {insufficientRep && <span className={FormStyles.ErrorText}>{insufficientRep}</span>}
=======
          {insufficientRep && (
            <span className={FormStyles.ErrorText}>{insufficientRep}</span>
          )}
>>>>>>> 7c59d1a8
        </div>

        <LinearPropertyLabel
          key="totalEstimatedGasFee"
          label={Gnosis_ENABLED ? 'Transaction Fee' : 'Gas Fee'}
          value={
            Gnosis_ENABLED
              ? displayGasInDai(gasEstimate, ethToDaiRate)
              : `${gasEstimate} ETH`
          }
        />
        {migrateRep &&
          createBigNumber(inputtedReportingStake.inputStakeValue).lt(
            userAttoRep
          ) && (
            <DismissableNotice
              show={true}
              description=""
              title="Are you sure you only want to migrate a portion of your REP to this universe?
            If not, go back and select the ‘Max’ button to migrate your full REP amount."
              buttonType={DISMISSABLE_NOTICE_BUTTON_TYPES.NONE}
            />
          )}
        {migrateRep && (
          <div
            className={Styles.ReportingBondsViewCheckbox}
            role="button"
            tabIndex={0}
            onClick={(e: React.SyntheticEvent) => {
              e.preventDefault();
              this.checkCheckbox(!readAndAgreedCheckbox);
            }}
          >
            <label htmlFor="migrate-rep-confirmation">
              <Checkbox
                id="migrate-rep-confirmation"
                isChecked={readAndAgreedCheckbox}
                onClick={() => this.checkCheckbox(!readAndAgreedCheckbox)}
                disabled={false}
              />
              I have carefully read all the information and fully acknowledge
              the consequences of migrating my REP to an unsuccessful universe
            </label>
          </div>
        )}
        <PrimaryButton
          text={migrateRep ? 'Confirm and Migrate REP' : 'Confirm'}
<<<<<<< HEAD
          disabled={migrateRep ? buttonDisabled || !readAndAgreedCheckbox : buttonDisabled}
=======
          disabled={
            migrateRep
              ? buttonDisabled || !readAndAgreedCheckbox
              : buttonDisabled
          }
>>>>>>> 7c59d1a8
          action={() => reportAction()}
        />
      </div>
    );
  }
}

interface UserRepDisplayState {
  toggle: boolean;
}

export interface ReportingCardProps {
  market: MarketData;
  currentAugurTimestamp: number;
  disputingWindowEndTime: number;
  showReportingModal: Function;
  callback: Function;
  isLogged: boolean;
  reportingStatus?: string;
}

export const ReportingCard = (props: ReportingCardProps) => {
  const {
    market,
    currentAugurTimestamp,
    showReportingModal,
    isLogged,
    reportingStatus,
  } = props;

  if (!market) return null;

  const { id, reportingState, disputeInfo, endTimeFormatted } = market;

  const preReporting = reportingState === REPORTING_STATE.PRE_REPORTING;
  const headerType =
    reportingState === REPORTING_STATE.OPEN_REPORTING && HEADER_TYPE.H2;

  return (
    <div className={Styles.ReportingCard}>
      <InReportingLabel
        reportingState={reportingState}
        disputeInfo={disputeInfo}
        endTimeFormatted={endTimeFormatted}
        currentAugurTimestamp={currentAugurTimestamp}
      />
      <MarketTitle id={id} headerType={headerType} />
      {reportingState !== REPORTING_STATE.OPEN_REPORTING && (
        <MarketProgress
          reportingState={reportingState}
          currentTime={currentAugurTimestamp}
          endTimeFormatted={endTimeFormatted}
          reportingWindowEndTime={disputeInfo.disputeWindow.endTime}
        />
      )}
      <div data-tip data-for={'tooltip--preReporting' + id}>
        <ProcessingButton
          action={showReportingModal}
          reportingStatus={reportingStatus}
          disabled={preReporting || !isLogged}
        />
        {(preReporting || !isLogged) && (
          <ReactTooltip
            id={'tooltip--preReporting' + id}
            className={TooltipStyles.Tooltip}
            effect="solid"
            place="top"
            type="light"
          >
            <p>
              {preReporting
                ? 'Please wait until the Maket is ready to Report on'
                : 'Please connect a wallet to Report on this Market'}{' '}
            </p>
          </ReactTooltip>
        )}
      </div>
    </div>
  );
};

interface AllTimeProfitLossProps {
  repProfitAmountFormatted: FormattedNumber;
  repProfitLossPercentageFormatted: FormattedNumber;
}

const AllTimeProfitLoss = (props: AllTimeProfitLossProps) => (
  <div className={Styles.AllTimeProfitLoss}>
    {ALL_TIME_PROFIT_AND_LOSS_REP}
    <div>
      <SizableValueLabel
        value={props.repProfitAmountFormatted}
        showDenomination
        showEmptyDash={false}
        highlight
        size={SizeTypes.SMALL}
      />
      <MovementLabel
        size={SizeTypes.SMALL}
        showPlusMinus
        showIcon
        showBrackets
        value={props.repProfitLossPercentageFormatted}
        useFull
      />
    </div>
  </div>
);

interface UserRepDisplayProps {
  isLoggedIn: boolean;
  repBalanceFormatted: FormattedNumber;
  repProfitLossPercentageFormatted: FormattedNumber;
  repProfitAmountFormatted: FormattedNumber;
  disputingAmountFormatted: FormattedNumber;
  reportingAmountFormatted: FormattedNumber;
  participationAmountFormatted: FormattedNumber;
  repTotalAmountStakedFormatted: FormattedNumber;
  openGetRepModal: Function;
  hasStakedRep: boolean;
}

export class UserRepDisplay extends Component<
  UserRepDisplayProps,
  UserRepDisplayState
> {
  state: UserRepDisplayState = {
    toggle: false,
  };

  toggle = () => {
    this.setState({ toggle: !this.state.toggle });
  };

  render() {
    const {
      isLoggedIn,
      repBalanceFormatted,
      repProfitAmountFormatted,
      repProfitLossPercentageFormatted,
      openGetRepModal,
      repTotalAmountStakedFormatted,
      disputingAmountFormatted,
      reportingAmountFormatted,
      participationAmountFormatted,
      hasStakedRep,
    } = this.props;
    const s = this.state;

    return (
      <div
        className={classNames(Styles.UserRepDisplay, {
          [Styles.HideForMobile]: s.toggle,
        })}
      >
        <>
          <div onClick={this.toggle}>
            <RepBalance alternate larger rep={repBalanceFormatted.formatted} />
            <ChevronFlip
              stroke="#fff"
              filledInIcon
              quick
              pointDown={s.toggle}
            />
          </div>
          <div>
            <AllTimeProfitLoss
              repProfitAmountFormatted={repProfitAmountFormatted}
              repProfitLossPercentageFormatted={
                repProfitLossPercentageFormatted
              }
            />
            <PrimaryButton
              action={openGetRepModal}
              text={'Get REP'}
              id="get-rep"
            />
          </div>
          {!isLoggedIn && (
            <p>Connect a wallet to see your Available REP Balance</p>
          )}
          {isLoggedIn && hasStakedRep && (
            <>
              <div />
              <div>
                <span>{MY_TOTOL_REP_STAKED}</span>
                <SizableValueLabel
                  value={repTotalAmountStakedFormatted}
                  keyId={'rep-staked'}
                  showDenomination
                  showEmptyDash={false}
                  highlight
                  size={SizeTypes.LARGE}
                />
              </div>
              <div>
                <LinearPropertyLabel
                  key="Disputing"
                  label="Disputing"
                  value={disputingAmountFormatted}
                  showDenomination
                  useValueLabel
                />
                <LinearPropertyLabel
                  key="reporting"
                  label="Reporting"
                  value={reportingAmountFormatted}
                  showDenomination
                  useValueLabel
                />
                <LinearPropertyLabel
                  key="participation"
                  label="Participation Tokens"
                  value={participationAmountFormatted}
                  showDenomination
                  useValueLabel
                />
              </div>
            </>
          )}
        </>
      </div>
    );
  }
}

export interface ParticipationTokensViewProps {
  openModal: Function;
  openClaimParticipationTokensModal: Function;
  disputeWindowFees: FormattedNumber;
  purchasedParticipationTokens: FormattedNumber;
  tokensOwned: FormattedNumber;
  percentageOfTotalFees: FormattedNumber;
  pastParticipationTokensPurchased: FormattedNumber;
  participationTokensClaimableFees: FormattedNumber;
  disablePurchaseButton: boolean;
  hasRedeemable: boolean;
}

export const ParticipationTokensView = (
  props: ParticipationTokensViewProps
) => {
  const {
    openModal,
    openClaimParticipationTokensModal,
    disputeWindowFees,
    purchasedParticipationTokens,
    tokensOwned,
    percentageOfTotalFees,
    pastParticipationTokensPurchased,
    participationTokensClaimableFees,
    disablePurchaseButton,
    hasRedeemable,
  } = props;

  return (
    <div className={Styles.ParticipationTokensView}>
      <h4>Participation Tokens</h4>
      <span>
        <span>Don’t see any reports that need disputing? </span>
        You can earn a proportional share of the profits from this dispute
        window.
        <span>Learn more</span>
      </span>

      <Subheaders
        large
        info
        header="Total Reporting Fees"
        subheader={disputeWindowFees.formatted}
        secondSubheader="DAI"
        tooltipText="The total amount to be paid to reporters"
      />
      <Subheaders
        large
        info
        header="Total Participation Tokens Purchased"
        subheader={purchasedParticipationTokens.formatted}
        tooltipText={
          'The total amount of participation tokens purchased by reporters in the current window'
        }
      />
      <Subheaders
        info
        header="Participation Tokens I OWN in Current Dispute Window"
        subheader={tokensOwned.formatted}
        secondSubheader={`(${percentageOfTotalFees.formatted}% of Total Fees)`}
        tooltipText="The % of participation tokens you own among all participation tokens purchased in the current window"
      />

      <PrimaryButton
        disabled={disablePurchaseButton}
        text="Get Participation Tokens"
        action={openModal}
      />

      <section />

      <h4>Redeem Past Participation Tokens</h4>
      <span>
        Redeem your past Participation Tokens and any returns from your share of
        the Reporting Fees. All tokens and fees that are ready to be claimed are
        shown below.
      </span>
      <Subheaders
        info
        header="Participation Tokens Purchased"
        subheader={pastParticipationTokensPurchased.formatted}
        tooltipText={
          "The total amount of unredeemed participation tokens you\ve purchased for past reporting minus any you've lost for incorrect reporting"
        }
      />
      <Subheaders
        info
        header="My Portion of Reporting Fees"
        subheader={participationTokensClaimableFees.formatted}
        secondSubheader="DAI"
        tooltipText={
          "The total amount of unclaimed Dai you've earned through reporting"
        }
      />

      <PrimaryButton
        disabled={!hasRedeemable}
        text="Redeem Past Participation Tokens"
        action={openClaimParticipationTokensModal}
      />
    </div>
  );
};<|MERGE_RESOLUTION|>--- conflicted
+++ resolved
@@ -656,24 +656,15 @@
         threshold: String(convertAttoValueToDisplayValue(threshold)),
       });
       if (this.props.Gnosis_ENABLED) {
-<<<<<<< HEAD
-        const gasLimit = await this.props.reportAction(true).catch(e => console.error(e));
-=======
         const gasLimit = await this.props
           .reportAction(true)
           .catch(e => console.error(e));
->>>>>>> 7c59d1a8
         this.setState({
           gasEstimate: formatGasCostToEther(
             gasLimit || INITAL_REPORT_GAS_COST,
             { decimalsRounded: 4 },
-<<<<<<< HEAD
-            this.props.gasPrice,
-          )
-=======
             this.props.gasPrice
           ),
->>>>>>> 7c59d1a8
         });
       }
     }
@@ -757,11 +748,7 @@
       Gnosis_ENABLED,
       ethToDaiRate,
       openReporting,
-<<<<<<< HEAD
-      enoughRepBalance
-=======
       enoughRepBalance,
->>>>>>> 7c59d1a8
     } = this.props;
 
     const {
@@ -781,10 +768,6 @@
     let repLabel = migrateRep ? 'REP to migrate' : 'Initial Reporter Stake';
 
     repLabel = openReporting ? 'Open Reporting winning Stake' : repLabel;
-<<<<<<< HEAD
-    let showTotal = showInput;
-=======
->>>>>>> 7c59d1a8
     if (owesRep) {
       repLabel = 'REP needed';
       showTotal = true;
@@ -803,25 +786,16 @@
         ).formatted;
 
     let buttonDisabled = disabled;
-<<<<<<< HEAD
-    if (isScalar && inputScalarOutcome === '') {
-=======
     if (
       isScalar &&
       inputScalarOutcome === '' &&
       id !== String(INVALID_OUTCOME_ID)
     ) {
->>>>>>> 7c59d1a8
       buttonDisabled = true;
     }
     let insufficientRep = '';
     if (!enoughRepBalance) {
-<<<<<<< HEAD
-      insufficientRep = 'Not enough REP to report',
-      buttonDisabled = true;
-=======
       (insufficientRep = 'Not enough REP to report'), (buttonDisabled = true);
->>>>>>> 7c59d1a8
     }
     return (
       <div
@@ -872,13 +846,9 @@
             label="Total REP Needed"
             value={totalRep}
           />
-<<<<<<< HEAD
-          {insufficientRep && <span className={FormStyles.ErrorText}>{insufficientRep}</span>}
-=======
           {insufficientRep && (
             <span className={FormStyles.ErrorText}>{insufficientRep}</span>
           )}
->>>>>>> 7c59d1a8
         </div>
 
         <LinearPropertyLabel
@@ -926,15 +896,11 @@
         )}
         <PrimaryButton
           text={migrateRep ? 'Confirm and Migrate REP' : 'Confirm'}
-<<<<<<< HEAD
-          disabled={migrateRep ? buttonDisabled || !readAndAgreedCheckbox : buttonDisabled}
-=======
           disabled={
             migrateRep
               ? buttonDisabled || !readAndAgreedCheckbox
               : buttonDisabled
           }
->>>>>>> 7c59d1a8
           action={() => reportAction()}
         />
       </div>
