import { connect } from 'react-redux';
import { ReportingCard } from 'modules/reporting/common';
<<<<<<< HEAD
import { updateModal } from "modules/modal/actions/update-modal";
import { MODAL_REPORTING } from "modules/common/constants";
import { AppState } from 'appStore';
=======
import { updateModal } from 'modules/modal/actions/update-modal';
import { MODAL_REPORTING } from 'modules/common/constants';
import { AppState } from 'appStore';
import { SUBMIT_REPORT } from 'modules/common/constants';
>>>>>>> c093f708

const mapStateToProps = (state: AppState, ownProps) => {
  const { universe, pendingQueue } = state;
  return {
    reportingStatus:
      pendingQueue[SUBMIT_REPORT] &&
      pendingQueue[SUBMIT_REPORT][ownProps.market.id] &&
      pendingQueue[SUBMIT_REPORT][ownProps.market.id].status,
    isLogged: state.authStatus.isLogged && !universe.forkingInfo,
    currentAugurTimestamp: state.blockchain.currentAugurTimestamp,
    disputingWindowEndTime:
      (state.universe.disputeWindow && state.universe.disputeWindow.endTime) ||
      0,
  };
};

const mapDispatchToProps = (dispatch, ownProps) => ({
  showReportingModal: () =>
    dispatch(
      updateModal({
        type: MODAL_REPORTING,
        market: ownProps.market,
      })
    ),
});

const ReportingCardContainer = connect(
  mapStateToProps,
  mapDispatchToProps
)(ReportingCard);

export default ReportingCardContainer;<|MERGE_RESOLUTION|>--- conflicted
+++ resolved
@@ -1,15 +1,9 @@
 import { connect } from 'react-redux';
 import { ReportingCard } from 'modules/reporting/common';
-<<<<<<< HEAD
-import { updateModal } from "modules/modal/actions/update-modal";
-import { MODAL_REPORTING } from "modules/common/constants";
-import { AppState } from 'appStore';
-=======
 import { updateModal } from 'modules/modal/actions/update-modal';
 import { MODAL_REPORTING } from 'modules/common/constants';
 import { AppState } from 'appStore';
 import { SUBMIT_REPORT } from 'modules/common/constants';
->>>>>>> c093f708
 
 const mapStateToProps = (state: AppState, ownProps) => {
   const { universe, pendingQueue } = state;
