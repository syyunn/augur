
/* eslint jsx-a11y/label-has-for: 0 */
import React, { Component } from 'react';
import classNames from 'classnames';
import { BigNumber, createBigNumber } from 'utils/create-big-number';
import {
  SCALAR,
  MIN_QUANTITY,
  UPPER_FIXED_PRECISION_BOUND,
  BUY,
  SELL,
  INVALID_OUTCOME_ID,
  NETWORK_IDS,
  GAS_CONFIRM_ESTIMATE,
} from 'modules/common/constants';
import FormStyles from 'modules/common/form-styles.less';
import Styles from 'modules/trading/components/form.styles.less';
import { ExclamationCircle } from 'modules/common/icons';
import { SquareDropdown } from 'modules/common/selection';
import { TextInput } from 'modules/common/form';
import getPrecision from 'utils/get-number-precision';
import convertExponentialToDecimal from 'utils/convert-exponential';
import { MarketData, OutcomeFormatted } from 'modules/types';
import { convertDisplayAmountToOnChainAmount, tickSizeToNumTickWithDisplayPrices, Getters } from '@augurproject/sdk';
import { CancelTextButton, TextButtonFlip } from 'modules/common/buttons';
import moment, { Moment } from 'moment';
import { convertUnixToFormattedDate } from 'utils/format-date';
import { SimpleTimeSelector } from 'modules/create-market/components/common';
import { formatBestPrice } from 'utils/format-number';
import { getNetworkId } from 'modules/contracts/actions/contractCalls';

const DEFAULT_TRADE_INTERVAL = new BigNumber(10**17);
const TRADE_INTERVAL_VALUE = new BigNumber(10**19);

const DEFAULT_EXPIRATION_DAYS = 30;

enum ADVANCED_OPTIONS {
  GOOD_TILL = '0',
  EXPIRATION = '1',
  FILL = '2',
}

enum EXPIRATION_DATE_OPTIONS {
  DAYS = '0',
  CUSTOM = '1',
}

const advancedDropdownOptions = [
  {
    label: 'Good till cancelled',
    value: ADVANCED_OPTIONS.GOOD_TILL,
  },
  {
    label: 'Order expiration',
    value: ADVANCED_OPTIONS.EXPIRATION,
  },
  {
    label: 'Fill only',
    value: ADVANCED_OPTIONS.FILL,
  },
];

interface FromProps {
  market: MarketData;
  marketType: string;
  maxPrice: BigNumber;
  minPrice: BigNumber;
  orderQuantity: string;
  orderPrice: string;
  orderDaiEstimate: string;
  orderEscrowdDai: string;
  selectedNav: string;
  selectedOutcome: Getters.Markets.MarketInfoOutcome;
  updateState: Function;
  sortedOutcomes: OutcomeFormatted[];
  updateOrderProperty: Function;
  doNotCreateOrders: boolean;
  expirationDate?: Moment;
  updateSelectedOutcome: Function;
  clearOrderForm: Function;
  updateTradeTotalCost: Function;
  updateTradeNumShares: Function;
  clearOrderConfirmation: Function;
  initialLiquidity?: Boolean;
  orderBook: Getters.Markets.OutcomeOrderBook;
  availableDai: BigNumber;
  currentTimestamp: number;
  Ox_ENABLED: boolean;
  tradingTutorial?: boolean;
  gasCostEst: string;
  orderPriceEntered: Function;
  orderAmountEntered: Function;
  gasPrice: number;
}

interface TestResults {
  isOrderValid: boolean;
  errors: object;
  errorCount: number;
}

interface FormState {
  isOrderValid: boolean;
  lastInputModified: string;
  [item: string]: string;
  errors: object;
  errorCount: number;
  showAdvanced: boolean;
  advancedOption: string;
  fastForwardDays: number;
  expirationDateOption: string;
  expirationDate?: Moment;
  percentage: string;
  confirmationTimeEstimation: number;
}

class Form extends Component<FromProps, FormState> {
  INPUT_TYPES: {
    QUANTITY: string;
    PRICE: string;
    DO_NOT_CREATE_ORDERS: string;
    EST_DAI: string;
    SELECTED_NAV: string;
    EXPIRATION_DATE: string;
  };

  MINIMUM_TRADE_VALUE: BigNumber;

  constructor(props) {
    super(props);

    this.INPUT_TYPES = {
      QUANTITY: 'orderQuantity',
      PRICE: 'orderPrice',
      DO_NOT_CREATE_ORDERS: 'doNotCreateOrders',
      EST_DAI: 'orderDaiEstimate',
      SELECTED_NAV: 'selectedNav',
      EXPIRATION_DATE: 'expirationDate',
    };

    this.MINIMUM_TRADE_VALUE = createBigNumber(1, 10).dividedBy(10000);
    this.orderValidation = this.orderValidation.bind(this);
    this.testQuantityAndExpiry = this.testQuantityAndExpiry.bind(this);
    this.testPrice = this.testPrice.bind(this);
    this.testTotal = this.testTotal.bind(this);

    const startState = {
      [this.INPUT_TYPES.QUANTITY]: props.orderQuantity,
      [this.INPUT_TYPES.PRICE]: props.orderPrice,
      [this.INPUT_TYPES.DO_NOT_CREATE_ORDERS]: props.doNotCreateOrders,
      [this.INPUT_TYPES.EXPIRATION_DATE]: props.expirationDate,
      [this.INPUT_TYPES.SELECTED_NAV]: props.selectedNav,
      [this.INPUT_TYPES.EST_DAI]: props.orderDaiEstimate,
      errors: {
        [this.INPUT_TYPES.QUANTITY]: [],
        [this.INPUT_TYPES.PRICE]: [],
        [this.INPUT_TYPES.EST_DAI]: [],
        [this.INPUT_TYPES.EXPIRATION_DATE]: [],
      },
    };

    this.state = {
      ...startState,
      isOrderValid: this.orderValidation(startState).isOrderValid,
      lastInputModified: '',
      errorCount: 0,
      showAdvanced: false,
      advancedOption: advancedDropdownOptions[0].value,
      fastForwardDays: DEFAULT_EXPIRATION_DAYS,
      expirationDateOption: EXPIRATION_DATE_OPTIONS.DAYS,
      percentage: "",
      confirmationTimeEstimation: 0,
    };

    this.changeOutcomeDropdown = this.changeOutcomeDropdown.bind(this);
    this.updateTestProperty = this.updateTestProperty.bind(this);
    this.clearOrderFormProperties = this.clearOrderFormProperties.bind(this);
    this.updateAndValidate = this.updateAndValidate.bind(this);
    this.calcPercentagePrice = this.calcPercentagePrice.bind(this);
  }

  async componentDidUpdate(prevProps) {
    const networkId = getNetworkId();
    const endPoint = GAS_CONFIRM_ESTIMATE[networkId];
    if (endPoint && this.props.gasPrice !== prevProps.gasPrice && this.props.gasPrice) {
      const gasConfirmEstimateResponse = await fetch(`${endPoint}${this.props.gasPrice}`);
      const gasConfirmEstimate = await gasConfirmEstimateResponse.json();
      this.setState({ confirmationTimeEstimation: gasConfirmEstimate.result });
    }

    this.updateTestProperty(this.INPUT_TYPES.QUANTITY, this.props);
    this.updateTestProperty(this.INPUT_TYPES.PRICE, this.props);
    this.updateTestProperty(this.INPUT_TYPES.EST_DAI, this.props);
    this.updateTestProperty(this.INPUT_TYPES.EXPIRATION_DATE, this.props);

    if (
      this.props[this.INPUT_TYPES.DO_NOT_CREATE_ORDERS] !==
      this.state[this.INPUT_TYPES.DO_NOT_CREATE_ORDERS]
    ) {
      this.setState({
        [this.INPUT_TYPES.DO_NOT_CREATE_ORDERS]: this.props[
          this.INPUT_TYPES.DO_NOT_CREATE_ORDERS
        ],
      });
    }
    if (!!prevProps[this.INPUT_TYPES.PRICE] && !!!this.props[this.INPUT_TYPES.PRICE]){
      this.setState({ percentage: '' })
    }
  }

  updateTestProperty(property, nextProps) {
    const { clearOrderConfirmation } = this.props;
    if (nextProps[property] !== this.state[property]) {
      this.setState(
        {
          [property]: nextProps[property],
        },
        () => {
          const newOrderInfo = {
            ...this.state,
            [property]: nextProps[property],
          };
          const { isOrderValid, errors, errorCount } = this.orderValidation(
            newOrderInfo,
            undefined,
            nextProps,
            true
          );
          if (errorCount > 0) {
            clearOrderConfirmation();
          }
          this.setState({
            ...newOrderInfo,
            errors,
            isOrderValid,
            errorCount,
          });
        }
      );
    }
  }

  testTotal(value, errors, isOrderValid, price, quantity): TestResults {
    let errorCount = 0;
    let passedTest = !!isOrderValid;
    if (value === '' && price && !!!quantity) {
      return { isOrderValid: false, errors, errorCount };
    }
    if (value && createBigNumber(value).lt(0)) {
      errorCount += 1;
      passedTest = false;
      errors[this.INPUT_TYPES.EST_DAI].push(
        'Total Order Value must be greater than 0'
      );
    }
    return { isOrderValid: passedTest, errors, errorCount };
  }

  testQuantityAndExpiry(
    value,
    errors: object,
    isOrderValid: boolean,
    fromExternal: boolean,
    nextProps,
    expiration?
  ): TestResults {
    const props = nextProps || this.props;
    const {
      market,
    } = props;
    let errorCount = 0;
    let passedTest = !!isOrderValid;
    const precision = getPrecision(value, 0);

    if (!BigNumber.isBigNumber(value)) {
      return { isOrderValid: false, errors, errorCount };
    }

    if (value && value.lte(0)) {
      errorCount += 1;
      passedTest = false;
      errors[this.INPUT_TYPES.QUANTITY].push('Quantity must be greater than 0');
    }
    if (value && value.lt(0.000000001) && !value.eq(0) && !fromExternal) {
      errorCount += 1;
      passedTest = false;
      errors[this.INPUT_TYPES.QUANTITY].push(
        'Quantity must be greater than 0.000000001'
      );
    }
    if (value && precision > UPPER_FIXED_PRECISION_BOUND && !fromExternal) {
      errorCount += 1;
      passedTest = false;
      errors[this.INPUT_TYPES.QUANTITY].push(
        `Precision must be ${UPPER_FIXED_PRECISION_BOUND} decimals or less`
      );
    }

    let numTicks = market.numTicks;
    if (!numTicks) {
      numTicks = tickSizeToNumTickWithDisplayPrices(
        createBigNumber(market.tickSize),
        createBigNumber(market.minPrice),
        createBigNumber(market.maxPrice)
      );
    }

    let tradeInterval = DEFAULT_TRADE_INTERVAL;
    if (market.marketType == SCALAR) {
      tradeInterval = BigNumber.minimum(TRADE_INTERVAL_VALUE.dividedBy(numTicks).dividedBy(10**14).multipliedBy(10**14), 10**14);
    }

    if (!convertDisplayAmountToOnChainAmount(value, market.tickSize).mod(tradeInterval).isEqualTo(0)) {
      errorCount += 1;
      passedTest = false;
<<<<<<< HEAD
      const decimals = market.tickSize.toString().indexOf(".") !== -1 ? getPrecision(market.tickSize, 1) : Number(market.tickSize);
=======
      const decimals = String(market.tickSize).indexOf(".") !== -1 ? getPrecision(market.tickSize, 1) : Number(market.tickSize);
>>>>>>> bacaa5ce
      const multiplOf = tradeInterval.dividedBy(market.tickSize).dividedBy(10**18);
      errors[this.INPUT_TYPES.QUANTITY].push(
          `Quantity must be a multiple of ${multiplOf.toFixed(decimals)}`
        );
    }

    // Check to ensure orders don't expiry within 70s
    // Also consider getGasConfirmEstimate * 1.5 seconds
    const minOrderLifespan = 70;
    const gasConfirmEstimate = this.state.confirmationTimeEstimation * 1.5; // In Seconds
    const expiryTime = expiration - gasConfirmEstimate - moment().unix();
    if(expiration && expiryTime < minOrderLifespan) {
      errorCount += 1;
      passedTest = false;
      errors[this.INPUT_TYPES.EXPIRATION_DATE].push(
        'Order expires less than 70 seconds into the future (after est confirmation time)'
        );
    }
    return { isOrderValid: passedTest, errors, errorCount };
  }

  testPrice(
    value,
    errors: object,
    isOrderValid: boolean,
    nextProps
  ): TestResults {
    const props = nextProps || this.props;
    const {
      maxPrice,
      minPrice,
      market,
      initialLiquidity,
      selectedNav,
      orderBook,
      selectedOutcome,
    } = props;
    const isScalar: boolean = market.marketType === SCALAR;
    const isScalarInvalidOutcome = isScalar && selectedOutcome.id === INVALID_OUTCOME_ID;
    const tickSize = createBigNumber(market.tickSize);
    let errorCount = 0;
    let passedTest = !!isOrderValid;

    if (!BigNumber.isBigNumber(value)) {
      return { isOrderValid: false, errors, errorCount };
    }

    if (value && (value.lte(minPrice) || value.gte(maxPrice))) {
      errorCount += 1;
      passedTest = false;
      if (isScalarInvalidOutcome) {
        errors[this.INPUT_TYPES.PRICE].push(
          `Enter a valid percentage`
        );
      } else {
        errors[this.INPUT_TYPES.PRICE].push(
          `Price must be between ${minPrice} and ${maxPrice}`
        );
      }
    }
    if (
      value &&
      value
        .minus(minPrice)
        .mod(tickSize)
        .gt('0')
    ) {
      errorCount += 1;
      passedTest = false;
      errors[this.INPUT_TYPES.PRICE].push(
        `Price must be a multiple of ${tickSize}`
      );
    }
    if (
      initialLiquidity &&
      selectedNav === BUY &&
      orderBook.asks &&
      orderBook.asks.length &&
      value.gte(orderBook.asks[0].price)
    ) {
      errorCount += 1;
      passedTest = false;
      errors[this.INPUT_TYPES.PRICE].push(
        `Price must be less than best ask of ${orderBook.asks[0].price}`
      );
    } else if (
      initialLiquidity &&
      selectedNav === SELL &&
      orderBook.bids &&
      orderBook.bids.length &&
      value.lte(orderBook.bids[0].price)
    ) {
      errorCount += 1;
      passedTest = false;
      errors[this.INPUT_TYPES.PRICE].push(
        `Price must be more than best bid of ${orderBook.bids[0].price}`
      );
    }
    return { isOrderValid: passedTest, errors, errorCount };
  }

  testPropertyCombo(
    quantity: string,
    price: string,
    estEth: string,
    changedProperty: string | undefined,
    errors: object
  ): TestResults {
    let errorCount = 0;
    if (quantity && estEth && !price) {
      errorCount += 1;
      errors[this.INPUT_TYPES.PRICE].push(
        'Price is needed with Quantity or Total Value'
      );
    }
    if (
      changedProperty === this.INPUT_TYPES.QUANTITY &&
      createBigNumber(quantity).lte(0)
    ) {
      errorCount += 1;
      errors[this.INPUT_TYPES.QUANTITY].push('Quantity must be greater than 0');
    }
    if (
      changedProperty === this.INPUT_TYPES.EST_DAI &&
      createBigNumber(estEth).lte(0)
    ) {
      errorCount += 1;
      errors[this.INPUT_TYPES.EST_DAI].push(
        'Total Order Value must be greater than 0'
      );
    }

    return { isOrderValid: errorCount === 0, errors, errorCount };
  }

  orderValidation(
    order,
    changedProperty?: string,
    nextProps?: FromProps,
    fromExternal = false
  ): TestResults {
    let errors = {
      [this.INPUT_TYPES.QUANTITY]: [],
      [this.INPUT_TYPES.PRICE]: [],
      [this.INPUT_TYPES.EST_DAI]: [],
      [this.INPUT_TYPES.EXPIRATION_DATE]: [],
    };
    let isOrderValid = true;
    let errorCount = 0;

    const price =
      order[this.INPUT_TYPES.PRICE] &&
      createBigNumber(order[this.INPUT_TYPES.PRICE]);

    const quantity =
      order[this.INPUT_TYPES.QUANTITY] &&
      createBigNumber(order[this.INPUT_TYPES.QUANTITY]);

    const total =
      order[this.INPUT_TYPES.EST_DAI] &&
      createBigNumber(order[this.INPUT_TYPES.EST_DAI]);

    let expiration = null;
    if(order[this.INPUT_TYPES.EXPIRATION_DATE]) {
      expiration = moment(order[this.INPUT_TYPES.EXPIRATION_DATE]).unix();
    }

    const {
      isOrderValid: priceValid,
      errors: priceErrors,
      errorCount: priceErrorCount,
    } = this.testPrice(price, errors, isOrderValid, nextProps);

    errorCount += priceErrorCount;
    errors = { ...errors, ...priceErrors };

    let quantityValid = true;

    if (changedProperty !== this.INPUT_TYPES.EST_DAI) {
      const {
        isOrderValid: isThisOrderValid,
        errors: quantityErrors,
        errorCount: quantityErrorCount,
      } = this.testQuantityAndExpiry(quantity, errors, isOrderValid, fromExternal, nextProps, expiration);

      quantityValid = isThisOrderValid;
      errorCount += quantityErrorCount;
      errors = { ...errors, ...quantityErrors };
    }

    const {
      isOrderValid: totalValid,
      errors: totalErrors,
      errorCount: totalErrorCount,
    } = this.testTotal(total, errors, isOrderValid, price, quantity);

    errorCount += totalErrorCount;
    errors = { ...errors, ...totalErrors };

    const {
      isOrderValid: comboValid,
      errors: comboErrors,
      errorCount: comboErrorCount,
    } = this.testPropertyCombo(
      order[this.INPUT_TYPES.QUANTITY],
      order[this.INPUT_TYPES.PRICE],
      order[this.INPUT_TYPES.EST_DAI],
      changedProperty,
      errors
    );

    errors = { ...errors, ...comboErrors };
    errorCount += comboErrorCount;

    isOrderValid = priceValid && quantityValid && totalValid && comboValid;
    return { isOrderValid, errors, errorCount };
  }

  updateAndValidate(property: string, rawValue) {
    const { updateOrderProperty } = this.props;
    const newValues = { [property]: rawValue };
    this.setState(newValues);
    updateOrderProperty(newValues);
    return this.validateForm(property, rawValue);
  }

  validateForm(property: string, rawValue) {
    const {
      updateTradeTotalCost,
      updateTradeNumShares,
      selectedNav,
      clearOrderForm,
    } = this.props;

    const value = property != 'expirationDate' ? convertExponentialToDecimal(rawValue) : rawValue;
    const updatedState = {
      ...this.state,
      [property]: value,
    };

    const validationResults = this.orderValidation(
      updatedState,
      property,
      this.props
    );

    if (validationResults.errorCount > 0) {
      clearOrderForm(false);
    }

    let orderQuantity = updatedState[this.INPUT_TYPES.QUANTITY];
    const orderPrice = updatedState[this.INPUT_TYPES.PRICE];
    let orderDaiEstimate = updatedState[this.INPUT_TYPES.EST_DAI];
    let expiration = updatedState[this.INPUT_TYPES.EXPIRATION_DATE];

    if (property === this.INPUT_TYPES.QUANTITY) {
      orderDaiEstimate = '';
    } else if (
      property === this.INPUT_TYPES.EST_DAI ||
      (property === this.INPUT_TYPES.EST_DAI && value === '')
    ) {
      orderQuantity = '';
    }

    const order = {
      [this.INPUT_TYPES.QUANTITY]: orderQuantity
        ? createBigNumber(orderQuantity).toFixed()
        : orderQuantity,
      [this.INPUT_TYPES.PRICE]: orderPrice
        ? createBigNumber(orderPrice).toFixed()
        : orderPrice,
      [this.INPUT_TYPES.EST_DAI]: orderDaiEstimate
        ? createBigNumber(orderDaiEstimate).toFixed()
        : orderDaiEstimate,
      [this.INPUT_TYPES.EXPIRATION_DATE]: expiration,
      selectedNav,
    };

    // update the local state of this form then make call to calculate total or shares
    this.setState(
      {
        ...updatedState,
        errors: {
          ...validationResults.errors,
        },
        errorCount: validationResults.errorCount,
        isOrderValid: validationResults.isOrderValid,
      },
      () => {
        if (
          validationResults.errorCount === 0 &&
          validationResults.isOrderValid
        ) {
          if (
            order[this.INPUT_TYPES.QUANTITY] &&
            order[this.INPUT_TYPES.PRICE] &&
            order[this.INPUT_TYPES.QUANTITY] !== '0' &&
            (((!this.state.lastInputModified ||
              this.state.lastInputModified === this.INPUT_TYPES.QUANTITY) &&
              property === this.INPUT_TYPES.PRICE) ||
              property === this.INPUT_TYPES.QUANTITY)
          ) {
            updateTradeTotalCost(order);
          } else if (
            order[this.INPUT_TYPES.EST_DAI] &&
            order[this.INPUT_TYPES.PRICE] &&
            order[this.INPUT_TYPES.EST_DAI] !== '0' &&
            ((this.state.lastInputModified === this.INPUT_TYPES.EST_DAI &&
              property === this.INPUT_TYPES.PRICE) ||
              property === this.INPUT_TYPES.EST_DAI)
          ) {
            updateTradeNumShares(order);
          }
          if (order[this.INPUT_TYPES.QUANTITY] &&
            order[this.INPUT_TYPES.PRICE] && order[this.INPUT_TYPES.EST_DAI] &&
            order[this.INPUT_TYPES.EST_DAI] != 0 && order[this.INPUT_TYPES.QUANTITY] != 0 &&
            property === this.INPUT_TYPES.EXPIRATION_DATE
            ) {
            updateTradeTotalCost(order);
          }
        }
        if (
          property === this.INPUT_TYPES.PRICE &&
          validationResults.errors[this.INPUT_TYPES.PRICE].length === 0
        ) {
          if (
            this.state.lastInputModified === this.INPUT_TYPES.QUANTITY &&
            validationResults.errors[this.INPUT_TYPES.QUANTITY].length === 0
          ) {
            updateTradeTotalCost(order);
          } else if (
            this.state.lastInputModified === this.INPUT_TYPES.EST_DAI &&
            validationResults.errors[this.INPUT_TYPES.EST_DAI].length === 0
          ) {
            updateTradeNumShares(order);
          }
        }
        if (property !== this.INPUT_TYPES.PRICE) {
          this.setState({
            lastInputModified: property,
          });
        }
      }
    );
  }

  clearOrderFormProperties() {
    const { selectedNav, clearOrderForm } = this.props;
    const startState = {
      [this.INPUT_TYPES.QUANTITY]: '',
      [this.INPUT_TYPES.PRICE]: '',
      [this.INPUT_TYPES.DO_NOT_CREATE_ORDERS]: false,
      [this.INPUT_TYPES.EXPIRATION_DATE]: null,
      [this.INPUT_TYPES.SELECTED_NAV]: selectedNav,
      [this.INPUT_TYPES.EST_DAI]: '',
      errors: {
        [this.INPUT_TYPES.QUANTITY]: [],
        [this.INPUT_TYPES.PRICE]: [],
        [this.INPUT_TYPES.EST_DAI]: [],
        [this.INPUT_TYPES.EXPIRATION_DATE]: [],
      },
    };
    this.setState(
      {
        ...startState,
        isOrderValid: false,
        percentage: "",
      },
      () => clearOrderForm()
    );
  }

  changeOutcomeDropdown(value) {
    const { updateSelectedOutcome } = this.props;
    updateSelectedOutcome(value);
  }

  updateTotalValue(percent: Number) {
    const { availableDai } = this.props;

    const value = availableDai.times(createBigNumber(percent)).integerValue(BigNumber.ROUND_DOWN);
    this.setState({ [this.INPUT_TYPES.EST_DAI]: value.toString() }, () =>
      this.validateForm(this.INPUT_TYPES.EST_DAI, value.toString())
    );
  }

  calcPercentagePrice(percentage: string, minPrice: string, tickSize: number, numTicks: string) {
    if (!percentage) return Number(minPrice);
    const percentNumTicks = createBigNumber(numTicks).times((createBigNumber(percentage).dividedBy(100)));
    const calcPrice = percentNumTicks.times(tickSize).plus(createBigNumber(minPrice));
    const correctDec = formatBestPrice(calcPrice, tickSize);
    return correctDec.full;
  }

  render() {
    const {
      market,
      marketType,
      selectedOutcome,
      maxPrice,
      minPrice,
      updateState,
      orderEscrowdDai,
      updateSelectedOutcome,
      sortedOutcomes,
      initialLiquidity,
      currentTimestamp,
      Ox_ENABLED,
      tradingTutorial,
      orderPriceEntered,
      orderAmountEntered,
      selectedNav,
    } = this.props;
    const s = this.state;

    const tickSize = parseFloat(market.tickSize);
    const numTicks = market.numTicks;
    const max = maxPrice && maxPrice.toString();
    const min = minPrice && minPrice.toString();
    const errors = Array.from(
      new Set([
        ...s.errors[this.INPUT_TYPES.QUANTITY],
        ...s.errors[this.INPUT_TYPES.PRICE],
        ...s.errors[this.INPUT_TYPES.EST_DAI],
        ...s.errors[this.INPUT_TYPES.EXPIRATION_DATE],
      ])
    );

    const quantityValue = convertExponentialToDecimal(
      s[this.INPUT_TYPES.QUANTITY]
    );
    const isScalar: boolean = marketType === SCALAR;
    // TODO: figure out default outcome after we figure out ordering of the outcomes
    const defaultOutcome = selectedOutcome !== null ? selectedOutcome.id : 2;
    let advancedOptions = advancedDropdownOptions;
    if (!Ox_ENABLED) {
      advancedOptions = [advancedOptions[0], advancedOptions[2]];
    }
    const showLimitPriceInput = (isScalar && selectedOutcome.id !== INVALID_OUTCOME_ID) || !isScalar;
    return (
      <div className={Styles.TradingForm}>
        <div className={Styles.Outcome}>
          <SquareDropdown
            defaultValue={defaultOutcome}
            onChange={value => updateSelectedOutcome(value)}
            options={sortedOutcomes
              .filter(outcome => outcome.isTradeable)
              .map(outcome => ({
                label: outcome.description,
                value: outcome.id,
              }))}
            large
            showColor
          />
        </div>
        <ul>
          <li>
            <label htmlFor="quantity">Quantity</label>
            <div
              className={classNames(Styles.TradingFormInputContainer, {
                [Styles.error]: s.errors[this.INPUT_TYPES.QUANTITY].length,
              })}
            >
              <input
                className={classNames(
                  FormStyles.Form__input,
                  Styles.TradingFormInput,
                  {
                    [`${Styles.error}`]: s.errors[this.INPUT_TYPES.QUANTITY]
                      .length,
                  }
                )}
                id="quantity"
                type="number"
                step={
                  quantityValue && quantityValue !== ''
                    ? MIN_QUANTITY.toFixed()
                    : 1
                }
                placeholder="0.00"
                value={quantityValue}
                tabIndex={tradingTutorial ? -1 : 1}
                onTouchStart={e =>
                  e.target.scrollIntoView({
                    block: 'nearest',
                    behavior: 'smooth',
                  })
                }
                onChange={e => {
                  this.updateAndValidate(
                    this.INPUT_TYPES.QUANTITY,
                    e.target.value
                  );
                }}
                onBlur={e => {
                  if (!initialLiquidity && !tradingTutorial)
                    orderAmountEntered(selectedNav, market.id);
                }}
              />
              <span
                className={classNames({
                  [`${Styles.error}`]: s.errors[this.INPUT_TYPES.QUANTITY]
                    .length,
                })}
              >
                Shares
              </span>
            </div>
          </li>
          {showLimitPriceInput &&
          <li>
            <label htmlFor="limit-price">Limit Price</label>
            <div
              className={classNames(Styles.TradingFormInputContainer, {
                [Styles.error]: s.errors[this.INPUT_TYPES.PRICE].length,
              })}
            >
              <input
                className={classNames(
                  FormStyles.Form__input,
                  Styles.TradingFormInput
                )}
                id="limit-price"
                type="number"
                step={tickSize}
                max={max}
                min={min}
                placeholder="0.00"
                tabIndex={tradingTutorial ? -1 : 2}
                value={s[this.INPUT_TYPES.PRICE]}
                onTouchStart={e =>
                  e.target.scrollIntoView({
                    block: 'nearest',
                    behavior: 'smooth',
                  })
                }
                onChange={e =>
                  this.updateAndValidate(this.INPUT_TYPES.PRICE, e.target.value)
                }
                onBlur={e => {
                  if (!initialLiquidity && !tradingTutorial)
                    orderPriceEntered(selectedNav, market.id);
                }}
              />
              <span
                className={classNames({
                  [`${Styles.isScalar_largeText}`]:
                    isScalar && (market.scalarDenomination || []).length <= 24,
                  [`${Styles.isScalar_smallText}`]:
                    isScalar && (market.scalarDenomination || []).length > 24,
                  [`${Styles.error}`]: s.errors[this.INPUT_TYPES.PRICE].length,
                })}
              >
                {isScalar ? market.scalarDenomination : '$'}
              </span>
            </div>
          </li>
          }
          { !showLimitPriceInput &&
          <li>
            <label htmlFor="percentage">Percentage</label>
            <div
              className={classNames(Styles.TradingFormInputContainer)}
            >
              <input
                className={classNames(
                  FormStyles.Form__input,
                  Styles.TradingFormInput
                )}
                id="percentage"
                type="number"
                step={.1}
                max={99}
                min={1}
                placeholder="0"
                tabIndex={tradingTutorial ? -1 : 2}
                value={this.state.percentage}
                onTouchStart={e =>
                  e.target.scrollIntoView({
                    block: 'nearest',
                    behavior: 'smooth',
                  })
                }
                onChange={e => {
                  const percentage = e.target.value;
                  this.setState({ percentage }, () => {
                    const value = this.calcPercentagePrice(percentage, min, tickSize, numTicks);
                    this.updateAndValidate(this.INPUT_TYPES.PRICE, value)
                    });
                  }
                }
              />
              <span>
                %
              </span>
            </div>
          </li>
          }
          <li>
            <label htmlFor="total-order-value">Total Order Value</label>
            <div
              className={classNames(Styles.TradingFormInputContainer, {
                [`${Styles.error}`]: s.errors[this.INPUT_TYPES.EST_DAI].length,
              })}
            >
              <input
                className={classNames(
                  FormStyles.Form__input,
                  Styles.TradingFormInput,
                  {
                    [`${Styles.error}`]: s.errors[this.INPUT_TYPES.EST_DAI]
                      .length,
                  }
                )}
                id="total-order-value"
                type="number"
                disabled={!!initialLiquidity || !showLimitPriceInput}
                step={MIN_QUANTITY.toFixed()}
                min={MIN_QUANTITY.toFixed()}
                placeholder="0.00"
                tabIndex={tradingTutorial ? -1 : 2}
                value={
                  s[this.INPUT_TYPES.EST_DAI]
                    ? createBigNumber(s[this.INPUT_TYPES.EST_DAI]).toNumber()
                    : s[this.INPUT_TYPES.EST_DAI]
                }
                onTouchStart={e =>
                  e.target.scrollIntoView({
                    block: 'nearest',
                    behavior: 'smooth',
                  })
                }
                onChange={e =>
                  this.updateAndValidate(
                    this.INPUT_TYPES.EST_DAI,
                    e.target.value
                  )
                }
              />
              <span
                className={classNames({
                  [`${Styles.error}`]: s.errors[this.INPUT_TYPES.EST_DAI]
                    .length,
                })}
              >
                $
              </span>
            </div>
          </li>
          {!initialLiquidity && (
            <li>
              <CancelTextButton
                text="25%"
                action={() => this.updateTotalValue(0.25)}
              />
              <CancelTextButton
                text="50%"
                action={() => this.updateTotalValue(0.5)}
              />
              <CancelTextButton
                text="75%"
                action={() => this.updateTotalValue(0.75)}
              />
              <CancelTextButton
                text="100%"
                action={() => this.updateTotalValue(1)}
              />
              <CancelTextButton
                text="clear"
                action={() => this.clearOrderFormProperties()}
              />
            </li>
          )}
          <li>
            <label
              className={
                initialLiquidity ? Styles.Liquidity : Styles.smallLabel
              }
            >
              {ExclamationCircle}
              <span>
                {`Max cost of $${
                  orderEscrowdDai === '' ? '-' : orderEscrowdDai
                } will be escrowed`}
              </span>
            </label>
          </li>
          {!initialLiquidity && (
            <li>
              <TextButtonFlip
                text="Advanced"
                action={() => {
                  this.setState({
                    advancedOption: '0',
                    fastForwardDays: DEFAULT_EXPIRATION_DAYS,
                    expirationDateOption: '0',
                    showAdvanced: !s.showAdvanced,
                  });
                }}
                pointDown={s.showAdvanced}
              />
            </li>
          )}
          {s.showAdvanced && (
            <li className={classNames(Styles.AdvancedShown, {
                [`${Styles.error}`]: s.errors[this.INPUT_TYPES.EXPIRATION_DATE].length,
              })}
            >
              <SquareDropdown
                defaultValue={advancedOptions[0].value}
                options={advancedOptions}
                onChange={value => {
                  const date =
                    value === ADVANCED_OPTIONS.EXPIRATION
                      ? moment
                          .unix(currentTimestamp)
                          .add(DEFAULT_EXPIRATION_DAYS, 'days')
                      : '';
                  this.updateAndValidate(
                    this.INPUT_TYPES.EXPIRATION_DATE,
                    date
                  );
                  updateState({
                    [this.INPUT_TYPES.DO_NOT_CREATE_ORDERS]:
                      value === ADVANCED_OPTIONS.FILL,
                  });
                  this.setState({
                    advancedOption: value,
                    fastForwardDays: DEFAULT_EXPIRATION_DAYS,
                    expirationDateOption: '0',
                  });
                }}
              />
              {s.advancedOption === '1' && (
                <>
                  {s.expirationDateOption === EXPIRATION_DATE_OPTIONS.DAYS && (
                    <TextInput
                      value={s.fastForwardDays.toString()}
                      placeholder={'0'}
                      onChange={value => {
                        const days =
                          value === '' || isNaN(value) ? 0 : parseInt(value);
                        this.updateAndValidate(
                          this.INPUT_TYPES.EXPIRATION_DATE,
                          moment.unix(currentTimestamp).add(days, 'days')
                        );
                        this.setState({ fastForwardDays: days });
                      }}
                    />
                  )}
                  <SquareDropdown
                    defaultValue={EXPIRATION_DATE_OPTIONS.DAYS}
                    options={[
                      {
                        label: 'Days',
                        value: EXPIRATION_DATE_OPTIONS.DAYS,
                      },
                      {
                        label: 'Custom',
                        value: EXPIRATION_DATE_OPTIONS.CUSTOM,
                      },
                    ]}
                    onChange={value => {
                      this.setState({ expirationDateOption: value });
                    }}
                  />
                  {s.expirationDateOption === EXPIRATION_DATE_OPTIONS.DAYS && (
                    <span>
                      {
                        convertUnixToFormattedDate(
                          moment(s[this.INPUT_TYPES.EXPIRATION_DATE]) &&
                            moment(s[this.INPUT_TYPES.EXPIRATION_DATE]).unix()
                        ).formattedLocalShortWithUtcOffset
                      }
                    </span>
                  )}
                  {s.expirationDateOption ===
                    EXPIRATION_DATE_OPTIONS.CUSTOM && (
                    <SimpleTimeSelector
                      onChange={value => {
                        this.updateAndValidate(
                          this.INPUT_TYPES.EXPIRATION_DATE,
                          moment.unix(value.timestamp)
                        );
                      }}
                      currentTime={currentTimestamp}
                    />
                  )}
                </>
              )}
              {s.advancedOption === ADVANCED_OPTIONS.FILL && (
                <span className={Styles.tipText}>
                  Fill Only will fill up to the specified amount. Can be
                  partially filled and will cancel the remaining balance.
                </span>
              )}
              <span
                className={classNames({
                  [`${Styles.error}`]: s.errors[this.INPUT_TYPES.EXPIRATION_DATE]
                    .length,
                })}
              >
              </span>
            </li>
          )}
        </ul>
        {errors.length > 0 && (
          <div className={Styles.ErrorContainer}>
            {errors.map(error => (
              <div key={error} className={Styles.Error}>
                {ExclamationCircle} <span>{error}</span>
              </div>
            ))}
          </div>
        )}
      </div>
    );
  }
}

export default Form;<|MERGE_RESOLUTION|>--- conflicted
+++ resolved
@@ -313,11 +313,7 @@
     if (!convertDisplayAmountToOnChainAmount(value, market.tickSize).mod(tradeInterval).isEqualTo(0)) {
       errorCount += 1;
       passedTest = false;
-<<<<<<< HEAD
-      const decimals = market.tickSize.toString().indexOf(".") !== -1 ? getPrecision(market.tickSize, 1) : Number(market.tickSize);
-=======
       const decimals = String(market.tickSize).indexOf(".") !== -1 ? getPrecision(market.tickSize, 1) : Number(market.tickSize);
->>>>>>> bacaa5ce
       const multiplOf = tradeInterval.dividedBy(market.tickSize).dividedBy(10**18);
       errors[this.INPUT_TYPES.QUANTITY].push(
           `Quantity must be a multiple of ${multiplOf.toFixed(decimals)}`
