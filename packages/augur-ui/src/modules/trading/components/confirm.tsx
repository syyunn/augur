import React, { Component } from 'react';
import classNames from 'classnames';
import {
  SCALAR,
  BUY,
  SELL,
  BUYING,
  SELLING,
  BUYING_BACK,
  SELLING_OUT,
  WARNING,
  ERROR,
  UPPER_FIXED_PRECISION_BOUND,
} from 'modules/common/constants';
import ReactTooltip from 'react-tooltip';
import TooltipStyles from 'modules/common/tooltip.styles.less';
import Styles from 'modules/trading/components/confirm.styles.less';
import { XIcon, ExclamationCircle, InfoIcon, InformationIcon, QuestionIcon } from 'modules/common/icons';
import { formatGasCostToEther, formatShares, formatDai } from 'utils/format-number';
import { BigNumber, createBigNumber } from 'utils/create-big-number';
import { LinearPropertyLabel } from 'modules/common/labels';
import { Trade } from 'modules/types';

interface Message {
  header: string;
  type: string;
  message: string;
}

interface ConfirmProps {
  allowanceBigNumber: BigNumber;
  trade: Trade;
  gasPrice: number;
  gasLimit: number;
  availableEth: BigNumber;
  availableDai: BigNumber;
  outcomeName: string;
  marketType: string;
  maxPrice: BigNumber;
  minPrice: BigNumber;
  scalarDenomination: string | null;
  numOutcomes: number;
  tradingTutorial?: boolean;
  ethToDaiRate: BigNumber;
  Gnosis_ENABLED: boolean;
  GnosisUnavailable: boolean;
}

interface ConfirmState {
  messages: Message | null;
}

class Confirm extends Component<ConfirmProps, ConfirmState> {
  static defaultProps = {
    scalarDenomination: '',
  };

  constructor(props) {
    super(props);
    this.state = {
      messages: this.constructMessages(props),
    };

    this.constructMessages = this.constructMessages.bind(this);
    this.clearErrorMessage = this.clearErrorMessage.bind(this);
  }

  componentDidUpdate(prevProps) {
    const { trade, gasPrice, availableEth, availableDai } = this.props;
    if (
      JSON.stringify(trade) !== JSON.stringify(prevProps.trade) ||
      gasPrice !== prevProps.gasPrice ||
      !createBigNumber(prevProps.availableEth).eq(createBigNumber(availableEth)) ||
      !createBigNumber(prevProps.availableDai).eq(createBigNumber(availableDai))
    ) {
      this.setState({
        messages: this.constructMessages(this.props),
      });
    }
  }

  constructMessages(props) {
    const {
      trade,
      allowanceBigNumber,
      gasPrice,
      gasLimit,
      availableEth,
      availableDai,
      tradingTutorial,
      ethToDaiRate,
      Gnosis_ENABLED,
      GnosisUnavailable,
    } = props || this.props;

    const {
      totalCost,
      selfTrade,
      potentialDaiLoss,
      numFills,
      loopLimit,
    } = trade;
    let numTrades = loopLimit ? Math.ceil(numFills / loopLimit) : numFills;
    let needsApproval = false;
    let messages: Message | null = null;

    const gasCost = formatGasCostToEther(
      gasLimit,
      { decimalsRounded: 4 },
      gasPrice
    );

    let gasCostDai = null;

    if (Gnosis_ENABLED && ethToDaiRate) {
      gasCostDai = formatDai(ethToDaiRate.multipliedBy(createBigNumber(gasCost))).formattedValue;
    }

    if (
      allowanceBigNumber &&
      createBigNumber(totalCost.value).gt(allowanceBigNumber) &&
      !tradingTutorial
    ) {
      needsApproval = true;
      messages = {
        header: 'MULTIPLE TRANSACTIONS',
        type: WARNING,
        message: `This trade will take ${numTrades} Transactions and approvals.`,
      };
    }

    if (!isNaN(numTrades) && numTrades > 1 && !tradingTutorial) {
      messages = {
        header: 'MULTIPLE TRANSACTIONS',
        type: WARNING,
        message: `This trade will take ${numTrades} Transactions${
          needsApproval ? `, and approvals.` : ``
        }`,
      };
    }

    if (selfTrade) {
      messages = {
        header: 'CONSUMING OWN ORDER',
        type: WARNING,
        message: 'You are trading against one of your existing orders',
      };
    }

    // GAS error in DAI [Gnosis]
    if (
      Gnosis_ENABLED &&
      totalCost &&
      createBigNumber(gasCostDai, 10).gte(createBigNumber(availableDai, 10))
    ) {
      messages = {
        header: 'Insufficient DAI',
        type: ERROR,
        message: `You do not have enough funds to place this order. ${gasCostDai} DAI required for gas.`,
      };
    }

    // GAS error in ETH
    if (
      !Gnosis_ENABLED &&
      totalCost &&
      createBigNumber(gasCost, 10).gte(createBigNumber(availableEth, 10))
    ) {
      messages = {
        header: 'Insufficient ETH',
        type: ERROR,
        message: `You do not have enough funds to place this order. ${gasCost} ETH required for gas.`,
      };
    }

    if (
      totalCost &&
      createBigNumber(potentialDaiLoss.fullPrecision, 10).gt(
        createBigNumber(availableDai, 10)
      ) && !tradingTutorial
    ) {
      messages = {
        header: 'Insufficient DAI',
        type: ERROR,
        message: 'You do not have enough DAI to place this order',
      };
    }

    if (GnosisUnavailable) {
      messages = {
        header: 'Waiting For Gnosis Safe',
        type: WARNING,
        message: 'Please hold on while we create your Augur wallet',
      }
    }

    return messages;
  }

  clearErrorMessage() {
    this.setState({ messages: null });
  }

  render() {
    const {
      trade,
      outcomeName,
      marketType,
      maxPrice,
      minPrice,
      scalarDenomination,
      ethToDaiRate,
      gasLimit,
      gasPrice,
      Gnosis_ENABLED
    } = this.props;

    const {
      limitPrice,
      numShares,
      potentialDaiProfit,
      potentialDaiLoss,
      totalCost,
      shareCost,
      side,
      orderShareProfit,
      orderShareTradingFee,
    } = trade;

    const { messages } = this.state;

    const greaterLess = side === BUY ? 'greater' : 'less';
    const higherLower = side === BUY ? 'higher' : 'lower';

    const marketRange = createBigNumber(maxPrice).minus(createBigNumber(minPrice)).abs();

    let gasCostDai = null;

    const gasCost = formatGasCostToEther(
      gasLimit,
      { decimalsRounded: 4 },
      gasPrice
    );

    if (Gnosis_ENABLED && ethToDaiRate) {
      gasCostDai = formatDai(ethToDaiRate.multipliedBy(createBigNumber(gasCost)));
    }

    const limitPricePercentage = (side === BUY
      ? createBigNumber(limitPrice)
      : createBigNumber(maxPrice).minus(createBigNumber(limitPrice))
    )
      .dividedBy(marketRange)
      .times(100)
      .toFixed(0);

    let tooltip = `You believe ${outcomeName} has a ${greaterLess}
                        than ${limitPricePercentage}% chance to occur.`;
    if (marketType === SCALAR) {
      tooltip = `You believe the outcome of this event will be ${higherLower}
    than ${limitPrice} ${scalarDenomination}`;
    }

    let newOrderAmount = formatShares('0').rounded;
    if (numShares && totalCost.fullPrecision && shareCost.fullPrecision) {
      newOrderAmount = formatShares(
        createBigNumber(numShares).minus(shareCost.fullPrecision),
        {
          decimalsRounded: UPPER_FIXED_PRECISION_BOUND,
        }
      ).rounded;
    }

    const notProfitable =
      (orderShareProfit && createBigNumber(orderShareProfit.value).lte(0)) ||
      (totalCost.value > 0 &&
        potentialDaiProfit &&
        potentialDaiProfit.value <= 0);

    return (
      <section className={Styles.TradingConfirm}>
        {shareCost && shareCost.value !== 0 && (
          <div className={Styles.details}>
            <div className={Styles.properties}>
              CLOSING POSITION
            </div>
            <div
              className={classNames(Styles.AggregatePosition, {
                [Styles.long]: side === BUY,
                [Styles.short]: side === SELL,
              })}
            >
              {
                `${side === BUY ? BUYING_BACK : SELLING_OUT}
                ${shareCost.fullPrecision}
                Shares @ ${limitPrice}`
              }
            </div>
<<<<<<< HEAD
            { gasCostDai.roundedValue.gt(0) > 0 && <LinearPropertyLabel
=======
            { gasCostDai && gasCostDai.roundedValue.gt(0) > 0 && <LinearPropertyLabel
>>>>>>> 08e155d0
              label="EST. TX FEE"
              value={gasCostDai}
              showDenomination={true}
            />}
            <LinearPropertyLabel
              label="Estimated Fee"
              value={orderShareTradingFee}
              showDenomination={true}
            />
            <LinearPropertyLabel
              label="Profit"
              value={orderShareProfit}
              accentValue={notProfitable}
              showDenomination={true}
            />
          </div>
        )}
        {newOrderAmount !== "0" && (
          <div className={Styles.details}>
            <div
              className={classNames(
                Styles.properties,
                Styles.TooltipContainer
              )}
            >
              NEW POSITION
              <span className={Styles.Tooltip}>
                <label
                  className={classNames(
                    TooltipStyles.TooltipHint,
                    Styles.TooltipHint
                  )}
                  data-tip
                  data-for="tooltip--confirm"
                >
                  {QuestionIcon}
                </label>
                <ReactTooltip
                  id="tooltip--confirm"
                  className={TooltipStyles.Tooltip}
                  effect="solid"
                  place="top"
                  type="light"
                >
                  <p>{tooltip}</p>
                </ReactTooltip>
              </span>
            </div>
            <div
              className={classNames(Styles.AggregatePosition, {
                [Styles.long]: side === BUY,
                [Styles.short]: side === SELL,
              })}
            >
                {
                `${side === BUY ? BUYING : SELLING}
                ${newOrderAmount}
                Shares @ ${limitPrice}`
                }
            </div>
<<<<<<< HEAD
            {gasCostDai.roundedValue.gt(0) > 0 && <LinearPropertyLabel
=======
            {gasCostDai && gasCostDai.roundedValue.gt(0) > 0 && <LinearPropertyLabel
>>>>>>> 08e155d0
              label="EST. TX FEE"
              value={gasCostDai}
              showDenomination={true}
            />}
            <LinearPropertyLabel
              label="Max Profit"
              value={potentialDaiProfit}
              showDenomination={true}
            />
            <LinearPropertyLabel
              label="Max Loss"
              value={potentialDaiLoss}
              showDenomination={true}
            />
          </div>
        )}
        {messages && (
          <div
            className={classNames(
              Styles.MessageContainer,
              {
                [Styles.Error]: messages.type === ERROR
              }
            )}
          >
            {messages.type === ERROR ? ExclamationCircle : InformationIcon}
            <span>{messages.header}</span>
            <div>{messages.message}</div>
            {messages.type !== ERROR && (
              <button onClick={this.clearErrorMessage}>{XIcon}</button>
            )}
          </div>
        )}
      </section>
    );
  }
}

export default Confirm;<|MERGE_RESOLUTION|>--- conflicted
+++ resolved
@@ -296,11 +296,7 @@
                 Shares @ ${limitPrice}`
               }
             </div>
-<<<<<<< HEAD
-            { gasCostDai.roundedValue.gt(0) > 0 && <LinearPropertyLabel
-=======
             { gasCostDai && gasCostDai.roundedValue.gt(0) > 0 && <LinearPropertyLabel
->>>>>>> 08e155d0
               label="EST. TX FEE"
               value={gasCostDai}
               showDenomination={true}
@@ -361,11 +357,7 @@
                 Shares @ ${limitPrice}`
                 }
             </div>
-<<<<<<< HEAD
-            {gasCostDai.roundedValue.gt(0) > 0 && <LinearPropertyLabel
-=======
             {gasCostDai && gasCostDai.roundedValue.gt(0) > 0 && <LinearPropertyLabel
->>>>>>> 08e155d0
               label="EST. TX FEE"
               value={gasCostDai}
               showDenomination={true}
