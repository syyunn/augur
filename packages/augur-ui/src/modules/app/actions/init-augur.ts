import {
  checkIsKnownUniverse,
  getNetworkId,
} from 'modules/contracts/actions/contractCalls';
import isGlobalWeb3 from 'modules/auth/helpers/is-global-web3';
import { updateEnv } from 'modules/app/actions/update-env';
import { checkIfMainnet } from 'modules/app/actions/check-if-mainnet';
import { updateUniverse } from 'modules/universe/actions/update-universe';
import { updateModal } from 'modules/modal/actions/update-modal';
import { closeModal } from 'modules/modal/actions/close-modal';
import logError from 'utils/log-error';
import networkConfig from 'config/network.json';
import { JsonRpcProvider, Web3Provider } from 'ethers/providers';
import { isEmpty } from 'utils/is-empty';
import {
  MODAL_NETWORK_DISCONNECTED,
  MODAL_NETWORK_DISABLED,
  ACCOUNT_TYPES,
  MODAL_LOADING,
  MODAL_ERROR,
  MODAL_ACCOUNT_CREATED,
  MODAL_AUGUR_USES_DAI,
  MODAL_BUY_DAI,
  MODAL_TEST_BET,
  MODAL_TUTORIAL_INTRO,
  SIGNIN_LOADING_TEXT,
  NETWORK_IDS,
  NETWORK_NAMES,
} from 'modules/common/constants';
import { windowRef } from 'utils/window-ref';
import { AppState } from 'store';
import { ThunkDispatch } from 'redux-thunk';
import { Action } from 'redux';
import { EnvObject, NodeStyleCallback, WindowApp } from 'modules/types';
import { augurSdk } from 'services/augursdk';
import { listenForStartUpEvents } from 'modules/events/actions/listen-to-updates';
import { loginWithInjectedWeb3 } from 'modules/auth/actions/login-with-injected-web3';
import { loginWithPortis } from 'modules/auth/actions/login-with-portis';
import { loginWithFortmatic } from 'modules/auth/actions/login-with-fortmatic';
import { loginWithTorus } from 'modules/auth/actions/login-with-torus';
import { toChecksumAddress } from 'ethereumjs-util';
import { updateLoginAccount } from 'modules/account/actions/login-account';
import {
  updateAuthStatus,
  RESTORED_ACCOUNT,
} from 'modules/auth/actions/auth-status';
import { logout } from 'modules/auth/actions/logout';
import { updateCanHotload } from 'modules/app/actions/update-connection';
import { Augur, Provider } from '@augurproject/sdk';
import { getLoggedInUserFromLocalStorage } from 'services/storage/localStorage';
<<<<<<< HEAD
import { tryToPersistStorage } from 'utils/storage-manager';
=======
import { getFingerprint } from 'utils/get-fingerprint';
import { tryToPersistStorage } from 'utils/storage-manager';
import Torus from '@toruslabs/torus-embed';
import { isDevNetworkId } from '@augurproject/artifacts/src';
import { getNetwork } from 'utils/get-network-name';
>>>>>>> 7c59d1a8

const ACCOUNTS_POLL_INTERVAL_DURATION = 10000;
const NETWORK_ID_POLL_INTERVAL_DURATION = 10000;

function pollForAccount(
  dispatch: ThunkDispatch<void, any, Action>,
  getState: () => AppState
) {
  let attemptedLogin = false;
  let intervalId = null;

  async function attemptLogin() {
    const { connection, modal } = getState();
    if (attemptedLogin) {
      clearInterval(intervalId);
    }

    if (!attemptedLogin && connection.isConnected) {
      attemptedLogin = true;

      const loggedInUser = getLoggedInUserFromLocalStorage();
      const loggedInAccount = loggedInUser && loggedInUser.address || null;
      const loggedInAccountType = loggedInUser && loggedInUser.type || null;
<<<<<<< HEAD
=======
      const unlockedAccount = windowRef.ethereum && windowRef.ethereum.selectedAddress;
>>>>>>> 7c59d1a8

      const showModal = accountType => {
        const isWeb3Wallet = accountType === ACCOUNT_TYPES.WEB3WALLET;
        const onboardingShown = [
          MODAL_ACCOUNT_CREATED,
          MODAL_AUGUR_USES_DAI,
          MODAL_BUY_DAI,
          MODAL_TEST_BET,
          MODAL_TUTORIAL_INTRO,
        ].includes(modal.type);
        if (!onboardingShown) {
          dispatch(
            updateModal({
              type: MODAL_LOADING,
              callback: () =>
                setTimeout(() => {
                  dispatch(closeModal());
                }),
              message: isWeb3Wallet ? SIGNIN_LOADING_TEXT : `Connecting to our partners at ${accountType} to create your secure account.`,
              showLearnMore: true,
              showCloseAfterDelay: true,
              showMetaMaskHelper: !isWeb3Wallet || unlockedAccount ? false : true,
            })
          );
        }
      };

      const errorModal = () => {
        dispatch(logout());
        dispatch(
          updateModal({
            type: MODAL_ERROR,
          })
        );
      };

      if (loggedInAccount) {
        try {
          if (
            isGlobalWeb3() &&
            loggedInAccountType === ACCOUNT_TYPES.WEB3WALLET
          ) {
            showModal(ACCOUNT_TYPES.WEB3WALLET);
            await dispatch(loginWithInjectedWeb3());
          }
          if (loggedInAccountType === ACCOUNT_TYPES.PORTIS) {
            showModal(ACCOUNT_TYPES.PORTIS);
            await dispatch(loginWithPortis(false));
          }

          if (loggedInAccountType === ACCOUNT_TYPES.FORTMATIC) {
            showModal(ACCOUNT_TYPES.FORTMATIC);
            await dispatch(loginWithFortmatic());
          }

          if (loggedInAccountType === ACCOUNT_TYPES.TORUS) {
            showModal(ACCOUNT_TYPES.TORUS);
            await dispatch(loginWithTorus());
          }
        } catch (error) {
          errorModal();
        }
      }
    }
  }

  intervalId = setInterval(() => {
    attemptLogin();
  }, ACCOUNTS_POLL_INTERVAL_DURATION);
}

function pollForNetwork(
  dispatch: ThunkDispatch<void, any, Action>,
  getState: () => AppState
) {
  setInterval(() => {
    const { modal } = getState();
    if (!process.env.ENABLE_MAINNET) {
      const isMainnet = checkIfMainnet();
      if (isMainnet && isEmpty(modal)) {
        dispatch(
          updateModal({
            type: MODAL_NETWORK_DISABLED,
          })
        );
      } else if (!isMainnet && modal.type === MODAL_NETWORK_DISABLED) {
        dispatch(closeModal());
      }
    }
  }, NETWORK_ID_POLL_INTERVAL_DURATION);
}

export function connectAugur(
  history: History,
  env: any,
  isInitialConnection: boolean = false,
  callback: NodeStyleCallback = logError
) {
  return async (
    dispatch: ThunkDispatch<void, any, Action>,
    getState: () => AppState
  ) => {
    const { modal, loginAccount } = getState();
    let windowApp = windowRef as WindowApp;

    const loggedInUser = getLoggedInUserFromLocalStorage();
    const loggedInAccount = loggedInUser && loggedInUser.address || null;
    const loggedInAccountType = loggedInUser && loggedInUser.type || null;

    // Preload Account
    const preloadAccount = accountType => {
      const address = toChecksumAddress(loggedInAccount);
      const accountObject = {
        address,
        mixedCaseAddress: address,
        meta: {
          address,
          signer: null,
          email: null,
          profileImage: null,
          openWallet: null,
          accountType,
          isWeb3: true,
          preloaded: true,
        },
      };
      dispatch(updateAuthStatus(RESTORED_ACCOUNT, true));
      dispatch(updateLoginAccount(accountObject));
    };

    if (isGlobalWeb3() && loggedInAccountType === ACCOUNT_TYPES.WEB3WALLET) {
      preloadAccount(ACCOUNT_TYPES.WEB3WALLET);
    }

    if (loggedInAccountType === ACCOUNT_TYPES.PORTIS) {
      preloadAccount(ACCOUNT_TYPES.PORTIS);
    }

    if (loggedInAccountType === ACCOUNT_TYPES.FORTMATIC) {
      preloadAccount(ACCOUNT_TYPES.FORTMATIC);
    }

    if (loggedInAccountType === ACCOUNT_TYPES.TORUS) {
      preloadAccount(ACCOUNT_TYPES.TORUS);
    }

<<<<<<< HEAD
    let provider;
    if (windowApp.web3) {
      provider = new Web3Provider(windowApp.web3.currentProvider);
    } else {
=======
    let provider = null;
    let networkId = env['networkId'];

    // Unless DEV, use the provider on window if it exists, otherwise use torus provider
    if (networkId && !isDevNetworkId(networkId)) {
      if (windowRef.web3) {
          // Use window provider
          provider = new Web3Provider(windowRef.web3.currentProvider);
      } else {
        // Use torus provider
        const host = getNetwork(networkId);
        const torus: any = new Torus({});

        await torus.init({
          network: { host },
          showTorusButton: false,
        });

        // Tor.us cleanup
        const torusWidget = document.querySelector('#torusWidget');
        if (torusWidget) {
          torusWidget.remove();
        }
        provider = new Web3Provider(torus.provider);
      }
    } else {
      // In DEV, use local ethereum node
>>>>>>> 7c59d1a8
      provider = new JsonRpcProvider(env['ethereum'].http);
    }

    let sdk: Augur<Provider> = null;
    try {
      sdk = await augurSdk.makeClient(provider, env);
    } catch (e) {
      console.error(e);
      return callback('SDK could not be created', null);
    }

    let universeId = env.universe || sdk.contracts.universe.address;
    if (
      windowApp.localStorage &&
      windowApp.localStorage.getItem &&
      loginAccount.address
    ) {
      const loginAddress =
        (windowApp.localStorage.getItem &&
          windowApp.localStorage.getItem(loginAccount.address)) ||
        '';
      const storedUniverseId = JSON.parse(loginAddress).selectedUniverse[
        getNetworkId().toString()
      ];
      universeId = !storedUniverseId ? universeId : storedUniverseId;
    }
    const known = await checkIsKnownUniverse(universeId);
    dispatch(updateUniverse({ id: universeId }));

    // If the network disconnected modal is being shown, but we are now
    // connected -- hide it.
    if (modal && modal.type === MODAL_NETWORK_DISCONNECTED) {
      dispatch(closeModal());
    }

    if (isInitialConnection) {
      pollForAccount(dispatch, getState);
      pollForNetwork(dispatch, getState);
    }

    // wire up start up events for sdk
    dispatch(listenForStartUpEvents(sdk));
    dispatch(updateCanHotload(true));

    await augurSdk.connect();

    callback(null);
  };
}

interface initAugurParams {
  ethereumNodeHttp: string | null;
  ethereumNodeWs: string | null;
  sdkEndpoint: string | null;
  useWeb3Transport: boolean;
}

export function initAugur(
  history: History,
  {
    ethereumNodeHttp,
    ethereumNodeWs, /* unused */
    sdkEndpoint,
    useWeb3Transport,
  }: initAugurParams,
  callback: NodeStyleCallback = logError
) {
  return (
    dispatch: ThunkDispatch<void, any, Action>,
    getState: () => AppState
  ) => {
    const env: EnvObject = networkConfig[`${process.env.ETHEREUM_NETWORK}`];

    // TODO: Make this flag a part of the `ethereum` key
    env.useWeb3Transport = useWeb3Transport;

    if (ethereumNodeHttp) {
      env['ethereum'].http = ethereumNodeHttp;
    }

    if (sdkEndpoint) {
      env['sdk'] = {
        http: sdkEndpoint
      };
    }

    console.log(
      "******** CONFIGURATION ***********\n" +
      JSON.stringify(env, null, 2) +
      "\n**********************************"
    );
<<<<<<< HEAD
=======
    // cache fingerprint
    getFingerprint();
>>>>>>> 7c59d1a8
    dispatch(updateEnv(env));
    tryToPersistStorage();
    connectAugur(history, env, true, callback)(dispatch, getState);
  };
}<|MERGE_RESOLUTION|>--- conflicted
+++ resolved
@@ -48,15 +48,11 @@
 import { updateCanHotload } from 'modules/app/actions/update-connection';
 import { Augur, Provider } from '@augurproject/sdk';
 import { getLoggedInUserFromLocalStorage } from 'services/storage/localStorage';
-<<<<<<< HEAD
-import { tryToPersistStorage } from 'utils/storage-manager';
-=======
 import { getFingerprint } from 'utils/get-fingerprint';
 import { tryToPersistStorage } from 'utils/storage-manager';
 import Torus from '@toruslabs/torus-embed';
 import { isDevNetworkId } from '@augurproject/artifacts/src';
 import { getNetwork } from 'utils/get-network-name';
->>>>>>> 7c59d1a8
 
 const ACCOUNTS_POLL_INTERVAL_DURATION = 10000;
 const NETWORK_ID_POLL_INTERVAL_DURATION = 10000;
@@ -80,10 +76,7 @@
       const loggedInUser = getLoggedInUserFromLocalStorage();
       const loggedInAccount = loggedInUser && loggedInUser.address || null;
       const loggedInAccountType = loggedInUser && loggedInUser.type || null;
-<<<<<<< HEAD
-=======
       const unlockedAccount = windowRef.ethereum && windowRef.ethereum.selectedAddress;
->>>>>>> 7c59d1a8
 
       const showModal = accountType => {
         const isWeb3Wallet = accountType === ACCOUNT_TYPES.WEB3WALLET;
@@ -230,12 +223,6 @@
       preloadAccount(ACCOUNT_TYPES.TORUS);
     }
 
-<<<<<<< HEAD
-    let provider;
-    if (windowApp.web3) {
-      provider = new Web3Provider(windowApp.web3.currentProvider);
-    } else {
-=======
     let provider = null;
     let networkId = env['networkId'];
 
@@ -263,7 +250,6 @@
       }
     } else {
       // In DEV, use local ethereum node
->>>>>>> 7c59d1a8
       provider = new JsonRpcProvider(env['ethereum'].http);
     }
 
@@ -355,11 +341,8 @@
       JSON.stringify(env, null, 2) +
       "\n**********************************"
     );
-<<<<<<< HEAD
-=======
     // cache fingerprint
     getFingerprint();
->>>>>>> 7c59d1a8
     dispatch(updateEnv(env));
     tryToPersistStorage();
     connectAugur(history, env, true, callback)(dispatch, getState);
