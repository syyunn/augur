--- conflicted
+++ resolved
@@ -56,24 +56,15 @@
 
   componentDidUpdate(prevProps: CategoryFiltersProps) {
     if (JSON.stringify(prevProps.categoryMetaData) !== JSON.stringify(this.props.categoryMetaData)) {
-<<<<<<< HEAD
-      if (prevProps.categoryMetaData && prevProps.categoryMetaData.categories) {
-        const newCategory = this.lookupCategoryFromMeta(this.state.selectedCategory, prevProps.categoryMetaData.categories);
-=======
       if (this.props.categoryMetaData && this.props.categoryMetaData.categories) {
         const newCategory = this.lookupCategoryFromMeta(this.state.selectedCategory, this.props.categoryMetaData.categories);
->>>>>>> 66650e53
         this.setState({
           currentCategories: newCategory ? newCategory.children : null,
         });
       }
     }
 
-<<<<<<< HEAD
-    const selectedCategory = parseQuery(prevProps.location.search)[
-=======
     const selectedCategory = parseQuery(this.props.location.search)[
->>>>>>> 66650e53
       CATEGORY_PARAM_NAME
     ];
     const oldSelectedCategory = parseQuery(prevProps.location.search)[
@@ -86,11 +77,7 @@
     const toSelect = selected[selected.length - 1];
     const allOthers = selected.length === 1 ? [] : selected.slice(0, selected.length - 1);
 
-<<<<<<< HEAD
-    if ((!prevProps.isSearching && !this.state.selectedCategory && prevProps.categoryMetaData && selectedCategory) ||
-=======
     if ((!this.props.isSearching && !this.state.selectedCategory && this.props.categoryMetaData && selectedCategory) ||
->>>>>>> 66650e53
        (selectedCategory && selectedCategory !== oldSelectedCategory)) {
       this.getChildrenCategories(toSelect, allOthers, false);
     }
