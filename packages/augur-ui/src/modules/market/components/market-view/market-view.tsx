--- conflicted
+++ resolved
@@ -67,13 +67,10 @@
   showMarketLoadingModal: Function;
   preview?: boolean;
   sortedOutcomes: OutcomeFormatted[];
-<<<<<<< HEAD
   tradingTutorial?: boolean;
   addAlert: Function;
-=======
   hotloadMarket: Function;
   canHotload: boolean;
->>>>>>> 845f3aeb
 }
 
 interface DefaultOrderPropertiesMap {
@@ -336,12 +333,9 @@
       history,
       preview,
       sortedOutcomes,
-<<<<<<< HEAD
       tradingTutorial,
-=======
       hotloadMarket,
       canHotload,
->>>>>>> 845f3aeb
     } = this.props;
     const {
       selectedOutcomeId,
