import { updateSdk } from 'modules/auth/actions/update-sdk';
import { toChecksumAddress } from 'ethereumjs-util';
import { ThunkDispatch } from 'redux-thunk';
import { Action } from 'redux';
import { PersonalSigningWeb3Provider } from 'utils/personal-signing-web3-provider';
import Fortmatic from 'fortmatic';
import Web3 from 'web3';
import { ACCOUNT_TYPES, FORTMATIC_API_KEY, FORTMATIC_API_TEST_KEY, NETWORK_IDS, NETWORK_NAMES } from 'modules/common/constants';
import { getNetworkId } from 'modules/contracts/actions/contractCalls';
import { windowRef } from 'utils/window-ref';
import { AppState } from 'store';
<<<<<<< HEAD

const getFormaticNetwork = (networkId: string): false | string   => {
  if (networkId === NETWORK_IDS.Mainnet) {
    return 'mainnet';
  } else if (networkId === NETWORK_IDS.Kovan) {
    return 'kovan';
  } else {
    return false;
  }
};
=======
import { getNetwork } from 'utils/get-network-name';
>>>>>>> 7c59d1a8

export const loginWithFortmatic = () => async (
  dispatch: ThunkDispatch<void, any, Action>,
  getState: () => AppState,
) => {
  const useGnosis = getState().env['gnosis']?.enabled;
  const networkId: string = getNetworkId();
  const supportedNetwork = getNetwork(networkId);

  if (supportedNetwork) {
    try {
      const fm = new Fortmatic(networkId === NETWORK_IDS.Kovan ? FORTMATIC_API_TEST_KEY : FORTMATIC_API_KEY, supportedNetwork);
      const web3 = new Web3(fm.getProvider());
      const provider = new PersonalSigningWeb3Provider(fm.getProvider());

      windowRef.fm = fm;

      const accounts = await web3.currentProvider.enable();
      const account = toChecksumAddress(accounts[0]);

      const accountObject = {
        address: account,
        mixedCaseAddress: account,
        meta: {
          address: account,
          signer: provider.getSigner(),
          openWallet: () => fm.user.settings(),
          accountType: ACCOUNT_TYPES.FORTMATIC,
          email: null,
          profileImage: null,
          isWeb3: true,
        },
      };

      dispatch(updateSdk(accountObject, undefined, useGnosis));
    }
    catch (error) {
      throw error;
    }
  } else {
    throw Error(`Network ${networkId} not supported.`)
  }
};<|MERGE_RESOLUTION|>--- conflicted
+++ resolved
@@ -9,20 +9,7 @@
 import { getNetworkId } from 'modules/contracts/actions/contractCalls';
 import { windowRef } from 'utils/window-ref';
 import { AppState } from 'store';
-<<<<<<< HEAD
-
-const getFormaticNetwork = (networkId: string): false | string   => {
-  if (networkId === NETWORK_IDS.Mainnet) {
-    return 'mainnet';
-  } else if (networkId === NETWORK_IDS.Kovan) {
-    return 'kovan';
-  } else {
-    return false;
-  }
-};
-=======
 import { getNetwork } from 'utils/get-network-name';
->>>>>>> 7c59d1a8
 
 export const loginWithFortmatic = () => async (
   dispatch: ThunkDispatch<void, any, Action>,
