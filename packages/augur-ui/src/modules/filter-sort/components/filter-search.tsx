--- conflicted
+++ resolved
@@ -51,17 +51,7 @@
     this.timeout = null;
   }
 
-<<<<<<< HEAD
-  getDerivedStateFromProps() {
-    const { location } = this.props;
-    const search = parseQuery(location.search)[FILTER_SEARCH_PARAM];
-    if (search) this.setState({ search });
-  }
-
-  getSnapshotBeforeUpdate(prevProps, prevState) {
-=======
   componentDidUpdate(prevProps: FilterSearchProps, prevState: FilterSearchState) {
->>>>>>> 007f8e6d
     if (
       this.props.location !== prevProps.location &&
       !this.props.location.search.includes(FILTER_SEARCH_PARAM)
