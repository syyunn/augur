@import (reference) "~assets/styles/shared";

.Column {
  display: flex;
  flex-direction: column;

  > span:first-of-type {
    margin-bottom: 1px;
  }
}

.MultiColumn {
  display: flex;

  > span {
    margin-right: @size-24;
  }
}

.InfoParent {
  background-color: fade(@color-primary-alternate, 40%);
  display: flex;
  flex: 1;

  > div {
    align-items: flex-end;
    display: flex;
    flex: 1;
    flex-direction: column;
    justify-content: flex-end;
    margin: 0 @size-28;
    padding: @size-16 0;

    @media @breakpoint-mobile {
      align-items: unset;
    }

    > div {
      max-width: 12rem;
    }

    > span {
      .text-12;

      color: @color-tertiary-info-text;
      width: 100%;
    }
  }

  &.Failure {
    > div {
<<<<<<< HEAD
=======
      align-items: flex-start;

>>>>>>> af193e1f
      > span {
        margin-bottom: @size-24;
      }

      > div {
        display: flex;
        flex: 1;
        
        button:first-of-type {
          margin-right: @size-16;
        }
      }
    }
  }
}

@media @breakpoint-mobile {
  .InfoParent > div {
    margin: 0 @size-16;
    > div {
      max-width: unset;
    }
  }
}<|MERGE_RESOLUTION|>--- conflicted
+++ resolved
@@ -49,11 +49,8 @@
 
   &.Failure {
     > div {
-<<<<<<< HEAD
-=======
       align-items: flex-start;
 
->>>>>>> af193e1f
       > span {
         margin-bottom: @size-24;
       }
