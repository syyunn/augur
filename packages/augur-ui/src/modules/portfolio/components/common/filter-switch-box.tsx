import React, { ReactNode } from 'react';

import QuadBox from 'modules/portfolio/components/common/quad-box';
import { NameValuePair, Market } from 'modules/portfolio/types';
import EmptyDisplay from 'modules/portfolio/components/common/empty-display';

export interface MarketsByReportingState {
  [type: string]: Array<Market>;
}

export interface FilterBoxProps {
  title: string;
  bottomBarContent?: ReactNode;
  sortByOptions?: Array<NameValuePair>;
  data: Array<Market>;
  filterComp: Function;
  showFilterSearch?: boolean;
  switchView?: Function;
  noSwitch?: boolean;
  renderRows: Function;
  filterLabel: string;
  sortByStyles?: object;
  noBackgroundBottom?: boolean;
  normalOnMobile?: boolean;
  toggle?: Function;
  extend?: boolean;
  hide?:boolean;
}

interface FilterBoxState {
  search: string;
  filteredData: Array<Market>;
  view: boolean;
}

export default class FilterSwitchBox extends React.Component<
  FilterBoxProps,
  FilterBoxState
> {
  state: FilterBoxState = {
    search: '',
    filteredData: this.props.data,
    view: false,
  };

<<<<<<< HEAD
  getDerivedStateFromProps(
    { data }: FilterBoxProps,
    { search, view }: FilterBoxState
=======
  componentDidUpdate(
    prevProps: FilterBoxProps,
    prevState: FilterBoxState
>>>>>>> 007f8e6d
  ) {
    const { data } = prevProps;
    const { search, view } = prevState;
    if (
      JSON.stringify(data) !== JSON.stringify(this.props.data) ||
      this.state.view !== view
    ) {
      let filteredData = this.props.data;
      if (this.state.search !== '') {
        filteredData = this.applySearch(this.state.search, this.props.data);
      }
      this.updateFilteredData(filteredData);
    }
  }

  onSearchChange = (input: string) => {
    this.setState({ search: input });

    const { data } = this.props;
    const filteredData = this.applySearch(input, data);

    this.updateFilteredData(filteredData);
  };

  applySearch = (input: string, filteredData: Array<Market>) => {
    const { filterComp } = this.props;

    return filteredData.filter(filterComp.bind(this, input));
  };

  updateView = () => {
    if (this.props.switchView) {
      this.props.switchView();
    }
    this.setState({ view: !this.state.view });
  };

  updateFilteredData = (filteredData: Array<Market>) => {
    this.setState({ filteredData });
  };

  render() {
    const {
      title,
      bottomBarContent,
      sortByOptions,
      showFilterSearch,
      noSwitch,
      renderRows,
      filterLabel,
      sortByStyles,
      noBackgroundBottom,
      normalOnMobile,
      toggle,
      extend,
      hide,
    } = this.props;

    const { search, filteredData } = this.state;

    return (
      <QuadBox
        title={title}
        showFilterSearch={showFilterSearch}
        search={search}
        onSearchChange={this.onSearchChange}
        sortByOptions={sortByOptions}
        sortByStyles={sortByStyles}
        updateDropdown={!noSwitch && this.updateView}
        bottomBarContent={bottomBarContent}
        noBackgroundBottom={noBackgroundBottom}
        normalOnMobile={normalOnMobile}
        toggle={toggle}
        extend={extend}
        hide={hide}
        content={
          <>
            {filteredData.length === 0 && (
              <EmptyDisplay
                selectedTab=""
                filterLabel={filterLabel}
                search={search}
              />
            )}
            {filteredData.length > 0 &&
              filteredData.map(data => renderRows(data))}
          </>
        }
      />
    );
  }
}<|MERGE_RESOLUTION|>--- conflicted
+++ resolved
@@ -43,15 +43,9 @@
     view: false,
   };
 
-<<<<<<< HEAD
-  getDerivedStateFromProps(
-    { data }: FilterBoxProps,
-    { search, view }: FilterBoxState
-=======
   componentDidUpdate(
     prevProps: FilterBoxProps,
     prevState: FilterBoxState
->>>>>>> 007f8e6d
   ) {
     const { data } = prevProps;
     const { search, view } = prevState;
