--- conflicted
+++ resolved
@@ -80,10 +80,7 @@
 interface FormProps {
   newMarket: NewMarket;
   updateNewMarket: Function;
-<<<<<<< HEAD
-=======
   address: string;
->>>>>>> 40587848
   updatePage: Function;
   addDraft: Function;
   drafts: Drafts;
@@ -357,50 +354,6 @@
     }
   };
 
-<<<<<<< HEAD
-=======
-  submitMarket = () => {
-    const { newMarket, address } = this.props;
-
-    createMarket({
-      isValid: true,
-      validations: newMarket.validations,
-      currentStep: newMarket.currentStep,
-      type: newMarket.type, // this isn't used
-      outcomes: newMarket.outcomes,
-      scalarSmallNum: newMarket.minPrice,
-      scalarBigNum: newMarket.maxPrice,
-      scalarDenomination: newMarket.scalarDenomination,
-      description: newMarket.description,
-      expirySourceType: newMarket.expirySourceType,
-      expirySource: newMarket.expirySource,
-      designatedReporterType: newMarket.designatedReporterType,
-      designatedReporterAddress:
-        newMarket.designatedReporterAddress === ''
-          ? address
-          : newMarket.designatedReporterAddress,
-      minPrice: newMarket.minPrice,
-      maxPrice: newMarket.maxPrice,
-      endTime: newMarket.endTime,
-      tickSize: newMarket.tickSize,
-      hour: newMarket.hour,
-      minute: newMarket.minute,
-      meridiem: newMarket.meridiem,
-      marketType: newMarket.marketType,
-      detailsText: newMarket.detailsText,
-      categories: newMarket.categories,
-      settlementFee: newMarket.settlementFee,
-      affiliateFee: newMarket.affiliateFee,
-      orderBook: {},
-      orderBookSorted: {},
-      orderBookSeries: {},
-      initialLiquidityDai: 0,
-      initialLiquidityGas: 0,
-      creationError: '',
-    });
-  };
-
->>>>>>> 40587848
   evaluate = (validationsObj: Validations) => {
     const { newMarket } = this.props;
 
