--- conflicted
+++ resolved
@@ -33,11 +33,8 @@
       }
       dP.closeModal();
     },
-<<<<<<< HEAD
     ...oP,
-=======
     reportAction,
->>>>>>> b1b9c039
     ...sP
   };
 };
