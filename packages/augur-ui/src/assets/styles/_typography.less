@font-face {
  font-family: 'Inter';
  font-style: normal;
  font-weight: 400;
  font-display: swap;
  src: url('../fonts/Inter-Regular.woff2') format('woff2'),
       url('../fonts/Inter-Regular.woff') format('woff2');
}

@font-face {
  font-family: 'Inter';
  font-style: italic;
  font-weight: 400;
  font-display: swap;
  src: url('../fonts/Inter-Italic.woff2') format('woff2'),
       url('../fonts/Inter-Italic.woff') format('woff2');
}

@font-face {
  font-family: 'Inter';
  font-style: normal;
  font-weight: 500;
  font-display: swap;
  src: url('../fonts/Inter-Medium.woff2') format('woff2'),
       url('../fonts/Inter-Medium.woff') format('woff2');
}

@font-face {
  font-family: 'Inter';
  font-style: italic;
  font-weight: 500;
  font-display: swap;
  src: url('../fonts/Inter-MediumItalic.woff2') format('woff2'),
       url('../fonts/Inter-MediumItalic.woff') format('woff2');
}

@font-face {
  font-family: 'Inter';
  font-style: normal;
  font-weight: 600;
  font-display: swap;
  src: url('../fonts/Inter-SemiBold.woff2') format('woff2'),
       url('../fonts/Inter-SemiBold.woff') format('woff2');
}

@font-face {
  font-family: 'Inter';
  font-style: italic;
  font-weight: 600;
  font-display: swap;
  src: url('../fonts/Inter-SemiBoldItalic.woff2') format('woff2'),
       url('../fonts/Inter-SemiBoldItalic.woff') format('woff2');
}

@font-face {
  font-family: 'Inter';
  font-style: normal;
  font-weight: 700;
  font-display: swap;
  src: url('../fonts/Inter-Bold.woff2') format('woff2'),
       url('../fonts/Inter-Bold.woff') format('woff2');
}

@font-face {
  font-family: 'Inter';
  font-style: italic;
  font-weight: 700;
  font-display: swap;
  src: url('../fonts/Inter-BoldItalic.woff2') format('woff2'),
       url('../fonts/Inter-BoldItalic.woff') format('woff2');
}

@font-face {
  font-family: 'Inter';
  font-style: normal;
  font-weight: 800;
  font-display: swap;
  src: url('../fonts/Inter-ExtraBold.woff2') format('woff2'),
       url('../fonts/Inter-ExtraBold.woff') format('woff2');
}

@font-face {
  font-family: 'Inter';
  font-style: italic;
  font-weight: 800;
  font-display: swap;
  src: url('../fonts/Inter-ExtraBoldItalic.woff2') format('woff2'),
       url('../fonts/Inter-ExtraBoldItalic.woff') format('woff2');
}

@font-face {
  font-family: 'Inter';
  font-style: normal;
  font-weight: 900;
  font-display: swap;
  src: url('../fonts/Inter-Black.woff2') format('woff2'),
       url('../fonts/Inter-Black.woff') format('woff2');
}

@font-face {
  font-family: 'Inter';
  font-style: italic;
  font-weight: 900;
  font-display: swap;
  src: url('../fonts/Inter-BlackItalic.woff2') format('woff2'),
       url('../fonts/Inter-BlackItalic.woff') format('woff2');
}
// font-families
@Inter: 'Inter', sans-serif;

// sizes
@size-1: 0.0625rem; // 1px
@size-2: 0.125rem; // 2px
@size-3: 0.1875rem; // 3px
@size-4: 0.25rem; // 4px
@size-5: 0.3125rem; // 5px
@size-6: 0.375rem; // 6px
@size-7: 0.4375rem; // 7px
@size-8: 0.5rem; // 8px
@size-9: 0.5625rem; // 9px
@size-10: 0.625rem; // 10px
@size-11: 0.6875rem; // 11px
@size-12: 0.75rem; // 12px
@size-13: 0.8125rem; // 13px
@size-14: 0.875rem; // 14px
@size-15: 0.9375rem; // 15px
@size-16: 1rem; // 16px
@size-17: 1.0625rem; // 17px
@size-18: 1.125rem; // 18px
@size-19: 1.1875rem; // 19px
@size-20: 1.25rem; // 20px
@size-21: 1.3125rem; // 21px
@size-22: 1.375rem; // 22px
@size-23: 1.4375rem; // 22px
@size-24: 1.5rem; // 24px
@size-25: 1.5625rem; // 25px
@size-26: 1.625rem; // 26px
@size-28: 1.75rem; // 28px
@size-30: 1.875rem; // 30px
@size-31: 1.9375rem; // 31px
@size-32: 2rem; // 32px
@size-34: 2.125rem; // 34px
@size-36: 2.25rem; // 36px
@size-35: 2.1875rem; // 35px
@size-38: 2.375rem; // 38px
@size-40: 2.5rem; // 40px
@size-42: 2.625rem; // 42px
@size-44: 2.75rem; // 44px
@size-48: 3rem; // 48px
@size-52: 3.25rem; // 52px
@size-56: 3.5rem; // 56px
@size-60: 3.75rem; // 60px
@size-64: 4rem; // 64px
@size-66: 4.125rem; // 66px
@size-72: 4.5rem; // 72px
@size-78: 4.875rem; // 78px
@size-80: 5rem; // 80px
<<<<<<< HEAD
@size-165: 10.3125rem; // 165px
=======
@size-85: 5.3125rem; // 85px
@size-120: 7.5rem; // 120px;
>>>>>>> 0282a0da
@size-168: 10.5rem; // 168px
@size-178: 11.125rem; // 178px
@size-210: 13.125rem; // 210px
@size-260: 16.25rem; // 260px

// font-weights
@weight-light: 300; // 300
@weight-normal: 400; // 400
@weight-medium: 500; // 500
@weight-semi-bold: 600; // 600
@weight-bold: 700; // 700
@weight-extra-bold: 800; // 800
@weight-black: 900; // 900

// line-heights
@line-height-normal: normal; // this is 120% of the font-size. 10px = 12px
@line-height-paragraph: 1.25rem; // 20px for the 12px paragraph font-size
@line-height-small-spacing: 0.9375rem; // 15px for smallest text

// defaults
.text-default {
  font-family: @Inter;
  font-style: normal;
  font-weight: @weight-normal;
  line-height: @line-height-normal;
}

.mono-default {
  .text-default;

  font-family: @Inter;
  font-feature-settings: "tnum";
}

// text sizes
.text-36 {
  .text-default;

  font-size: @size-36;
}

.text-36-medium {
  .text-36;

  font-weight: @weight-medium;
}

.text-36-semi-bold {
  .text-36;

  font-weight: @weight-semi-bold;
}

.text-36-bold {
  .text-36;

  font-weight: @weight-bold;
}

.text-36-extra-bold {
  .text-36;

  font-weight: @weight-extra-bold;
}

.text-36-black {
  .text-36;

  font-weight: @weight-black;
}

.text-30 {
  .text-default;

  font-size: @size-30;
}

.text-30-medium {
  .text-30;

  font-weight: @weight-medium;
}

.text-30-semi-bold {
  .text-30;

  font-weight: @weight-semi-bold;
}

.text-30-bold {
  .text-30;

  font-weight: @weight-bold;
}

.text-30-extra-bold {
  .text-30;

  font-weight: @weight-extra-bold;
}

.text-30-black {
  .text-30;

  font-weight: @weight-black;
}

.text-28 {
  .text-default;

  font-size: @size-28;
}

.text-28-medium {
  .text-28;

  font-weight: @weight-medium;
}

.text-28-semi-bold {
  .text-28;

  font-weight: @weight-semi-bold;
}

.text-28-bold {
  .text-28;

  font-weight: @weight-bold;
}

.text-28-extra-bold {
  .text-28;

  font-weight: @weight-extra-bold;
}

.text-28-black {
  .text-28;

  font-weight: @weight-black;
}

.text-24 {
  .text-default;

  font-size: @size-24;
}

.text-24-medium {
  .text-24;

  font-weight: @weight-medium;
}

.text-24-semi-bold {
  .text-24;

  font-weight: @weight-semi-bold;
}

.text-24-bold {
  .text-24;

  font-weight: @weight-bold;
}

.text-24-extra-bold {
  .text-24;

  font-weight: @weight-extra-bold;
}

.text-24-black {
  .text-24;

  font-weight: @weight-black;
}

.text-22 {
  .text-default;

  font-size: @size-22;
}

.text-22-medium {
  .text-22;

  font-weight: @weight-medium;
}

.text-22-semi-bold {
  .text-22;

  font-weight: @weight-semi-bold;
}

.text-22-bold {
  .text-22;

  font-weight: @weight-bold;
}

.text-22-extra-bold {
  .text-22;

  font-weight: @weight-extra-bold;
}

.text-22-black {
  .text-22;

  font-weight: @weight-black;
}

.text-18 {
  .text-default;

  font-size: @size-18;
}

.text-18-medium {
  .text-18;

  font-weight: @weight-medium;
}

.text-18-semi-bold {
  .text-18;

  font-weight: @weight-semi-bold;
}

.text-18-bold {
  .text-18;

  font-weight: @weight-bold;
}

.text-18-extra-bold {
  .text-18;

  font-weight: @weight-extra-bold;
}

.text-18-black {
  .text-18;

  font-weight: @weight-black;
}

.text-16 {
  .text-default;

  font-size: @size-16;
}

.text-16-medium {
  .text-16;

  font-weight: @weight-medium;
}

.text-16-semi-bold {
  .text-16;

  font-weight: @weight-semi-bold;
}

.text-16-bold {
  .text-16;

  font-weight: @weight-bold;
}

.text-16-extra-bold {
  .text-16;

  font-weight: @weight-extra-bold;
}

.text-16-black {
  .text-16;

  font-weight: @weight-black;
}

.text-14 {
  .text-default;

  font-size: @size-14;
}

.text-14-medium {
  .text-14;

  font-weight: @weight-medium;
}

.text-14-semi-bold {
  .text-14;

  font-weight: @weight-semi-bold;
}

.text-14-bold {
  .text-14;

  font-weight: @weight-bold;
}

.text-14-extra-bold {
  .text-14;

  font-weight: @weight-extra-bold;
}

.text-14-black {
  .text-14;

  font-weight: @weight-black;
}

.text-14-paragraph {
  .text-14;

  line-height: 110%;
}

.text-14-medium-paragraph {
  .text-14-medium;

  line-height: 110%;
}

.text-14-bold-paragraph {
  .text-14-bold;

  line-height: 110%;
}

.text-12 {
  .text-default;

  font-size: @size-12;
}

.text-12-medium {
  .text-12;

  font-weight: @weight-medium;
}

.text-12-semi-bold {
  .text-12;

  font-weight: @weight-semi-bold;
}

.text-12-bold {
  .text-12;

  font-weight: @weight-bold;
}

.text-12-extra-bold {
  .text-12;

  font-weight: @weight-extra-bold;
}

.text-12-black {
  .text-12;

  font-weight: @weight-black;
}

.text-12-paragraph {
  .text-12;

  line-height: 140%;
}

.text-12-medium-paragraph {
  .text-12-medium;

  line-height: 140%;
}

.text-12-bold-paragraph {
  .text-12-bold;

  line-height: 140%;
}

.text-11 {
  .text-default;

  font-size: @size-11;
}

.text-11-medium {
  .text-11;

  font-weight: @weight-medium;
}

.text-11-semi-bold {
  .text-11;

  font-weight: @weight-semi-bold;
}

.text-11-bold {
  .text-11;

  font-weight: @weight-bold;
}

.text-11-extra-bold {
  .text-11;

  font-weight: @weight-extra-bold;
}

.text-11-black {
  .text-11;

  font-weight: @weight-black;
}

.text-10 {
  .text-default;

  font-size: @size-10;
}

.text-10-medium {
  .text-10;

  font-weight: @weight-medium;
}

.text-10-semi-bold {
  .text-10;

  font-weight: @weight-semi-bold;
}

.text-10-bold {
  .text-10;

  font-weight: @weight-bold;
}

.text-10-extra-bold {
  .text-10;

  font-weight: @weight-extra-bold;
}

.text-10-black {
  .text-10;

  font-weight: @weight-black;
}

.text-10-paragraph {
  .text-10;

  line-height: 125%;
}

.text-9 {
  .text-default;

  font-size: @size-9;
}

.text-9-medium {
  .text-9;

  font-weight: @weight-medium;
}

.text-9-semi-bold {
  .text-9;

  font-weight: @weight-semi-bold;
}

.text-9-bold {
  .text-9;

  font-weight: @weight-bold;
}

.text-9-extra-bold {
  .text-9;

  font-weight: @weight-extra-bold;
}

.text-9-black {
  .text-9;

  font-weight: @weight-black;
}

// mono sizes
.mono-24 {
  .mono-default;

  font-size: @size-24;
}

.mono-24-medium {
  .mono-24;

  font-weight: @weight-medium;
}

.mono-24-semi-bold {
  .mono-24;

  font-weight: @weight-semi-bold;
}

.mono-24-bold {
  .mono-24;

  font-weight: @weight-bold;
}

.mono-24-extra-bold {
  .mono-24;

  font-weight: @weight-extra-bold;
}

.mono-24-black {
  .mono-24;

  font-weight: @weight-black;
}

.mono-22 {
  .mono-default;

  font-size: @size-22;
}

.mono-22-medium {
  .mono-22;

  font-weight: @weight-medium;
}

.mono-22-semi-bold {
  .mono-22;

  font-weight: @weight-semi-bold;
}

.mono-22-bold {
  .mono-22;

  font-weight: @weight-bold;
}

.mono-22-extra-bold {
  .mono-22;

  font-weight: @weight-extra-bold;
}

.mono-22-black {
  .mono-22;

  font-weight: @weight-black;
}

.mono-14 {
  .mono-default;

  font-size: @size-14;
}

.mono-14-medium {
  .mono-14;

  font-weight: @weight-medium;
}

.mono-14-semi-bold {
  .mono-14;

  font-weight: @weight-semi-bold;
}

.mono-14-bold {
  .mono-14;

  font-weight: @weight-bold;
}

.mono-14-extra-bold {
  .mono-14;

  font-weight: @weight-extra-bold;
}

.mono-14-black {
  .mono-14;

  font-weight: @weight-black;
}

.mono-12 {
  .mono-default;

  font-size: @size-12;
}

.mono-12-medium {
  .mono-12;

  font-weight: @weight-medium;
}

.mono-12-semi-bold {
  .mono-12;

  font-weight: @weight-semi-bold;
}

.mono-12-bold {
  .mono-12;

  font-weight: @weight-bold;
}

.mono-12-extra-bold {
  .mono-12;

  font-weight: @weight-extra-bold;
}

.mono-12-black {
  .mono-12;

  font-weight: @weight-black;
}

.mono-11 {
  .mono-default;

  font-size: @size-11;
}

.mono-11-medium {
  .mono-11;

  font-weight: @weight-medium;
}

.mono-11-semi-bold {
  .mono-11;

  font-weight: @weight-semi-bold;
}

.mono-11-bold {
  .mono-11;

  font-weight: @weight-bold;
}

.mono-11-extra-bold {
  .mono-11;

  font-weight: @weight-extra-bold;
}

.mono-11-black {
  .mono-11;

  font-weight: @weight-black;
}

.mono-10 {
  .mono-default;

  font-size: @size-10;
}

.mono-10-medium {
  .mono-10;

  font-weight: @weight-medium;
}

.mono-10-semi-bold {
  .mono-10;

  font-weight: @weight-semi-bold;
}

.mono-10-bold {
  .mono-10;

  font-weight: @weight-bold;
}

.mono-10-extra-bold {
  .mono-10;

  font-weight: @weight-extra-bold;
}

.mono-10-black {
  .mono-10;

  font-weight: @weight-black;
}

.mono-9 {
  .mono-default;

  font-size: @size-9;
}

.mono-9-medium {
  .mono-9;

  font-weight: @weight-medium;
}

.mono-9-semi-bold {
  .mono-9;

  font-weight: @weight-semi-bold;
}

.mono-9-bold {
  .mono-9;

  font-weight: @weight-bold;
}

.mono-9-extra-bold {
  .mono-9;

  font-weight: @weight-extra-bold;
}

.mono-9-black {
  .mono-9;

  font-weight: @weight-black;
}

// Site Wide Typography:
h1 {
  font-size: @size-30;
  font-weight: @weight-normal;
  line-height: @size-35;
  margin-bottom: @size-20;

  @media @breakpoint-mobile-small {
    font-size: @size-24;
    line-height: @size-30;
  }
}<|MERGE_RESOLUTION|>--- conflicted
+++ resolved
@@ -155,12 +155,9 @@
 @size-72: 4.5rem; // 72px
 @size-78: 4.875rem; // 78px
 @size-80: 5rem; // 80px
-<<<<<<< HEAD
-@size-165: 10.3125rem; // 165px
-=======
 @size-85: 5.3125rem; // 85px
 @size-120: 7.5rem; // 120px;
->>>>>>> 0282a0da
+@size-165: 10.3125rem; // 165px
 @size-168: 10.5rem; // 168px
 @size-178: 11.125rem; // 178px
 @size-210: 13.125rem; // 210px
