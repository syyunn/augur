--- conflicted
+++ resolved
@@ -80,11 +80,8 @@
     }
 
     this.client = await createClient(config, connector, account, signer, ethersProvider, enableFlexSearch, createBrowserMesh);
-<<<<<<< HEAD
-=======
     await connector.connect(config, account)
 
->>>>>>> 9310d65b
     if (!isEmpty(account)) {
       this.syncUserData(account, signer, this.networkId, config.gnosis && config.gnosis.enabled).catch((error) => {
         console.log("Gnosis safe create error during create: ", error);
