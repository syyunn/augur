--- conflicted
+++ resolved
@@ -72,7 +72,7 @@
             if (!this.configuration.enableSdb) {
                 const stats = await fs.stat(this.configuration.contractOutputPath);
                 const lastCompiledTimestamp = stats.mtime;
-                const ignoreCachedFile = (file: string, stats: fs.Stats): boolean => (stats.isFile() && path.extname(file) !== '.sol') || (stats.isFile() && path.extname(file) === ".sol" && stats.mtime < lastCompiledTimestamp);
+                const ignoreCachedFile = (file: string, stats: fs.Stats): boolean => (stats.isFile() && path.extname(file) !== '.sol') || (stats.isFile() && path.extname(file) === '.sol' && stats.mtime < lastCompiledTimestamp);
                 const uncachedFiles = await recursiveReadDir(this.configuration.contractSourceRoot, ignoreCachedFile);
                 if (uncachedFiles.length === 0) {
                     return JSON.parse(await fs.readFile(this.configuration.contractOutputPath, 'utf8'));
@@ -138,16 +138,24 @@
             cwd: this.configuration.contractSourceRoot
         });
         // The flattener removes the pragma experimental line from output so we add it back here
-<<<<<<< HEAD
         let result = await this.getCommandOutputFromInput(childProcess, '');
-        const originalFileData = (await fs.readFile(filePath)).toString('utf8');
-        if (originalFileData.includes('pragma experimental ABIEncoderV2')) {
-            result = 'pragma experimental ABIEncoderV2;\n' + result;
-=======
-        let result = await this.getCommandOutputFromInput(childProcess, "");
-        if (['IExchange', 'FillOrder', 'ZeroXTrade', 'ZeroXExchange', 'SimulateTrade', 'IZeroXTrade', 'ZeroXTradeToken', 'IAugurCreationDataGetter', 'Augur', 'HotLoading', 'RepPriceOracle'].includes(path.parse(filePath).base.replace(".sol", ""))) {
-            result = "pragma experimental ABIEncoderV2;\n" + result;
->>>>>>> 07b7b9e6
+        const experimentals = [
+          'IExchange',
+          'FillOrder',
+          'ZeroXTrade',
+          'ZeroXExchange',
+          'SimulateTrade',
+          'IZeroXTrade',
+          'ZeroXTradeToken',
+          'IAugurCreationDataGetter',
+          'Augur',
+          'HotLoading',
+          'RepPriceOracle',
+          // 0x
+          'DevUtils',
+        ];
+        if (experimentals.includes(path.parse(filePath).base.replace(".sol", ""))) {
+          result = 'pragma experimental ABIEncoderV2;\n' + result;
         }
         return result;
     }
@@ -190,6 +198,7 @@
                 'GnosisSafeRegistry',
                 'HotLoading',
                 'WarpSync',
+                'RepPriceOracle',
                 // 0x contracts
                 'ERC20Proxy',
                 'ERC721Proxy',
