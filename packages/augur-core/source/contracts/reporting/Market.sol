--- conflicted
+++ resolved
@@ -89,12 +89,9 @@
         InitialReporterFactory _initialReporterFactory = InitialReporterFactory(_augur.lookup("InitialReporterFactory"));
         participants.push(_initialReporterFactory.createInitialReporter(_augur, _designatedReporterAddress));
         shareToken = IShareToken(_augur.lookup("ShareToken"));
-<<<<<<< HEAD
         IDaiVat _daiVat = IDaiVat(_augur.lookup("DaiVat"));
         _daiVat.hope(address(_augur));
-=======
         require(shareToken != IShareToken(0));
->>>>>>> f2741c1c
     }
 
     function assessFees() private {
