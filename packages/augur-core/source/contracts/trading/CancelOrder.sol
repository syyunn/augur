--- conflicted
+++ resolved
@@ -40,13 +40,9 @@
         orders = IOrders(_augurTrading.lookup("Orders"));
         require(orders != IOrders(0));
         profitLoss = IProfitLoss(_augurTrading.lookup("ProfitLoss"));
-<<<<<<< HEAD
 
         initializeCashSender(_augur.lookup("DaiVat"), address(cash));
-=======
-        initializeMKRShutdownHandler(_augur.lookup("DaiVat"), address(cash));
         require(profitLoss != IProfitLoss(0));
->>>>>>> 7c5fbf07
     }
 
     /**
