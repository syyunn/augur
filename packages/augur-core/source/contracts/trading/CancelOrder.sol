/**
 * Copyright (C) 2015 Forecast Foundation OU, full GPL notice in LICENSE
 */

pragma solidity 0.5.10;


import 'ROOT/trading/ICancelOrder.sol';
import 'ROOT/libraries/ReentrancyGuard.sol';
import 'ROOT/trading/Order.sol';
import 'ROOT/reporting/IMarket.sol';
import 'ROOT/ICash.sol';
import 'ROOT/trading/IOrders.sol';
import 'ROOT/libraries/Initializable.sol';
import 'ROOT/IAugur.sol';
import 'ROOT/trading/IProfitLoss.sol';
import 'ROOT/trading/IAugurTrading.sol';
import 'ROOT/MKRShutdownHandler.sol';


/**
 * @title Cancel Order
 * @notice This allows you to cancel orders on the book.
 */
contract CancelOrder is Initializable, ReentrancyGuard, ICancelOrder, MKRShutdownHandler {

    IAugurTrading public augurTrading;
    IOrders public orders;
    ICash public cash;
    IShareToken public shareToken;
    IProfitLoss public profitLoss;

    function initialize(IAugur _augur, IAugurTrading _augurTrading) public beforeInitialized {
        endInitialization();
        cash = ICash(_augur.lookup("Cash"));
        shareToken = IShareToken(_augur.lookup("ShareToken"));
        require(shareToken != IShareToken(0));

        augurTrading = _augurTrading;
        orders = IOrders(_augurTrading.lookup("Orders"));
        require(orders != IOrders(0));
        profitLoss = IProfitLoss(_augurTrading.lookup("ProfitLoss"));
<<<<<<< HEAD

        initializeMKRShutdownHandler(_augur.lookup("DaiVat"), address(cash));
=======
        require(profitLoss != IProfitLoss(0));
>>>>>>> f2741c1c
    }

    /**
     * @notice Cancels an order and refunds escrowed assets
     * @param _orderId The id of the order to cancel
     * @return Bool True
     */
    function cancelOrder(bytes32 _orderId) external nonReentrant returns (bool) {
        return cancelOrderInternal(msg.sender, _orderId);
    }

    /**
     * @notice Cancels multiple orders and refunds escrowed assets
     * @param _orderIds Array of order ids to cancel
     * @return Bool True
     */
    function cancelOrders(bytes32[] calldata _orderIds) external nonReentrant returns (bool) {
        for (uint256 i = 0; i < _orderIds.length; i++) {
            cancelOrderInternal(msg.sender, _orderIds[i]);
        }
        return true;
    }

    function cancelOrderInternal(address _sender, bytes32 _orderId) internal returns (bool) {
        require(_orderId != bytes32(0), "CancelOrder.cancelOrderInternal: Order id is 0x0");

        IOrders _orders = orders;
        // Look up the order the sender wants to cancel
        uint256 _moneyEscrowed;
        uint256 _sharesEscrowed;
        Order.Types _type;
        IMarket _market;
        uint256 _outcome;
        // Check creator in inner scope to reduce stack depth
        {
            /* solium-disable indentation */
            address _creator;
            (_moneyEscrowed, _sharesEscrowed, _type, _market, _outcome, _creator) = _orders.getOrderDataForCancel(_orderId);
            // Check that the order ID is correct and that the sender owns the order
            require(_sender == _creator, "CancelOrder.cancelOrderInternal: sender is not order owner");
            /* solium-enable indentation */
        }

        // Clear the order first
        _orders.removeOrder(_orderId);

        refundOrder(_sender, _type, _sharesEscrowed, _moneyEscrowed, _market, _outcome);

        IUniverse _universe = _market.getUniverse();
        augurTrading.logOrderCanceled(_universe, _market, _sender, _moneyEscrowed, _sharesEscrowed, _orderId);
        profitLoss.recordFrozenFundChange(_universe, _market, _sender, _outcome, -int256(_moneyEscrowed));
        return true;
    }

    function refundOrder(address _sender, Order.Types _type, uint256 _sharesEscrowed, uint256 _moneyEscrowed, IMarket _market, uint256 _outcome) private returns (bool) {
        if (_sharesEscrowed > 0) {
            // Return to user sharesEscrowed that weren't filled yet for all outcomes except the order outcome
            if (_type == Order.Types.Bid) {
                uint256 _numberOfOutcomes = _market.getNumberOfOutcomes();
                uint256[] memory _shortOutcomes = new uint256[](_numberOfOutcomes - 1);
                uint256[] memory _values = new uint256[](_numberOfOutcomes - 1);
                uint256 _indexOutcome = 0;
                for (uint256 _i = 0; _i < _numberOfOutcomes - 1; _i++) {
                    if (_i == _outcome) {
                        _indexOutcome++;
                    }
                    _shortOutcomes[_i] = _indexOutcome;
                    _values[_i] = _sharesEscrowed;
                    _indexOutcome++;
                }
                uint256[] memory _tokenIds = shareToken.getTokenIds(_market, _shortOutcomes);
                shareToken.unsafeBatchTransferFrom(address(augurTrading), _sender, _tokenIds, _values);
            } else {
                shareToken.unsafeTransferFrom(address(augurTrading), _sender, shareToken.getTokenId(_market, _outcome), _sharesEscrowed);
            }
        }

        // Return to user moneyEscrowed that wasn't filled yet
        if (_moneyEscrowed > 0) {
            cashTransferFrom(address(augurTrading), _sender, _moneyEscrowed);
        }

        return true;
    }
}<|MERGE_RESOLUTION|>--- conflicted
+++ resolved
@@ -40,12 +40,8 @@
         orders = IOrders(_augurTrading.lookup("Orders"));
         require(orders != IOrders(0));
         profitLoss = IProfitLoss(_augurTrading.lookup("ProfitLoss"));
-<<<<<<< HEAD
-
         initializeMKRShutdownHandler(_augur.lookup("DaiVat"), address(cash));
-=======
         require(profitLoss != IProfitLoss(0));
->>>>>>> f2741c1c
     }
 
     /**
