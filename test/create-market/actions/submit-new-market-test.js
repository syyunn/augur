--- conflicted
+++ resolved
@@ -17,7 +17,6 @@
 import { CATEGORICAL_OUTCOMES_SEPARATOR, CATEGORICAL_OUTCOME_SEPARATOR } from 'modules/markets/constants/market-outcomes';
 
 describe(`modules/create-market/actions/submit-new-market.js`, () => {
-<<<<<<< HEAD
 	proxyquire.noPreserveCache().noCallThru();
 	let out;
 	let clock;
@@ -69,102 +68,12 @@
 			'../../create-market/actions/generate-order-book': stubbedGenerateOrderBook,
 			'../../link/selectors/links': stubbedLink
 		}
-=======
-  proxyquire.noPreserveCache().noCallThru();
-
-  let out;
-  let clock;
-  let marketData = {};
-  let expectedMarketData = {};
-
-  const middlewares = [thunk];
-  const mockStore = configureMockStore(middlewares);
-
-  const testData = {
-    type: 'UPDATE_TRANSACTIONS_DATA',
-    test123: {
-      type: 'create_market',
-      gas: 0,
-      ether: 0,
-      data: {
-        market: 'some marketdata'
-      },
-      action: 'do some action',
-      status: 'pending'
-    }
-  };
-  const transID = 'testtransaction12345';
-  const failedMarketData = {
-    type: BINARY,
-    minValue: 1,
-    maxValue: 2,
-    numOutcomes: 2,
-    endDate: { value: new Date() },
-    expirySource: true,
-    failTest: FAILED
-  };
-  const state = Object.assign({}, testState);
-
-  const store = mockStore(state);
-
-  const stubbedNewMarketTransactions = {
-    addCreateMarketTransaction: () => {}
-  };
-  sinon.stub(stubbedNewMarketTransactions, 'addCreateMarketTransaction', newMarket => testData);
-
-  const stubbedUpdateExistingTransaction = {
-    updateExistingTransaction: () => {}
-  };
-  sinon.stub(stubbedUpdateExistingTransaction, 'updateExistingTransaction', (transactionID, status) => ({
-    type: 'UPDATE_EXISTING_TRANSACTIONS',
-    transactionID,
-    status
-  }));
-
-  const stubbedAugurJS = {
-    augur: { createSingleEventMarket: () => {} }
-  };
-  sinon.stub(stubbedAugurJS.augur, 'createSingleEventMarket', (o) => {
-    if (o.resolution) {
-      o.onFailed({ status: FAILED, message: 'error!' });
-    } else {
-      o.onSuccess({ status: SUCCESS, marketID: 'test123', callReturn: '0x123' });
-    }
-  });
-
-  const stubbedGenerateOrderBook = {
-    submitGenerateOrderBook: () => {}
-  };
-  sinon.stub(stubbedGenerateOrderBook, 'submitGenerateOrderBook', data => ({
-    type: 'submitGenerateOrderBook'
-  }));
-
-  const stubbedLink = {
-    selectTransactionsLink: () => {}
-  };
-  sinon.stub(stubbedLink, 'selectTransactionsLink', () => ({
-    onClick: () => ({
-      type: 'clickedLink'
-    })
-  }));
-
-  const action = proxyquire(
-		'../../../src/modules/create-market/actions/submit-new-market',
-    {
-      '../../transactions/actions/add-create-market-transaction': stubbedNewMarketTransactions,
-      '../../transactions/actions/update-existing-transaction': stubbedUpdateExistingTransaction,
-      '../../../services/augurjs': stubbedAugurJS,
-      '../../create-market/actions/generate-order-book': stubbedGenerateOrderBook,
-      '../../link/selectors/links': stubbedLink
-    }
->>>>>>> a91e88c9
 	);
 
   before(() => {
     store.clearActions();
 
 		// Mock the window object
-<<<<<<< HEAD
 		global.window = {};
 		global.window.location = {
 			pathname: '/test',
@@ -385,510 +294,4 @@
 			assert.deepEqual(marketData, expectedMarketData, 'market data was not correctly mutated');
 		});
 	});
-=======
-    global.window = {};
-    global.window.location = {
-      pathname: '/test',
-      search: 'example'
-    };
-    global.window.history = {
-      state: [],
-      pushState: (a, b, c) => window.history.state.push(c)
-    };
-    global.window.scrollTo = (x, y) => true;
-  });
-
-  it(`should be able to submit a new market`, () => {
-    store.dispatch(action.submitNewMarket({
-      market: {
-        id: 'market'
-      }
-    }));
-
-    out = [{
-      type: 'UPDATE_TRANSACTIONS_DATA',
-      test123: {
-        type: 'create_market',
-        gas: 0,
-        ether: 0,
-        data: {
-          market: 'some marketdata'
-        },
-        action: 'do some action',
-        status: 'pending'
-      }
-    }];
-
-    assert(stubbedLink.selectTransactionsLink.calledOnce, 'selectTransactionsLink was not called once');
-    assert(stubbedNewMarketTransactions.addCreateMarketTransaction.calledOnce, `addCreateMarketTransaction wasn't called once as expected`);
-    assert.deepEqual(store.getActions(), out, `Didn't correctly create a new market`);
-
-    global.window = {};
-    store.clearActions();
-  });
-
-  describe('createMarket states', () => {
-
-    const endDate = { value: new Date() };
-
-    beforeEach(() => {
-      store.clearActions();
-      stubbedUpdateExistingTransaction.updateExistingTransaction.reset();
-      marketData = {};
-      out = [];
-      expectedMarketData = {};
-
-      global.window.performance = {
-        now: () => Date.now()
-      };
-
-      clock = sinon.useFakeTimers();
-    });
-
-    afterEach(() => {
-      clock.restore();
-    });
-
-    it('should fail correctly', () => {
-      console.log('failedMarketData:', failedMarketData);
-      store.dispatch(action.createMarket(transID, failedMarketData));
-
-      out = [
-        {
-          type: 'UPDATE_EXISTING_TRANSACTIONS',
-          transactionID: transID,
-          status: {
-            status: 'sending...',
-            eventBond: undefined,
-            gasFees: undefined,
-            marketCreationFee: undefined
-          }
-        },
-        {
-          type: 'UPDATE_EXISTING_TRANSACTIONS',
-          transactionID: transID,
-          status: { status: 'failed', message: 'error!' }
-        }
-      ];
-
-      assert(stubbedUpdateExistingTransaction.updateExistingTransaction.calledTwice, `updateExistingTransaction was not called exactly twice`);
-      assert.deepEqual(store.getActions(), out, `createMarket did not fail correctly`);
-    });
-
-    it('should be able to create a binary market WITH an order book', () => {
-      marketData = {
-        endDate,
-        type: BINARY,
-        isCreatingOrderBook: true
-      };
-
-      store.dispatch(action.createMarket(transID, marketData));
-
-      clock.tick(10000);
-
-      out = [
-        {
-          type: 'UPDATE_EXISTING_TRANSACTIONS',
-          transactionID: transID,
-          status: {
-            status: 'sending...',
-            eventBond: undefined,
-            gasFees: undefined,
-            marketCreationFee: undefined
-          }
-        },
-        {
-          type: 'UPDATE_EXISTING_TRANSACTIONS',
-          transactionID: transID,
-          status: {
-            status: SUCCESS,
-            hash: undefined,
-            timestamp: undefined,
-            data: {
-              id: '0x123'
-            },
-            gasFees: {
-              denomination: ' real ETH',
-              formatted: '0',
-              formattedValue: 0,
-              full: '0 real ETH',
-              minimized: '0',
-              rounded: '0',
-              roundedValue: 0,
-              value: 0
-            }
-          }
-        },
-        {
-          type: 'CLEAR_MAKE_IN_PROGRESS'
-        },
-        {
-          type: 'submitGenerateOrderBook'
-        }
-      ];
-
-      expectedMarketData = {
-        endDate,
-        type: BINARY,
-        isCreatingOrderBook: true,
-        minValue: 1,
-        maxValue: 2,
-        numOutcomes: 2
-      };
-
-      assert(stubbedUpdateExistingTransaction.updateExistingTransaction.calledTwice, `updateExistingTransaction was not called exactly twice`);
-      assert.deepEqual(store.getActions(), out, `a binary market was not correctly created`);
-      assert.deepEqual(marketData, expectedMarketData, 'market data was not correctly mutated');
-    });
-
-    it('should be able to create a binary market WITHOUT an order book', () => {
-      marketData = {
-        endDate,
-        type: BINARY
-      };
-
-      store.dispatch(action.createMarket(transID, marketData));
-
-      clock.tick(10000);
-
-      out = [
-        {
-          type: 'UPDATE_EXISTING_TRANSACTIONS',
-          transactionID: transID,
-          status: {
-            status: 'sending...',
-            eventBond: undefined,
-            gasFees: undefined,
-            marketCreationFee: undefined
-          }
-        },
-        {
-          type: 'UPDATE_EXISTING_TRANSACTIONS',
-          transactionID: transID,
-          status: {
-            status: SUCCESS,
-            hash: undefined,
-            timestamp: undefined,
-            data: {
-              id: '0x123'
-            },
-            gasFees: {
-              denomination: ' real ETH',
-              formatted: '0',
-              formattedValue: 0,
-              full: '0 real ETH',
-              minimized: '0',
-              rounded: '0',
-              roundedValue: 0,
-              value: 0
-            }
-          }
-        },
-        {
-          type: 'CLEAR_MAKE_IN_PROGRESS'
-        }
-      ];
-
-      expectedMarketData = {
-        endDate,
-        type: BINARY,
-        minValue: 1,
-        maxValue: 2,
-        numOutcomes: 2
-      };
-
-      assert(stubbedUpdateExistingTransaction.updateExistingTransaction.calledTwice, `updateExistingTransaction was not called exactly twice`);
-      assert.deepEqual(store.getActions(), out, `a binary market was not correctly created`);
-      assert.deepEqual(marketData, expectedMarketData, 'market data was not correctly mutated');
-    });
-
-    it('should be able to create a scalar market WITH an order book', () => {
-      marketData = {
-        endDate,
-        type: SCALAR,
-        isCreatingOrderBook: true,
-        scalarSmallNum: 10,
-        scalarBigNum: 100
-      };
-
-      store.dispatch(action.createMarket(transID, marketData));
-
-      clock.tick(10000);
-
-      out = [
-        {
-          type: 'UPDATE_EXISTING_TRANSACTIONS',
-          transactionID: transID,
-          status: {
-            status: 'sending...',
-            eventBond: undefined,
-            gasFees: undefined,
-            marketCreationFee: undefined
-          }
-        },
-        {
-          type: 'UPDATE_EXISTING_TRANSACTIONS',
-          transactionID: transID,
-          status: {
-            status: SUCCESS,
-            hash: undefined,
-            timestamp: undefined,
-            data: {
-              id: '0x123'
-            },
-            gasFees: {
-              denomination: ' real ETH',
-              formatted: '0',
-              formattedValue: 0,
-              full: '0 real ETH',
-              minimized: '0',
-              rounded: '0',
-              roundedValue: 0,
-              value: 0
-            }
-          }
-        },
-        {
-          type: 'CLEAR_MAKE_IN_PROGRESS'
-        },
-        {
-          type: 'submitGenerateOrderBook'
-        }
-      ];
-
-      expectedMarketData = {
-        endDate,
-        type: SCALAR,
-        isCreatingOrderBook: true,
-        scalarSmallNum: 10,
-        scalarBigNum: 100,
-        minValue: 10,
-        maxValue: 100,
-        numOutcomes: 2
-      };
-
-      assert(stubbedUpdateExistingTransaction.updateExistingTransaction.calledTwice, `updateExistingTransaction was not called exactly twice`);
-      assert.deepEqual(store.getActions(), out, `a scalar market was not correctly created`);
-      assert.deepEqual(marketData, expectedMarketData, 'market data was not correctly mutated');
-    });
-
-    it('should be able to create a scalar market WITHOUT an order book', () => {
-      marketData = {
-        endDate,
-        type: SCALAR,
-        scalarSmallNum: 10,
-        scalarBigNum: 100
-      };
-
-      store.dispatch(action.createMarket(transID, marketData));
-
-      clock.tick(10000);
-
-      out = [
-        {
-          type: 'UPDATE_EXISTING_TRANSACTIONS',
-          transactionID: transID,
-          status: {
-            status: 'sending...',
-            eventBond: undefined,
-            gasFees: undefined,
-            marketCreationFee: undefined
-          }
-        },
-        {
-          type: 'UPDATE_EXISTING_TRANSACTIONS',
-          transactionID: transID,
-          status: {
-            status: SUCCESS,
-            hash: undefined,
-            timestamp: undefined,
-            data: {
-              id: '0x123'
-            },
-            gasFees: {
-              denomination: ' real ETH',
-              formatted: '0',
-              formattedValue: 0,
-              full: '0 real ETH',
-              minimized: '0',
-              rounded: '0',
-              roundedValue: 0,
-              value: 0
-            }
-          }
-        },
-        {
-          type: 'CLEAR_MAKE_IN_PROGRESS'
-        }
-      ];
-
-      expectedMarketData = {
-        endDate,
-        type: SCALAR,
-        scalarSmallNum: 10,
-        scalarBigNum: 100,
-        minValue: 10,
-        maxValue: 100,
-        numOutcomes: 2
-      };
-
-      assert(stubbedUpdateExistingTransaction.updateExistingTransaction.calledTwice, `updateExistingTransaction was not called exactly twice`);
-      assert.deepEqual(store.getActions(), out, `a scalar market was not correctly created`);
-      assert.deepEqual(marketData, expectedMarketData, 'market data was not correctly mutated');
-    });
-
-    it('should be able to create a categorical market WITH an order book', () => {
-      marketData = {
-        endDate,
-        description: 'test',
-        type: CATEGORICAL,
-        isCreatingOrderBook: true,
-        outcomes: [
-					{ id: 0, name: 'outcome1' },
-					{ id: 1, name: 'outcome2' },
-					{ id: 2, name: 'outcome3' }
-        ]
-      };
-
-      store.dispatch(action.createMarket(transID, marketData));
-
-      clock.tick(10000);
-
-      out = [
-        {
-          type: 'UPDATE_EXISTING_TRANSACTIONS',
-          transactionID: transID,
-          status: {
-            status: 'sending...',
-            eventBond: undefined,
-            gasFees: undefined,
-            marketCreationFee: undefined
-          }
-        },
-        {
-          type: 'UPDATE_EXISTING_TRANSACTIONS',
-          transactionID: transID,
-          status: {
-            status: SUCCESS,
-            hash: undefined,
-            timestamp: undefined,
-            data: {
-              id: '0x123'
-            },
-            gasFees: {
-              denomination: ' real ETH',
-              formatted: '0',
-              formattedValue: 0,
-              full: '0 real ETH',
-              minimized: '0',
-              rounded: '0',
-              roundedValue: 0,
-              value: 0
-            }
-          }
-        },
-        {
-          type: 'CLEAR_MAKE_IN_PROGRESS'
-        },
-        {
-          type: 'submitGenerateOrderBook'
-        }
-      ];
-
-      expectedMarketData = {
-        endDate,
-        description: 'test',
-        formattedDescription: `test${CATEGORICAL_OUTCOMES_SEPARATOR}${marketData.outcomes[0].name}${CATEGORICAL_OUTCOME_SEPARATOR}${marketData.outcomes[1].name}${CATEGORICAL_OUTCOME_SEPARATOR}${marketData.outcomes[2].name}`,
-        type: CATEGORICAL,
-        isCreatingOrderBook: true,
-        outcomes: [
-					{ id: 0, name: 'outcome1' },
-					{ id: 1, name: 'outcome2' },
-					{ id: 2, name: 'outcome3' }
-        ],
-        minValue: 1,
-        maxValue: 3,
-        numOutcomes: 3
-      };
-
-      assert(stubbedUpdateExistingTransaction.updateExistingTransaction.calledTwice, `updateExistingTransaction was not called exactly twice`);
-      assert.deepEqual(store.getActions(), out, `a categorical market was not correctly created`);
-      assert.deepEqual(marketData, expectedMarketData, 'market data was not correctly mutated');
-    });
-
-    it('should be able to create a categorical market WITH an order book', () => {
-      marketData = {
-        endDate,
-        description: 'test',
-        type: CATEGORICAL,
-        outcomes: [
-					{ id: 0, name: 'outcome1' },
-					{ id: 1, name: 'outcome2' },
-					{ id: 2, name: 'outcome3' }
-        ]
-      };
-
-      store.dispatch(action.createMarket(transID, marketData));
-
-      clock.tick(10000);
-
-      out = [
-        {
-          type: 'UPDATE_EXISTING_TRANSACTIONS',
-          transactionID: transID,
-          status: {
-            status: 'sending...',
-            eventBond: undefined,
-            gasFees: undefined,
-            marketCreationFee: undefined
-          }
-        },
-        {
-          type: 'UPDATE_EXISTING_TRANSACTIONS',
-          transactionID: transID,
-          status: {
-            status: SUCCESS,
-            hash: undefined,
-            timestamp: undefined,
-            data: {
-              id: '0x123'
-            },
-            gasFees: {
-              denomination: ' real ETH',
-              formatted: '0',
-              formattedValue: 0,
-              full: '0 real ETH',
-              minimized: '0',
-              rounded: '0',
-              roundedValue: 0,
-              value: 0
-            }
-          }
-        },
-        {
-          type: 'CLEAR_MAKE_IN_PROGRESS'
-        }
-      ];
-
-      expectedMarketData = {
-        endDate,
-        description: 'test',
-        formattedDescription: `test${CATEGORICAL_OUTCOMES_SEPARATOR}${marketData.outcomes[0].name}${CATEGORICAL_OUTCOME_SEPARATOR}${marketData.outcomes[1].name}${CATEGORICAL_OUTCOME_SEPARATOR}${marketData.outcomes[2].name}`,
-        type: CATEGORICAL,
-        outcomes: [
-					{ id: 0, name: 'outcome1' },
-					{ id: 1, name: 'outcome2' },
-					{ id: 2, name: 'outcome3' }
-        ],
-        minValue: 1,
-        maxValue: 3,
-        numOutcomes: 3
-      };
-
-      assert(stubbedUpdateExistingTransaction.updateExistingTransaction.calledTwice, `updateExistingTransaction was not called exactly twice`);
-      assert.deepEqual(store.getActions(), out, `a categorical market was not correctly created`);
-      assert.deepEqual(marketData, expectedMarketData, 'market data was not correctly mutated');
-    });
-  });
->>>>>>> a91e88c9
 });