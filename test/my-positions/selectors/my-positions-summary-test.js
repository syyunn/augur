import { describe, it } from 'mocha';
import { assert } from 'chai';
import sinon from 'sinon';

import {
  generateOutcomePositionSummary,
  generateMarketsPositionsSummary,
  generatePositionsSummary
} from 'modules/my-positions/selectors/my-positions-summary';

import { formatEther, formatShares, formatNumber } from 'utils/format-number';

describe(`modules/my-positions/selectors/my-positions-summary.js`, () => {
  describe('default', () => {
    const proxyquire = require('proxyquire');
    proxyquire.noPreserveCache().noCallThru();

    const test = (t) => {
      it(t.description, () => {
        t.assertions();
      });
    };

    test({
      description: `should return null if there ARE NO markets with positions`,
      assertions: (store) => {
        const mockSelectMyPositions = sinon.stub().returns([]);

        const selector = proxyquire('../../../src/modules/my-positions/selectors/my-positions-summary', {
          './my-positions': mockSelectMyPositions
        });

        const actual = selector.default();

        const expected = null;

        assert.strictEqual(actual, expected, `Didn't return the expect object`);
      }
    });

    test({
      description: `should return the expected object if there ARE markets with positions AND no outcomes have position object`,
      assertions: (store) => {
        const mockSelectMyPositions = sinon.stub().returns([
          {
            id: '0xMARKETID1',
            myPositionsSummary: {
              numPositions: formatNumber(1, {
                decimals: 0,
                decimalsRounded: 0,
                denomination: 'Positions',
                positiveSign: false,
                zeroStyled: false
              }),
              qtyShares: formatShares(1),
              purchasePrice: formatEther(0.2),
              realizedNet: formatEther(0),
              unrealizedNet: formatEther(0),
              totalNet: formatEther(0)
            },
            outcomes: [{}]
          }
        ]);

        const selector = proxyquire('../../../src/modules/my-positions/selectors/my-positions-summary', {
          './my-positions': mockSelectMyPositions
        });

        const actual = selector.default();

        const expected = {
          numPositions: formatNumber(0, {
            decimals: 0,
            decimalsRounded: 0,
            denomination: 'Positions',
            positiveSign: false,
            zeroStyled: false
          }),
          qtyShares: formatShares(0),
          purchasePrice: formatEther(0),
          realizedNet: formatEther(0),
          unrealizedNet: formatEther(0),
          totalNet: formatEther(0),
          positionOutcomes: []
        };

        assert.deepEqual(actual, expected, `Didn't return the expect object`);
      }
    });
  });

  describe('generateOutcomePositionSummary', () => {
    const proxyquire = require('proxyquire');
    proxyquire.noPreserveCache().callThru();

    const test = (t) => {
      it(t.description, () => {
        t.assertions();
      });
    };

    test({
      description: `should return the expected value when account trades and adjusted positions are undefined`,
      assertions: () => {
        const actual = generateOutcomePositionSummary(undefined, undefined, 0.2, {});

        const expected = null;

        assert.strictEqual(actual, expected, `Didn't return the expected value`);
      }
    });

    test({
      description: `should return the expected value when account trades and adjusted positions are defined AND position is zero`,
      assertions: () => {
        const mockAugur = {
          augur: {
<<<<<<< HEAD
            trading: {
              positions: {
                calculateProfitLoss: sinon.stub().returns({
                  position: 0,
                  realized: 10,
                  unrealized: -1,
                  meanOpenPrice: 0.2
                })
              }
            }
=======
            calculateProfitLoss: sinon.stub().returns({
              realized: 10,
              unrealized: -1,
              meanOpenPrice: 0.2
            })
>>>>>>> 62903b57
          }
        };

        const selector = proxyquire('../../../src/modules/my-positions/selectors/my-positions-summary', {
          '../../../services/augurjs': mockAugur
        });

        const actual = selector.generateOutcomePositionSummary(
          0,
          [{}],
          0.2,
          {}
        );

        const expected = {
          numPositions: formatNumber(1, {
            decimals: 0,
            decimalsRounded: 0,
            denomination: 'Positions',
            positiveSign: false,
            zeroStyled: false
          }),
          qtyShares: formatShares(0),
          purchasePrice: formatEther(0.2),
          realizedNet: formatEther(10),
          unrealizedNet: formatEther(-1),
          totalNet: formatEther(9),
          isClosable: false
        };

        // More verbose since a `deepEqual` can't properly check equality w/ objects containing functions
        assert.deepEqual(actual.numPositions, expected.numPositions, `Didn't return the expected object`);
        assert.deepEqual(actual.qtyShares, expected.qtyShares, `Didn't return the expected object`);
        assert.deepEqual(actual.purchasePrice, expected.purchasePrice, `Didn't return the expected object`);
        assert.deepEqual(actual.realizedNet, expected.realizedNet, `Didn't return the expected object`);
        assert.deepEqual(actual.unrealizedNet, expected.unrealizedNet, `Didn't return the expected object`);
        assert.deepEqual(actual.totalNet, expected.totalNet, `Didn't return the expected object`);
        assert.strictEqual(actual.isClosable, expected.isClosable, `Didn't return the expected value`);
        assert.isFunction(actual.closePosition, `Didn't return a function as expected`);
      }
    });

    test({
      description: `should return the expected value when account trades and adjusted positions are defined AND position is non-zero`,
      assertions: () => {
        const mockAugur = {
          augur: {
<<<<<<< HEAD
            trading: {
              positions: {
                calculateProfitLoss: sinon.stub().returns({
                  position: 10,
                  realized: 10,
                  unrealized: -1,
                  meanOpenPrice: 0.2
                })
              }
            }
=======
            calculateProfitLoss: sinon.stub().returns({
              realized: 10,
              unrealized: -1,
              meanOpenPrice: 0.2
            })
>>>>>>> 62903b57
          }
        };

        const selector = proxyquire('../../../src/modules/my-positions/selectors/my-positions-summary', {
          '../../../services/augurjs': mockAugur
        });

        const actual = selector.generateOutcomePositionSummary(
          10,
          [{}],
          0.2,
          {}
        );

        const expected = {
          numPositions: formatNumber(1, {
            decimals: 0,
            decimalsRounded: 0,
            denomination: 'Positions',
            positiveSign: false,
            zeroStyled: false
          }),
          qtyShares: formatShares(10),
          purchasePrice: formatEther(0.2),
          realizedNet: formatEther(10),
          unrealizedNet: formatEther(-1),
          totalNet: formatEther(9),
          isClosable: true
        };

        // More verbose since a `deepEqual` can't properly check equality w/ objects containing functions
        assert.deepEqual(actual.numPositions, expected.numPositions, `Didn't return the expected object`);
        assert.deepEqual(actual.qtyShares, expected.qtyShares, `Didn't return the expected object`);
        assert.deepEqual(actual.purchasePrice, expected.purchasePrice, `Didn't return the expected object`);
        assert.deepEqual(actual.realizedNet, expected.realizedNet, `Didn't return the expected object`);
        assert.deepEqual(actual.unrealizedNet, expected.unrealizedNet, `Didn't return the expected object`);
        assert.deepEqual(actual.totalNet, expected.totalNet, `Didn't return the expected object`);
        assert.strictEqual(actual.isClosable, expected.isClosable, `Didn't return the expected value`);
        assert.isFunction(actual.closePosition, `Didn't return a function as expected`);
      }
    });
  });

  describe('generateMarketsPositionsSummary', () => {
    const test = (t) => {
      it(t.description, () => {
        t.assertions();
      });
    };

    test({
      description: `should return the expected value when markets are undefined`,
      assertions: () => {
        const actual = generateMarketsPositionsSummary([]);

        const expected = null;

        assert.strictEqual(actual, expected, `Didn't return the expected value`);
      }
    });

    test({
      description: `should return the expected object if there ARE markets with positions AND no outcomes have position object`,
      assertions: (store) => {
        const actual = generateMarketsPositionsSummary([
          {
            id: '0xMARKETID1',
            myPositionsSummary: {
              numPositions: formatNumber(1, {
                decimals: 0,
                decimalsRounded: 0,
                denomination: 'Positions',
                positiveSign: false,
                zeroStyled: false
              }),
              qtyShares: formatShares(1),
              purchasePrice: formatEther(0.2),
              realizedNet: formatEther(0),
              unrealizedNet: formatEther(0),
              totalNet: formatEther(0)
            },
            outcomes: [{}]
          }
        ]);

        const expected = {
          numPositions: formatNumber(0, {
            decimals: 0,
            decimalsRounded: 0,
            denomination: 'Positions',
            positiveSign: false,
            zeroStyled: false
          }),
          qtyShares: formatShares(0),
          purchasePrice: formatEther(0),
          realizedNet: formatEther(0),
          unrealizedNet: formatEther(0),
          totalNet: formatEther(0),
          positionOutcomes: []
        };

        assert.deepEqual(actual, expected, `Didn't return the expect object`);
      }
    });

    test({
      description: `should return the expected object if there ARE markets with positions AND outcomes have position`,
      assertions: (store) => {
        const actual = generateMarketsPositionsSummary([
          {
            id: '0xMARKETID1',
            myPositionsSummary: {
              numPositions: formatNumber(1, {
                decimals: 0,
                decimalsRounded: 0,
                denomination: 'Positions',
                positiveSign: false,
                zeroStyled: false
              }),
              qtyShares: formatShares(1),
              purchasePrice: formatEther(0.2),
              realizedNet: formatEther(0),
              unrealizedNet: formatEther(0),
              totalNet: formatEther(0)
            },
            outcomes: [
              {
                position: {
                  numPositions: formatNumber(1, {
                    decimals: 0,
                    decimalsRounded: 0,
                    denomination: 'Positions',
                    positiveSign: false,
                    zeroStyled: false
                  }),
                  qtyShares: formatShares(1),
                  purchasePrice: formatEther(0.2),
                  realizedNet: formatEther(10),
                  unrealizedNet: formatEther(-1),
                  totalNet: formatEther(9),
                  isClosable: true
                }
              }
            ]
          }
        ]);

        const expected = {
          numPositions: formatNumber(1, {
            decimals: 0,
            decimalsRounded: 0,
            denomination: 'Positions',
            positiveSign: false,
            zeroStyled: false
          }),
          qtyShares: formatShares(1),
          purchasePrice: formatEther(0),
          realizedNet: formatEther(10),
          unrealizedNet: formatEther(-1),
          totalNet: formatEther(9),
          positionOutcomes: [
            {
              position: {
                numPositions: formatNumber(1, {
                  decimals: 0,
                  decimalsRounded: 0,
                  denomination: 'Positions',
                  positiveSign: false,
                  zeroStyled: false
                }),
                qtyShares: formatShares(1),
                purchasePrice: formatEther(0.2),
                realizedNet: formatEther(10),
                unrealizedNet: formatEther(-1),
                totalNet: formatEther(9),
                isClosable: true
              }
            }
          ]
        };

        assert.deepEqual(actual, expected, `Didn't return the expected object`);
      }
    });
  });

  describe('generatePositionsSummary', () => {
    const test = (t) => {
      it(t.description, () => {
        t.assertions();
      });
    };

    test({
      description: `should return the expected object`,
      assertions: () => {
        const actual = generatePositionsSummary(10, 2, 0.2, 10, -1);

        const expected = {
          numPositions: formatNumber(10, {
            decimals: 0,
            decimalsRounded: 0,
            denomination: 'Positions',
            positiveSign: false,
            zeroStyled: false
          }),
          qtyShares: formatShares(2),
          purchasePrice: formatEther(0.2),
          realizedNet: formatEther(10),
          unrealizedNet: formatEther(-1),
          totalNet: formatEther(9)
        };

        assert.deepEqual(actual, expected, `Didn't return the expected value`);
      }
    });
  });
});<|MERGE_RESOLUTION|>--- conflicted
+++ resolved
@@ -115,24 +115,15 @@
       assertions: () => {
         const mockAugur = {
           augur: {
-<<<<<<< HEAD
             trading: {
               positions: {
                 calculateProfitLoss: sinon.stub().returns({
-                  position: 0,
                   realized: 10,
                   unrealized: -1,
                   meanOpenPrice: 0.2
                 })
               }
             }
-=======
-            calculateProfitLoss: sinon.stub().returns({
-              realized: 10,
-              unrealized: -1,
-              meanOpenPrice: 0.2
-            })
->>>>>>> 62903b57
           }
         };
 
@@ -180,24 +171,15 @@
       assertions: () => {
         const mockAugur = {
           augur: {
-<<<<<<< HEAD
             trading: {
               positions: {
                 calculateProfitLoss: sinon.stub().returns({
-                  position: 10,
                   realized: 10,
                   unrealized: -1,
                   meanOpenPrice: 0.2
                 })
               }
             }
-=======
-            calculateProfitLoss: sinon.stub().returns({
-              realized: 10,
-              unrealized: -1,
-              meanOpenPrice: 0.2
-            })
->>>>>>> 62903b57
           }
         };
 
