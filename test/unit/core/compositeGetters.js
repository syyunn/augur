--- conflicted
+++ resolved
@@ -380,15 +380,8 @@
       var pause = constants.PAUSE_BETWEEN_MARKET_BATCHES;
       constants.PAUSE_BETWEEN_MARKET_BATCHES = 1;
       // if we pass in t.nextPass as true then use a mock, else set nextPass to undefined.
-<<<<<<< HEAD
-      var nextPass = t.nextPass ?
-        function () { done(); } :
-        undefined;
-      augur.loadNextMarketsBatch(t.branchID, t.startIndex, t.chunkSize, t.numMarkets, t.isDesc, t.volumeMin, t.volumeMax, function (err, marketsData) {
-=======
       var nextPass = t.nextPass ? function() { done(); } : undefined;
       augur.loadNextMarketsBatch(t.branchID, t.startIndex, t.chunkSize, t.numMarkets, t.isDesc, t.volumeMin, t.volumeMax, function(err, marketsData) {
->>>>>>> 366ca725
         // chunkCB
         var finished = t.assertions(err, marketsData);
         if (finished) done();
