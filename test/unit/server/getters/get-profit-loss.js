const Augur = require("augur.js");
const sqlite3 = require("sqlite3");
const path = require("path");
const Knex = require("knex");
const setupTestDb = require("../../test.database");
const { calculateEarningsPerTimePeriod, getProfitLoss, bucketRangeByInterval } = require("src/server/getters/get-profit-loss");
const { postProcessDatabaseResults } = require("src/server/post-process-database-results");

const START_TIME = 1506474500;
const MINUTE_SECONDS = 60;
const HOUR_SECONDS = MINUTE_SECONDS * 60;

describe("server/getters/get-profit-loss#bucketRangeByInterval", () => {
  test("throws when startTime is negative", (done) => {
    expect(() => bucketRangeByInterval(-1, 0, 1)).toThrow();
    done();
  });

  test("throws when endTime is negative", (done) => {
    expect(() => bucketRangeByInterval(0, -1, 1)).toThrow();
    done();
  });

  test("throws when periodInterval is negative", (done) => {
    expect(() => bucketRangeByInterval(0, 1, -1)).toThrow();
    done();
  });

  test("throws when periodInterval is zero", (done) => {
    expect(() => bucketRangeByInterval(0, 1, 0)).toThrow();
    done();
  });

  test("throws when startTime is greater than endTime", (done) => {
    expect(() => bucketRangeByInterval(1, 0, 1)).toThrow();
    done();
  });

  test("Does not throw when startTime is equal to endTime", (done) => {
    expect(() => bucketRangeByInterval(0, 0, 1)).not.toThrow();
    done();
  });

  test("generates a range including only startTime and endTime", (done) => {
    const buckets = bucketRangeByInterval(10000, 10040, 20000);
    expect(buckets).toEqual([
      {
        timestamp: 10000,
      },
      {
        timestamp: 10040,
      },
    ]);

    done();
  });

<<<<<<< HEAD
  it("generates a range of 5 buckets, including start and end times every 10 seconds", (done) => {
    const buckets = bucketRangeByInterval(10000, 10040, 10);
    assert.deepEqual(buckets, [
      {
        timestamp: 10000,
      },
      {
        timestamp: 10010,
      },
      {
        timestamp: 10020,
      },
      {
        timestamp: 10030,
      },
      {
        timestamp: 10040,
      },
    ]);
=======
  test(
    "generates a range of 5 buckets, including start and end times every 10 seconds",
    (done) => {
      const buckets = bucketRangeByInterval(10000, 10040, 10);
      expect(buckets).toEqual([
        {
          timestamp: 10000,
          profitLoss: null,
        },
        {
          timestamp: 10010,
          profitLoss: null,
        },
        {
          timestamp: 10020,
          profitLoss: null,
        },
        {
          timestamp: 10030,
          profitLoss: null,
        },
        {
          timestamp: 10040,
          profitLoss: null,
        },
      ]);
>>>>>>> e2a71894

      done();
    },
  );

  test("generates 31 buckets with explicit periodInteval", (done) => {
    const buckets = bucketRangeByInterval(0, 30 * 86400, 86400);
    expect(buckets.length).toEqual(31);

    done();
  });

  test("generates 31 buckets with implicit periodInteval", (done) => {
    const buckets = bucketRangeByInterval(0, 30 * 86400);
    expect(buckets.length).toEqual(31);

    done();
  });
});


<<<<<<< HEAD
describe("server/getters/get-profit-loss#getProfitLoss", () => {
  var connection = null;
  var augur = new Augur();

  beforeEach('Initialize Database', (done) => {
    setupTestDb((err, db) => {
      if (err) return done(new Error(err));
      connection = db;
      done();
    });
  });

  afterEach('Destroy DB and Disconnect', async() => {
    if(connection) await connection.destroy();
  });

  it("generates a 3-value timeseries P/L", async () => {
    const results = await getProfitLoss(connection, augur, {
      universe: "0x000000000000000000000000000000000000000b",
			account:  "0xffff000000000000000000000000000000000000",
      marketId: "0x0000000000000000000000000000000000000ff1"
=======
  beforeEach((done) => {
    sqlite3.verbose();
    connection = Knex({
      client: "sqlite3",
      connection: {
        filename: path.resolve(__dirname, "../../trading-proceeds-claimed-2.db"),
      },
      acquireConnectionTimeout: 5 * 60 * 1000,
      useNullAsDefault: true,
      postProcessResponse: postProcessDatabaseResults,
    });

    done();
  });

  afterEach((done) => {
    connection.destroy();
    done();
  });

  test("has a finalized market", (done) => {
    connection("markets")
      .select("*")
      .whereNotNull("finalizationBlockNumber")
      .asCallback((err, results) => {
        expect(err).toBeFalsy();
        expect(results).not.toBeNull();
        expect(results.length).toEqual(9);

        done();
      });
  });

  test("calculates PL for a user for all time", (done) => {
    getProfitLoss(connection, augur, universe, account1, 1550877478, 1551827939, (1551827939 - 1550877478) / 4, (err, results) => {
      try {
        expect(results.aggregate).toEqual([
          {
            "lastPrice": "0.5",
            "profitLoss": {
              "meanOpenPrice": "0.5",
              "position": "9.994",
              "realized": "-0.0000000000000000000000004",
              "total": "-0.0000000000000000000000004",
              "unrealized": "0",
            },
            "timestamp": 1551115093.25,
          },
          {
            "lastPrice": "0.5",
            "profitLoss": {
              "meanOpenPrice": "0.5",
              "position": "9.994",
              "realized": "-0.0000000000000000000000004",
              "total": "-0.0000000000000000000000004",
              "unrealized": "0",
            },
            "timestamp": 1551352708.5,
          },
          {
            "profitLoss": {
              "meanOpenPrice": "0.5",
              "position": "9.994",
              "realized": "0",
              "total": "4.997",
              "unrealized": "4.997",
            },
            "timestamp": 1551590323.75,
          },
          {
            "profitLoss": {
              "meanOpenPrice": "0.99940035978412952229",
              "position": "-10005999999999999990.006",
              "realized": "4.997",
              "total": "4.997",
              "unrealized": "0",
            },
            "timestamp": 1551827939,
          },
        ]);

        done();
      } catch (e) {
        done(e);
      }
    });
  });
});


describe("tests for test/profitloss.db", () => {
  var connection = null;
  var augur = new Augur();

  beforeEach((done) => {
    sqlite3.verbose();
    connection = Knex({
      client: "sqlite3",
      connection: {
        filename: path.resolve(__dirname, "../../profitloss.db"),
      },
      acquireConnectionTimeout: 5 * 60 * 1000,
      useNullAsDefault: true,
      postProcessResponse: postProcessDatabaseResults,
    });

    done();
  });

  afterEach((done) => {
    connection.destroy();
    done();
  });

  test("has 2 trades", (done) => {
    connection("trades")
      .select("*")
      .asCallback((err, results) => {
        expect(err).toBeFalsy();
        expect(results.length).toEqual(2);
        done();
      });
  });

  const universe = "0x1b8dae4f281a437e797f6213c6564926a04d9959";
  const account1 = "0x913da4198e6be1d5f5e4a40d0667f70c0b5430eb";
  const account2 = "0xbd355a7e5a7adb23b51f54027e624bfe0e238df6";
  const endTime = Date.now();
  test("has a total PL of -4eth for account1", (done) => {
    getProfitLoss(connection, augur, universe, account1, 0, endTime, endTime, (err, results) => {
      try {
        expect(results.aggregate).toEqual([
          {
            lastPrice: "0.1",
            profitLoss: {
              meanOpenPrice: "0",
              position: "0",
              realized: "-4",
              total: "-4",
              unrealized: "0",
            },
            timestamp: endTime,
          },
        ]);
      } catch (e) {
        return done(e);
      }
      done();
    });
  });
  test("has a total PL of 4eth for account2", (done) => {
    getProfitLoss(connection, augur, universe, account2, 0, endTime, endTime, (err, results) => {
      try {

        var expected = [{
          lastPrice: "0.1",
          profitLoss: {
            meanOpenPrice: "0",
            position: "0",
            realized: "4",
            total: "4",
            unrealized: "0",
          },
          timestamp: endTime,
        }];
        expect(expected).toEqual(results.aggregate);

        expect({
          "0x0402c3fe7c695cb619b817f7bb9e42e2ad29e214": [null, expected],
        }).toEqual(results.all);
      } catch (e) {
        return done(e);
      }
      done();
    });
  });
});

describe("server/getters/get-profit-loss", () => {
  var connection = null;
  var augur = new Augur();

  const testWithDatabase = (t, done) => {
    getProfitLoss(connection, augur, t.params.universe, t.params.account, t.params.startTime, t.params.endTime, t.params.periodInterval, (err, profitLoss) => {
      try {
        t.assertions(err, profitLoss);
      } catch (e) {
        return done(e);
      }
      done();
    });
  };

  const testWithMockedData = (t, done) => {
    try {
      var profitLoss = null;
      var error = null;
      try {
        profitLoss = calculateEarningsPerTimePeriod(augur, t.params.trades, t.params.buckets);
      } catch (e) {
        error = e;
      }
      t.assertions(error, profitLoss);
    } catch (e) {
      return done(e);
    }
    done();
  };

  beforeEach(async () => {
    connection = await setupTestDb();
  });

  afterEach(async () => {
    await connection.destroy();
  });

  test(
    "generates 3 datapoints for user with trades in one period after start time",
    (done) => {
      testWithDatabase(
        {
          params: {
            universe: "0x000000000000000000000000000000000000000b",
            account: "0x0000000000000000000000000000000000000b0b",
            startTime: START_TIME,
            endTime: START_TIME + 3 * HOUR_SECONDS,
            periodInterval: HOUR_SECONDS,
          },
          assertions: (err, profitLoss) => {
            expect(err).toBeFalsy();
            expect(profitLoss.aggregate).toEqual([
              {
                profitLoss: {
                  meanOpenPrice: "5.5",
                  position: "-0.9",
                  realized: "-0.13",
                  total: "-0.26",
                  unrealized: "-0.13",
                },
                timestamp: 1506478100,
              },
              {
                profitLoss: {
                  meanOpenPrice: "5.5",
                  position: "-0.9",
                  realized: "-0.13",
                  total: "-0.26",
                  unrealized: "-0.13",
                },
                timestamp: 1506481700,
              },
              {
                profitLoss: {
                  meanOpenPrice: "5.5",
                  position: "-0.9",
                  realized: "-0.13",
                  total: "-0.26",
                  unrealized: "-0.13",
                },
                timestamp: 1506485300,
              },
            ]);
          },
        },
        done,
      );
    },
  );


  test("buckets datapoints from the first trade the user made", (done) => {
    testWithDatabase(
      {
        params: {
          universe: "0x000000000000000000000000000000000000000b",
          account: "0x0000000000000000000000000000000000000b0b",
          startTime: 0,
          endTime: START_TIME + 3 * HOUR_SECONDS,
          periodInterval: HOUR_SECONDS,
        },
        assertions: (err, profitLoss) => {
          expect(err).toBeFalsy();
          expect(profitLoss.aggregate).toEqual([
            {
              profitLoss: {
                meanOpenPrice: "5.5",
                position: "-0.9",
                realized: "-0.13",
                total: "-0.26",
                unrealized: "-0.13",
              },
              timestamp: 1506478100,
            },
            {
              profitLoss: {
                meanOpenPrice: "5.5",
                position: "-0.9",
                realized: "-0.13",
                total: "-0.26",
                unrealized: "-0.13",
              },
              timestamp: 1506481700,
            },
            {
              profitLoss: {
                meanOpenPrice: "5.5",
                position: "-0.9",
                realized: "-0.13",
                total: "-0.26",
                unrealized: "-0.13",
              },
              timestamp: 1506485300,
            },
          ]);
        },
      },
      done,
    );
  });

  test(
    "buckets datapoints from the first trade the user to now, producing 30 buckets",
    (done) => {
      testWithDatabase(
        {
          params: {
            universe: "0x000000000000000000000000000000000000000b",
            account: "0x0000000000000000000000000000000000000b0b",
          },
          assertions: (err, profitLoss) => {
            expect(err).toBeFalsy();
            expect(profitLoss.aggregate.length).toEqual(30);
            expect(profitLoss.aggregate[0].profitLoss).toEqual({
              meanOpenPrice: "3.37272727272727272727",
              position: "1.1",
              realized: "0.13",
              total: "0",
              unrealized: "-0.13",
            });

            // The last bucket end time should be really quite near out current time
            expect(Date.now() - profitLoss.aggregate[29].timestamp).toBeLessThanOrEqual(250);
          },
        },
        done,
      );
    },
  );

  test(
    "makes 30 empty profit-loss buckets spaced from time time of first trade to now",
    (done) => {
      testWithDatabase(
        {
          params: {
            universe: "0x000000000000000000000000000000000000000b",
            account: "0x0badbadbadbadbadbadbadbadbadbadbadbadbad",
          },
          assertions: (err, profitLoss) => {
            expect(err).toBeFalsy();
            expect(profitLoss.aggregate.length).toEqual(30);
            profitLoss.aggregate.forEach((bucket) => {
              expect(bucket.profitLoss).toBeNull();
            });

            // The last bucket end time should be really quite near out current time
            expect(Date.now() - profitLoss.aggregate[29].timestamp).toBeLessThanOrEqual(250);
          },
        },
        done,
      );
    },
  );

  test(
    "generates 3 PL datapoints for user with trades in three periods after start time",
    (done) => {
      testWithDatabase(
        {
          params: {
            universe: "0x000000000000000000000000000000000000000b",
            account: "0x0000000000000000000000000000000000000b0b",
            startTime: START_TIME,
            endTime: START_TIME + MINUTE_SECONDS,
            periodInterval: 10,
          },
          assertions: (err, profitLoss) => {
            expect(err).toBeFalsy();
            expect(profitLoss.aggregate).toEqual([
              {
                profitLoss: {
                  meanOpenPrice: "5.5",
                  position: "-0.6",
                  realized: "0",
                  total: "0",
                  unrealized: "0",
                },
                timestamp: 1506474510,
              },
              {
                profitLoss: {
                  meanOpenPrice: "5.5",
                  position: "-0.9",
                  realized: "-0.13",
                  total: "-0.26",
                  unrealized: "-0.13",
                },
                timestamp: 1506474520,
              },
              {
                profitLoss: {
                  meanOpenPrice: "5.5",
                  position: "-0.9",
                  realized: "-0.13",
                  total: "-0.26",
                  unrealized: "-0.13",
                },
                timestamp: 1506474530,
              },
              {
                profitLoss: {
                  meanOpenPrice: "5.5",
                  position: "-0.9",
                  realized: "-0.13",
                  total: "-0.26",
                  unrealized: "-0.13",
                },
                timestamp: 1506474540,
              },
              {
                profitLoss: {
                  meanOpenPrice: "5.5",
                  position: "-0.9",
                  realized: "-0.13",
                  total: "-0.26",
                  unrealized: "-0.13",
                },
                timestamp: 1506474550,
              },
              {
                profitLoss: {
                  meanOpenPrice: "5.5",
                  position: "-0.9",
                  realized: "-0.13",
                  total: "-0.26",
                  unrealized: "-0.13",
                },
                timestamp: 1506474560,
              },
            ]);
          },
        },
        done,
      );
    },
  );

  test("generates 30 PLs all with null profitLoss", (done) => {
    testWithDatabase(
      {
        params: {
          universe: "0x000000000000000000000000000000000000000b",
          account: "0x1000000000000000000000000000000000000b0b",
          startTime: 0,
          endTime: 30 * 86400,
          periodInterval: 86400,
        },
        assertions: (err, profitLoss) => {
          expect(err).toBeFalsy();
          expect(err).toBeFalsy();
          expect(profitLoss.aggregate.length).toEqual(30);
          expect(profitLoss.all).toEqual({});
        },
      },
      done,
    );
  });

  var trades1 = [
    {
      timestamp: 10000,
      type: "sell",
      amount: "10",
      price: "0.1",
      maker: true,
    },
    {
      timestamp: 10010,
      type: "buy",
      amount: "5",
      price: "0.2",
      maker: true,
    },
    {
      timestamp: 10020,
      type: "sell",
      amount: "10",
      price: "0.2",
      maker: true,
    },
    {
      timestamp: 10030,
      type: "buy",
      amount: "5",
      price: "0.3",
      maker: true,
    },
  ];

  test("calculates pl for all data as one period with no basis", (done) => {
    testWithMockedData(
      {
        params: {
          trades: trades1,
          buckets: [
            {
              timestamp: 10000,
              lastPrice: "0.1",
            },
            {
              timestamp: 20000,
              lastPrice: "0.3",
            },
          ],
        },
        assertions: (err, profitLoss) => {
          expect(err).toBeFalsy();
          expect(profitLoss).toEqual([
            {
              timestamp: 20000,
              lastPrice: "0.3",
              profitLoss: {
                position: "10",
                meanOpenPrice: "0.166666666666666666667",
                realized: "1.16666666666666666666",
                total: "2.49999999999999999999",
                unrealized: "1.33333333333333333333",
              },
            },
          ]);
        },
      },
      done,
    );
  });

  test("calculates pl for 4 periods with no basis", (done) => {
    testWithMockedData(
      {
        params: {
          trades: trades1,
          buckets: [
            {
              timestamp: 10000,
              lastPrice: null,
            },
            {
              timestamp: 10010,
              lastPrice: "0.1",
            },
            {
              timestamp: 10020,
              lastPrice: "0.2",
            },
            {
              timestamp: 10030,
              lastPrice: "0.2",
            },
            {
              timestamp: 10040,
              lastPrice: "0.3",
            },
          ],
        },
        assertions: (err, profitLoss) => {
          expect(err).toBeFalsy();
          expect(profitLoss).toEqual([
            {
              profitLoss: {
                meanOpenPrice: "0.1",
                position: "10",
                realized: "0",
                total: "0",
                unrealized: "0",
              },
              timestamp: 10010,
              lastPrice: "0.1",
            },
            {
              profitLoss: {
                meanOpenPrice: "0.1",
                position: "5",
                realized: "0.5",
                total: "1",
                unrealized: "0.5",
              },
              timestamp: 10020,
              lastPrice: "0.2",
            },
            {
              profitLoss: {
                meanOpenPrice: "0.166666666666666666667",
                position: "15",
                realized: "0.5",
                total: "0.999999999999999999995",
                unrealized: "0.499999999999999999995",
              },
              timestamp: 10030,
              lastPrice: "0.2",
            },
            {
              profitLoss: {
                meanOpenPrice: "0.166666666666666666667",
                position: "10",
                realized: "1.166666666666666666665",
                total: "2.499999999999999999995",
                unrealized: "1.33333333333333333333",
              },
              timestamp: 10040,
              lastPrice: "0.3",
            },
          ]);
        },
      },
      done,
    );
  });

  test(
    "calculates pl for 1 period, and 4 periods, and verifies last period PLs are equal",
    (done) => {
      var buckets1 = [
        {
          timestamp: 10000,
          lastPrice: null,
        },
        {
          timestamp: 20000,
          lastPrice: "0.3",
        },
      ];
      var pls1 = calculateEarningsPerTimePeriod(augur, trades1, buckets1);
      expect(pls1.length).toEqual(1);

      var buckets2 = [
        {
          timestamp: 10000,
          lastPrice: null,
        },
        {
          timestamp: 10010,
          lastPrice: "0.1",
        },
        {
          timestamp: 10020,
          lastPrice: "0.2",
        },
        {
          timestamp: 10030,
          lastPrice: "0.2",
        },
        {
          timestamp: 10040,
          lastPrice: "0.3",
        },
      ];
      var pls2 = calculateEarningsPerTimePeriod(augur, trades1, buckets2);
      expect(pls2.length).toEqual(4);

      var result = {
        meanOpenPrice: "0.166666666666666666667",
        position: "10",
        realized: "1.166666666666666666665",
        total: "2.499999999999999999995",
        unrealized: "1.33333333333333333333",
      };

      expect(pls1[0].profitLoss).toEqual(result);
      expect(pls2[3].profitLoss).toEqual(result);

      done();
    },
  );

  test("calculates pl for 1 periods and ignores trailing trades", (done) => {
    var trades2 = trades1.slice();
    trades2.push({
      timestamp: 10040,
      type: "buy",
      amount: "5",
      price: "0.3",
      maker: true,
    });

    var buckets = [
      {
        timestamp: 10000,
        lastPrice: null,
      },
      {
        timestamp: 10040,
        lastPrice: "0.3",
      },
    ];
    var pls1 = calculateEarningsPerTimePeriod(augur, trades2, buckets);
    expect(pls1.length).toEqual(1);

    var result = {
      meanOpenPrice: "0.166666666666666666667",
      position: "10",
      realized: "1.166666666666666666665",
      total: "2.499999999999999999995",
      unrealized: "1.33333333333333333333",
    };

    expect(pls1[0].profitLoss).toEqual(result);

    done();
  });

  test("calculates pl for one period, with basis which nets out", (done) => {
    // These two trades net out, leaving a 0 basis
    var trades2 = [
      {
        timestamp: 8000,
        type: "buy",
        amount: "5",
        price: "0.3",
        maker: true,
      },
      {
        timestamp: 9000,
        type: "sell",
        amount: "5",
        price: "0.3",
        maker: true,
      },
    ].concat(trades1);

    var buckets = [
      {
        timestamp: 10000,
        lastPrice: "0.3",
      },
      {
        timestamp: 10040,
        lastPrice: "0.3",
      },
    ];

    var pls1 = calculateEarningsPerTimePeriod(augur, trades2, buckets);
    expect(pls1.length).toEqual(1);

    var result = {
      meanOpenPrice: "0.166666666666666666667",
      position: "10",
      realized: "1.16666666666666666666",
      total: "2.49999999999999999999",
      unrealized: "1.33333333333333333333",
    };

    expect(pls1[0].profitLoss).toEqual(result);

    done();
  });

  test("calculates pl for one period, with basis doesnt net out", (done) => {
    var trades2 = [
      {
        timestamp: 8000,
        type: "buy",
        amount: "5",
        price: "0.4",
        maker: true,
      },
      {
        timestamp: 9000,
        type: "sell",
        amount: "3",
        price: "0.1",
        maker: true,
      },
    ].concat(trades1);

    var buckets = [
      {
        timestamp: 10000,
        lastPrice: "0.1",
      },
      {
        timestamp: 10040,
        lastPrice: "0.3",
      },
    ];

    var pls1 = calculateEarningsPerTimePeriod(augur, trades2, buckets);
    expect(pls1.length).toEqual(1);

    var result = {
      meanOpenPrice: "0.176923076923076923077",
      position: "8",
      realized: "1.71538461538461538461",
      total: "2.1",
      unrealized: "0.38461538461538461538",
    };

    expect(pls1[0].profitLoss).toEqual(result);

    done();
  });

  test("Account 1 has 4eth Total P/L", (done) => {
    const trades = [
      {
        timestamp: 10000,
        type: "sell",
        price: "0.5",
        amount: "10",
        maker: true,
      },
      {
        timestamp: 10020,
        type: "buy",
        price: "0.1",
        amount: "10",
        maker: true,
      },
    ];

    const buckets = [
      {
        timestamp: 10000,
        lastPrice: null,
      },
      {
        timestamp: 20000,
        lastPrice: 0.1,
      },
    ];
    const results = calculateEarningsPerTimePeriod(augur, trades, buckets);
    const results2 = augur.trading.calculateProfitLoss({ trades, lastPrice: 0.1 });

    expect(results[0].profitLoss).toEqual(results2);
    expect(results2).toEqual({
      meanOpenPrice: "0",
      position: "0",
      realized: "-4",
      total: "-4",
      unrealized: "0",
    });

    done();
  });

  test("Account 2 has +4eth P/L", (done) => {
    const trades = [
      {
        /* MADE A BUY ORDER */
        timestamp: 10000,
        type: "sell",
        price: "0.5",
        amount: "10",
        maker: false,
      },
      {
        /* FILLING THE BUY ORDER */
        timestamp: 10020,
        type: "buy",
        price: "0.1",
        amount: "10",
        maker: false,
      },
    ];

    const buckets = [
      {
        timestamp: 10000,
        lastPrice: null,
      },
      {
        timestamp: 20000,
        lastPrice: 0.1,
      },
    ];
    const results = calculateEarningsPerTimePeriod(augur, trades, buckets);
    const results2 = augur.trading.calculateProfitLoss({ trades, lastPrice: 0.1 });

    expect(results[0].profitLoss).toEqual(results2);
    expect(results2).toEqual({
      meanOpenPrice: "0",
      position: "0",
      realized: "4",
      total: "4",
      unrealized: "0",
>>>>>>> e2a71894
    });

    console.log(JSON.stringify(results));
		assert.equal(results.length, 3);
  });
});
<|MERGE_RESOLUTION|>--- conflicted
+++ resolved
@@ -55,10 +55,9 @@
     done();
   });
 
-<<<<<<< HEAD
   it("generates a range of 5 buckets, including start and end times every 10 seconds", (done) => {
     const buckets = bucketRangeByInterval(10000, 10040, 10);
-    assert.deepEqual(buckets, [
+    expect(buckets).toEqual([
       {
         timestamp: 10000,
       },
@@ -75,38 +74,9 @@
         timestamp: 10040,
       },
     ]);
-=======
-  test(
-    "generates a range of 5 buckets, including start and end times every 10 seconds",
-    (done) => {
-      const buckets = bucketRangeByInterval(10000, 10040, 10);
-      expect(buckets).toEqual([
-        {
-          timestamp: 10000,
-          profitLoss: null,
-        },
-        {
-          timestamp: 10010,
-          profitLoss: null,
-        },
-        {
-          timestamp: 10020,
-          profitLoss: null,
-        },
-        {
-          timestamp: 10030,
-          profitLoss: null,
-        },
-        {
-          timestamp: 10040,
-          profitLoss: null,
-        },
-      ]);
->>>>>>> e2a71894
 
-      done();
-    },
-  );
+    done();
+  });
 
   test("generates 31 buckets with explicit periodInteval", (done) => {
     const buckets = bucketRangeByInterval(0, 30 * 86400, 86400);
@@ -124,7 +94,6 @@
 });
 
 
-<<<<<<< HEAD
 describe("server/getters/get-profit-loss#getProfitLoss", () => {
   var connection = null;
   var augur = new Augur();
@@ -146,906 +115,9 @@
       universe: "0x000000000000000000000000000000000000000b",
 			account:  "0xffff000000000000000000000000000000000000",
       marketId: "0x0000000000000000000000000000000000000ff1"
-=======
-  beforeEach((done) => {
-    sqlite3.verbose();
-    connection = Knex({
-      client: "sqlite3",
-      connection: {
-        filename: path.resolve(__dirname, "../../trading-proceeds-claimed-2.db"),
-      },
-      acquireConnectionTimeout: 5 * 60 * 1000,
-      useNullAsDefault: true,
-      postProcessResponse: postProcessDatabaseResults,
-    });
-
-    done();
-  });
-
-  afterEach((done) => {
-    connection.destroy();
-    done();
-  });
-
-  test("has a finalized market", (done) => {
-    connection("markets")
-      .select("*")
-      .whereNotNull("finalizationBlockNumber")
-      .asCallback((err, results) => {
-        expect(err).toBeFalsy();
-        expect(results).not.toBeNull();
-        expect(results.length).toEqual(9);
-
-        done();
-      });
-  });
-
-  test("calculates PL for a user for all time", (done) => {
-    getProfitLoss(connection, augur, universe, account1, 1550877478, 1551827939, (1551827939 - 1550877478) / 4, (err, results) => {
-      try {
-        expect(results.aggregate).toEqual([
-          {
-            "lastPrice": "0.5",
-            "profitLoss": {
-              "meanOpenPrice": "0.5",
-              "position": "9.994",
-              "realized": "-0.0000000000000000000000004",
-              "total": "-0.0000000000000000000000004",
-              "unrealized": "0",
-            },
-            "timestamp": 1551115093.25,
-          },
-          {
-            "lastPrice": "0.5",
-            "profitLoss": {
-              "meanOpenPrice": "0.5",
-              "position": "9.994",
-              "realized": "-0.0000000000000000000000004",
-              "total": "-0.0000000000000000000000004",
-              "unrealized": "0",
-            },
-            "timestamp": 1551352708.5,
-          },
-          {
-            "profitLoss": {
-              "meanOpenPrice": "0.5",
-              "position": "9.994",
-              "realized": "0",
-              "total": "4.997",
-              "unrealized": "4.997",
-            },
-            "timestamp": 1551590323.75,
-          },
-          {
-            "profitLoss": {
-              "meanOpenPrice": "0.99940035978412952229",
-              "position": "-10005999999999999990.006",
-              "realized": "4.997",
-              "total": "4.997",
-              "unrealized": "0",
-            },
-            "timestamp": 1551827939,
-          },
-        ]);
-
-        done();
-      } catch (e) {
-        done(e);
-      }
-    });
-  });
-});
-
-
-describe("tests for test/profitloss.db", () => {
-  var connection = null;
-  var augur = new Augur();
-
-  beforeEach((done) => {
-    sqlite3.verbose();
-    connection = Knex({
-      client: "sqlite3",
-      connection: {
-        filename: path.resolve(__dirname, "../../profitloss.db"),
-      },
-      acquireConnectionTimeout: 5 * 60 * 1000,
-      useNullAsDefault: true,
-      postProcessResponse: postProcessDatabaseResults,
-    });
-
-    done();
-  });
-
-  afterEach((done) => {
-    connection.destroy();
-    done();
-  });
-
-  test("has 2 trades", (done) => {
-    connection("trades")
-      .select("*")
-      .asCallback((err, results) => {
-        expect(err).toBeFalsy();
-        expect(results.length).toEqual(2);
-        done();
-      });
-  });
-
-  const universe = "0x1b8dae4f281a437e797f6213c6564926a04d9959";
-  const account1 = "0x913da4198e6be1d5f5e4a40d0667f70c0b5430eb";
-  const account2 = "0xbd355a7e5a7adb23b51f54027e624bfe0e238df6";
-  const endTime = Date.now();
-  test("has a total PL of -4eth for account1", (done) => {
-    getProfitLoss(connection, augur, universe, account1, 0, endTime, endTime, (err, results) => {
-      try {
-        expect(results.aggregate).toEqual([
-          {
-            lastPrice: "0.1",
-            profitLoss: {
-              meanOpenPrice: "0",
-              position: "0",
-              realized: "-4",
-              total: "-4",
-              unrealized: "0",
-            },
-            timestamp: endTime,
-          },
-        ]);
-      } catch (e) {
-        return done(e);
-      }
-      done();
-    });
-  });
-  test("has a total PL of 4eth for account2", (done) => {
-    getProfitLoss(connection, augur, universe, account2, 0, endTime, endTime, (err, results) => {
-      try {
-
-        var expected = [{
-          lastPrice: "0.1",
-          profitLoss: {
-            meanOpenPrice: "0",
-            position: "0",
-            realized: "4",
-            total: "4",
-            unrealized: "0",
-          },
-          timestamp: endTime,
-        }];
-        expect(expected).toEqual(results.aggregate);
-
-        expect({
-          "0x0402c3fe7c695cb619b817f7bb9e42e2ad29e214": [null, expected],
-        }).toEqual(results.all);
-      } catch (e) {
-        return done(e);
-      }
-      done();
-    });
-  });
-});
-
-describe("server/getters/get-profit-loss", () => {
-  var connection = null;
-  var augur = new Augur();
-
-  const testWithDatabase = (t, done) => {
-    getProfitLoss(connection, augur, t.params.universe, t.params.account, t.params.startTime, t.params.endTime, t.params.periodInterval, (err, profitLoss) => {
-      try {
-        t.assertions(err, profitLoss);
-      } catch (e) {
-        return done(e);
-      }
-      done();
-    });
-  };
-
-  const testWithMockedData = (t, done) => {
-    try {
-      var profitLoss = null;
-      var error = null;
-      try {
-        profitLoss = calculateEarningsPerTimePeriod(augur, t.params.trades, t.params.buckets);
-      } catch (e) {
-        error = e;
-      }
-      t.assertions(error, profitLoss);
-    } catch (e) {
-      return done(e);
-    }
-    done();
-  };
-
-  beforeEach(async () => {
-    connection = await setupTestDb();
-  });
-
-  afterEach(async () => {
-    await connection.destroy();
-  });
-
-  test(
-    "generates 3 datapoints for user with trades in one period after start time",
-    (done) => {
-      testWithDatabase(
-        {
-          params: {
-            universe: "0x000000000000000000000000000000000000000b",
-            account: "0x0000000000000000000000000000000000000b0b",
-            startTime: START_TIME,
-            endTime: START_TIME + 3 * HOUR_SECONDS,
-            periodInterval: HOUR_SECONDS,
-          },
-          assertions: (err, profitLoss) => {
-            expect(err).toBeFalsy();
-            expect(profitLoss.aggregate).toEqual([
-              {
-                profitLoss: {
-                  meanOpenPrice: "5.5",
-                  position: "-0.9",
-                  realized: "-0.13",
-                  total: "-0.26",
-                  unrealized: "-0.13",
-                },
-                timestamp: 1506478100,
-              },
-              {
-                profitLoss: {
-                  meanOpenPrice: "5.5",
-                  position: "-0.9",
-                  realized: "-0.13",
-                  total: "-0.26",
-                  unrealized: "-0.13",
-                },
-                timestamp: 1506481700,
-              },
-              {
-                profitLoss: {
-                  meanOpenPrice: "5.5",
-                  position: "-0.9",
-                  realized: "-0.13",
-                  total: "-0.26",
-                  unrealized: "-0.13",
-                },
-                timestamp: 1506485300,
-              },
-            ]);
-          },
-        },
-        done,
-      );
-    },
-  );
-
-
-  test("buckets datapoints from the first trade the user made", (done) => {
-    testWithDatabase(
-      {
-        params: {
-          universe: "0x000000000000000000000000000000000000000b",
-          account: "0x0000000000000000000000000000000000000b0b",
-          startTime: 0,
-          endTime: START_TIME + 3 * HOUR_SECONDS,
-          periodInterval: HOUR_SECONDS,
-        },
-        assertions: (err, profitLoss) => {
-          expect(err).toBeFalsy();
-          expect(profitLoss.aggregate).toEqual([
-            {
-              profitLoss: {
-                meanOpenPrice: "5.5",
-                position: "-0.9",
-                realized: "-0.13",
-                total: "-0.26",
-                unrealized: "-0.13",
-              },
-              timestamp: 1506478100,
-            },
-            {
-              profitLoss: {
-                meanOpenPrice: "5.5",
-                position: "-0.9",
-                realized: "-0.13",
-                total: "-0.26",
-                unrealized: "-0.13",
-              },
-              timestamp: 1506481700,
-            },
-            {
-              profitLoss: {
-                meanOpenPrice: "5.5",
-                position: "-0.9",
-                realized: "-0.13",
-                total: "-0.26",
-                unrealized: "-0.13",
-              },
-              timestamp: 1506485300,
-            },
-          ]);
-        },
-      },
-      done,
-    );
-  });
-
-  test(
-    "buckets datapoints from the first trade the user to now, producing 30 buckets",
-    (done) => {
-      testWithDatabase(
-        {
-          params: {
-            universe: "0x000000000000000000000000000000000000000b",
-            account: "0x0000000000000000000000000000000000000b0b",
-          },
-          assertions: (err, profitLoss) => {
-            expect(err).toBeFalsy();
-            expect(profitLoss.aggregate.length).toEqual(30);
-            expect(profitLoss.aggregate[0].profitLoss).toEqual({
-              meanOpenPrice: "3.37272727272727272727",
-              position: "1.1",
-              realized: "0.13",
-              total: "0",
-              unrealized: "-0.13",
-            });
-
-            // The last bucket end time should be really quite near out current time
-            expect(Date.now() - profitLoss.aggregate[29].timestamp).toBeLessThanOrEqual(250);
-          },
-        },
-        done,
-      );
-    },
-  );
-
-  test(
-    "makes 30 empty profit-loss buckets spaced from time time of first trade to now",
-    (done) => {
-      testWithDatabase(
-        {
-          params: {
-            universe: "0x000000000000000000000000000000000000000b",
-            account: "0x0badbadbadbadbadbadbadbadbadbadbadbadbad",
-          },
-          assertions: (err, profitLoss) => {
-            expect(err).toBeFalsy();
-            expect(profitLoss.aggregate.length).toEqual(30);
-            profitLoss.aggregate.forEach((bucket) => {
-              expect(bucket.profitLoss).toBeNull();
-            });
-
-            // The last bucket end time should be really quite near out current time
-            expect(Date.now() - profitLoss.aggregate[29].timestamp).toBeLessThanOrEqual(250);
-          },
-        },
-        done,
-      );
-    },
-  );
-
-  test(
-    "generates 3 PL datapoints for user with trades in three periods after start time",
-    (done) => {
-      testWithDatabase(
-        {
-          params: {
-            universe: "0x000000000000000000000000000000000000000b",
-            account: "0x0000000000000000000000000000000000000b0b",
-            startTime: START_TIME,
-            endTime: START_TIME + MINUTE_SECONDS,
-            periodInterval: 10,
-          },
-          assertions: (err, profitLoss) => {
-            expect(err).toBeFalsy();
-            expect(profitLoss.aggregate).toEqual([
-              {
-                profitLoss: {
-                  meanOpenPrice: "5.5",
-                  position: "-0.6",
-                  realized: "0",
-                  total: "0",
-                  unrealized: "0",
-                },
-                timestamp: 1506474510,
-              },
-              {
-                profitLoss: {
-                  meanOpenPrice: "5.5",
-                  position: "-0.9",
-                  realized: "-0.13",
-                  total: "-0.26",
-                  unrealized: "-0.13",
-                },
-                timestamp: 1506474520,
-              },
-              {
-                profitLoss: {
-                  meanOpenPrice: "5.5",
-                  position: "-0.9",
-                  realized: "-0.13",
-                  total: "-0.26",
-                  unrealized: "-0.13",
-                },
-                timestamp: 1506474530,
-              },
-              {
-                profitLoss: {
-                  meanOpenPrice: "5.5",
-                  position: "-0.9",
-                  realized: "-0.13",
-                  total: "-0.26",
-                  unrealized: "-0.13",
-                },
-                timestamp: 1506474540,
-              },
-              {
-                profitLoss: {
-                  meanOpenPrice: "5.5",
-                  position: "-0.9",
-                  realized: "-0.13",
-                  total: "-0.26",
-                  unrealized: "-0.13",
-                },
-                timestamp: 1506474550,
-              },
-              {
-                profitLoss: {
-                  meanOpenPrice: "5.5",
-                  position: "-0.9",
-                  realized: "-0.13",
-                  total: "-0.26",
-                  unrealized: "-0.13",
-                },
-                timestamp: 1506474560,
-              },
-            ]);
-          },
-        },
-        done,
-      );
-    },
-  );
-
-  test("generates 30 PLs all with null profitLoss", (done) => {
-    testWithDatabase(
-      {
-        params: {
-          universe: "0x000000000000000000000000000000000000000b",
-          account: "0x1000000000000000000000000000000000000b0b",
-          startTime: 0,
-          endTime: 30 * 86400,
-          periodInterval: 86400,
-        },
-        assertions: (err, profitLoss) => {
-          expect(err).toBeFalsy();
-          expect(err).toBeFalsy();
-          expect(profitLoss.aggregate.length).toEqual(30);
-          expect(profitLoss.all).toEqual({});
-        },
-      },
-      done,
-    );
-  });
-
-  var trades1 = [
-    {
-      timestamp: 10000,
-      type: "sell",
-      amount: "10",
-      price: "0.1",
-      maker: true,
-    },
-    {
-      timestamp: 10010,
-      type: "buy",
-      amount: "5",
-      price: "0.2",
-      maker: true,
-    },
-    {
-      timestamp: 10020,
-      type: "sell",
-      amount: "10",
-      price: "0.2",
-      maker: true,
-    },
-    {
-      timestamp: 10030,
-      type: "buy",
-      amount: "5",
-      price: "0.3",
-      maker: true,
-    },
-  ];
-
-  test("calculates pl for all data as one period with no basis", (done) => {
-    testWithMockedData(
-      {
-        params: {
-          trades: trades1,
-          buckets: [
-            {
-              timestamp: 10000,
-              lastPrice: "0.1",
-            },
-            {
-              timestamp: 20000,
-              lastPrice: "0.3",
-            },
-          ],
-        },
-        assertions: (err, profitLoss) => {
-          expect(err).toBeFalsy();
-          expect(profitLoss).toEqual([
-            {
-              timestamp: 20000,
-              lastPrice: "0.3",
-              profitLoss: {
-                position: "10",
-                meanOpenPrice: "0.166666666666666666667",
-                realized: "1.16666666666666666666",
-                total: "2.49999999999999999999",
-                unrealized: "1.33333333333333333333",
-              },
-            },
-          ]);
-        },
-      },
-      done,
-    );
-  });
-
-  test("calculates pl for 4 periods with no basis", (done) => {
-    testWithMockedData(
-      {
-        params: {
-          trades: trades1,
-          buckets: [
-            {
-              timestamp: 10000,
-              lastPrice: null,
-            },
-            {
-              timestamp: 10010,
-              lastPrice: "0.1",
-            },
-            {
-              timestamp: 10020,
-              lastPrice: "0.2",
-            },
-            {
-              timestamp: 10030,
-              lastPrice: "0.2",
-            },
-            {
-              timestamp: 10040,
-              lastPrice: "0.3",
-            },
-          ],
-        },
-        assertions: (err, profitLoss) => {
-          expect(err).toBeFalsy();
-          expect(profitLoss).toEqual([
-            {
-              profitLoss: {
-                meanOpenPrice: "0.1",
-                position: "10",
-                realized: "0",
-                total: "0",
-                unrealized: "0",
-              },
-              timestamp: 10010,
-              lastPrice: "0.1",
-            },
-            {
-              profitLoss: {
-                meanOpenPrice: "0.1",
-                position: "5",
-                realized: "0.5",
-                total: "1",
-                unrealized: "0.5",
-              },
-              timestamp: 10020,
-              lastPrice: "0.2",
-            },
-            {
-              profitLoss: {
-                meanOpenPrice: "0.166666666666666666667",
-                position: "15",
-                realized: "0.5",
-                total: "0.999999999999999999995",
-                unrealized: "0.499999999999999999995",
-              },
-              timestamp: 10030,
-              lastPrice: "0.2",
-            },
-            {
-              profitLoss: {
-                meanOpenPrice: "0.166666666666666666667",
-                position: "10",
-                realized: "1.166666666666666666665",
-                total: "2.499999999999999999995",
-                unrealized: "1.33333333333333333333",
-              },
-              timestamp: 10040,
-              lastPrice: "0.3",
-            },
-          ]);
-        },
-      },
-      done,
-    );
-  });
-
-  test(
-    "calculates pl for 1 period, and 4 periods, and verifies last period PLs are equal",
-    (done) => {
-      var buckets1 = [
-        {
-          timestamp: 10000,
-          lastPrice: null,
-        },
-        {
-          timestamp: 20000,
-          lastPrice: "0.3",
-        },
-      ];
-      var pls1 = calculateEarningsPerTimePeriod(augur, trades1, buckets1);
-      expect(pls1.length).toEqual(1);
-
-      var buckets2 = [
-        {
-          timestamp: 10000,
-          lastPrice: null,
-        },
-        {
-          timestamp: 10010,
-          lastPrice: "0.1",
-        },
-        {
-          timestamp: 10020,
-          lastPrice: "0.2",
-        },
-        {
-          timestamp: 10030,
-          lastPrice: "0.2",
-        },
-        {
-          timestamp: 10040,
-          lastPrice: "0.3",
-        },
-      ];
-      var pls2 = calculateEarningsPerTimePeriod(augur, trades1, buckets2);
-      expect(pls2.length).toEqual(4);
-
-      var result = {
-        meanOpenPrice: "0.166666666666666666667",
-        position: "10",
-        realized: "1.166666666666666666665",
-        total: "2.499999999999999999995",
-        unrealized: "1.33333333333333333333",
-      };
-
-      expect(pls1[0].profitLoss).toEqual(result);
-      expect(pls2[3].profitLoss).toEqual(result);
-
-      done();
-    },
-  );
-
-  test("calculates pl for 1 periods and ignores trailing trades", (done) => {
-    var trades2 = trades1.slice();
-    trades2.push({
-      timestamp: 10040,
-      type: "buy",
-      amount: "5",
-      price: "0.3",
-      maker: true,
-    });
-
-    var buckets = [
-      {
-        timestamp: 10000,
-        lastPrice: null,
-      },
-      {
-        timestamp: 10040,
-        lastPrice: "0.3",
-      },
-    ];
-    var pls1 = calculateEarningsPerTimePeriod(augur, trades2, buckets);
-    expect(pls1.length).toEqual(1);
-
-    var result = {
-      meanOpenPrice: "0.166666666666666666667",
-      position: "10",
-      realized: "1.166666666666666666665",
-      total: "2.499999999999999999995",
-      unrealized: "1.33333333333333333333",
-    };
-
-    expect(pls1[0].profitLoss).toEqual(result);
-
-    done();
-  });
-
-  test("calculates pl for one period, with basis which nets out", (done) => {
-    // These two trades net out, leaving a 0 basis
-    var trades2 = [
-      {
-        timestamp: 8000,
-        type: "buy",
-        amount: "5",
-        price: "0.3",
-        maker: true,
-      },
-      {
-        timestamp: 9000,
-        type: "sell",
-        amount: "5",
-        price: "0.3",
-        maker: true,
-      },
-    ].concat(trades1);
-
-    var buckets = [
-      {
-        timestamp: 10000,
-        lastPrice: "0.3",
-      },
-      {
-        timestamp: 10040,
-        lastPrice: "0.3",
-      },
-    ];
-
-    var pls1 = calculateEarningsPerTimePeriod(augur, trades2, buckets);
-    expect(pls1.length).toEqual(1);
-
-    var result = {
-      meanOpenPrice: "0.166666666666666666667",
-      position: "10",
-      realized: "1.16666666666666666666",
-      total: "2.49999999999999999999",
-      unrealized: "1.33333333333333333333",
-    };
-
-    expect(pls1[0].profitLoss).toEqual(result);
-
-    done();
-  });
-
-  test("calculates pl for one period, with basis doesnt net out", (done) => {
-    var trades2 = [
-      {
-        timestamp: 8000,
-        type: "buy",
-        amount: "5",
-        price: "0.4",
-        maker: true,
-      },
-      {
-        timestamp: 9000,
-        type: "sell",
-        amount: "3",
-        price: "0.1",
-        maker: true,
-      },
-    ].concat(trades1);
-
-    var buckets = [
-      {
-        timestamp: 10000,
-        lastPrice: "0.1",
-      },
-      {
-        timestamp: 10040,
-        lastPrice: "0.3",
-      },
-    ];
-
-    var pls1 = calculateEarningsPerTimePeriod(augur, trades2, buckets);
-    expect(pls1.length).toEqual(1);
-
-    var result = {
-      meanOpenPrice: "0.176923076923076923077",
-      position: "8",
-      realized: "1.71538461538461538461",
-      total: "2.1",
-      unrealized: "0.38461538461538461538",
-    };
-
-    expect(pls1[0].profitLoss).toEqual(result);
-
-    done();
-  });
-
-  test("Account 1 has 4eth Total P/L", (done) => {
-    const trades = [
-      {
-        timestamp: 10000,
-        type: "sell",
-        price: "0.5",
-        amount: "10",
-        maker: true,
-      },
-      {
-        timestamp: 10020,
-        type: "buy",
-        price: "0.1",
-        amount: "10",
-        maker: true,
-      },
-    ];
-
-    const buckets = [
-      {
-        timestamp: 10000,
-        lastPrice: null,
-      },
-      {
-        timestamp: 20000,
-        lastPrice: 0.1,
-      },
-    ];
-    const results = calculateEarningsPerTimePeriod(augur, trades, buckets);
-    const results2 = augur.trading.calculateProfitLoss({ trades, lastPrice: 0.1 });
-
-    expect(results[0].profitLoss).toEqual(results2);
-    expect(results2).toEqual({
-      meanOpenPrice: "0",
-      position: "0",
-      realized: "-4",
-      total: "-4",
-      unrealized: "0",
-    });
-
-    done();
-  });
-
-  test("Account 2 has +4eth P/L", (done) => {
-    const trades = [
-      {
-        /* MADE A BUY ORDER */
-        timestamp: 10000,
-        type: "sell",
-        price: "0.5",
-        amount: "10",
-        maker: false,
-      },
-      {
-        /* FILLING THE BUY ORDER */
-        timestamp: 10020,
-        type: "buy",
-        price: "0.1",
-        amount: "10",
-        maker: false,
-      },
-    ];
-
-    const buckets = [
-      {
-        timestamp: 10000,
-        lastPrice: null,
-      },
-      {
-        timestamp: 20000,
-        lastPrice: 0.1,
-      },
-    ];
-    const results = calculateEarningsPerTimePeriod(augur, trades, buckets);
-    const results2 = augur.trading.calculateProfitLoss({ trades, lastPrice: 0.1 });
-
-    expect(results[0].profitLoss).toEqual(results2);
-    expect(results2).toEqual({
-      meanOpenPrice: "0",
-      position: "0",
-      realized: "4",
-      total: "4",
-      unrealized: "0",
->>>>>>> e2a71894
     });
 
     console.log(JSON.stringify(results));
-		assert.equal(results.length, 3);
+    expect(results.length).to.equal(3);
   });
 });
