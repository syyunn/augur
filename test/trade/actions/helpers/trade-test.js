--- conflicted
+++ resolved
@@ -5,6 +5,7 @@
 import * as mocks from '../../../mockStore';
 import { augur, abi, constants } from '../../../../src/services/augurjs';
 import { tradeTestState, tradeConstOrderBooks } from '../../constants';
+import { ZERO } from '../../../../src/modules/trade/constants/numbers';
 
 describe('modules/trade/actions/helpers/trade.js', () => {
 	proxyquire.noPreserveCache();
@@ -73,55 +74,29 @@
 			onCommitSent({ hash: 'tradeHash1', callReturn: '1' });
 			console.log('trade cc:', mockAugur.augur.trade.callCount);
 			switch (mockAugur.augur.trade.callCount) {
-<<<<<<< HEAD
 				case 4:
 					onCommitFailed({ error: 'commit failed error', message: 'commit failed error message' });
 					break;
 				case 5:
 					onCommitSuccess({ gasFees: '0.01450404', hash: 'testhash', timestamp: 1500000000 });
-					onTradeSent({ txHash: 'tradeHash1', callReturn: '1' });
+					onTradeSent({ hash: 'tradeHash1', callReturn: '1' });
 					onTradeFailed({ error: 'trade failed error', message: 'trade failed error message' });
 					break;
 				case 6:
 					onCommitSuccess({ gasFees: '0.01450404', hash: 'testhash', timestamp: 1500000000 });
-					onTradeSent({ txHash: 'tradeHash1', callReturn: '1' });
+					onTradeSent({ hash: 'tradeHash1', callReturn: '1' });
 					onTradeSuccess({ sharesBought: '20', cashFromTrade: '0', unmatchedShares: '80', unmatchedCash: '160', tradingFees: '0.01', gasFees: '0.01450404', hash: 'testhash', timestamp: 1500000000 });
 					break;
 				case 7:
 					onCommitSuccess({ gasFees: '0.01450404', hash: 'testhash', timestamp: 1500000000 });
-					onTradeSent({ txHash: 'tradeHash1', callReturn: '1' });
+					onTradeSent({ hash: 'tradeHash1', callReturn: '1' });
 					onTradeSuccess({ sharesBought: '80', cashFromTrade: '0', unmatchedShares: '0', unmatchedCash: '0', tradingFees: '0.01', gasFees: '0.01450404', hash: 'testhash', timestamp: 1500000000 });
 					break;
 				default:
 					onCommitSuccess({ gasFees: '0.01450404', hash: 'testhash', timestamp: 1500000000 });
-					onTradeSent({ txHash: 'tradeHash1', callReturn: '1' });
+					onTradeSent({ hash: 'tradeHash1', callReturn: '1' });
 					onTradeSuccess({ sharesBought: '10', cashFromTrade: '0', unmatchedShares: '0', unmatchedCash: '0', tradingFees: '0.01', gasFees: '0.01450404', hash: 'testhash', timestamp: 1500000000 });
 					break;
-=======
-			case 4:
-				onCommitFailed({ error: 'commit failed error', message: 'commit failed error message' });
-				break;
-			case 5:
-				onCommitSuccess({ gasFees: '0.01450404', hash: 'testhash', timestamp: 1500000000 });
-				onTradeSent({ hash: 'tradeHash1', callReturn: '1' });
-				onTradeFailed({ error: 'trade failed error', message: 'trade failed error message' });
-				break;
-			case 6:
-				onCommitSuccess({ gasFees: '0.01450404', hash: 'testhash', timestamp: 1500000000 });
-				onTradeSent({ hash: 'tradeHash1', callReturn: '1' });
-				onTradeSuccess({ sharesBought: '20', cashFromTrade: '0', unmatchedShares: '80', unmatchedCash: '160', tradingFees: '0.01', gasFees: '0.01450404', hash: 'testhash', timestamp:1500000000 });
-				break;
-			case 7:
-				onCommitSuccess({ gasFees: '0.01450404', hash: 'testhash', timestamp: 1500000000 });
-				onTradeSent({ hash: 'tradeHash1', callReturn: '1' });
-				onTradeSuccess({ sharesBought: '80', cashFromTrade: '0', unmatchedShares: '0', unmatchedCash: '0', tradingFees: '0.01', gasFees: '0.01450404', hash: 'testhash', timestamp:1500000000 });
-				break;
-			default:
-				onCommitSuccess({ gasFees: '0.01450404', hash: 'testhash', timestamp: 1500000000 });
-				onTradeSent({ hash: 'tradeHash1', callReturn: '1' });
-				onTradeSuccess({ sharesBought: '10', cashFromTrade: '0', unmatchedShares: '0', unmatchedCash: '0', tradingFees: '0.01', gasFees: '0.01450404', hash: 'testhash', timestamp:1500000000 });
-				break;
->>>>>>> 9f203a16
 			}
 			return;
 		});
@@ -411,19 +386,11 @@
 			// 	onTradeSent({ hash: 'tradeHash1', callReturn: '1' });
 			// 	onTradeFailed({ error: 'trade failed error', message: 'trade failed error message' });
 			// 	break;
-<<<<<<< HEAD
 				default:
 					onCommitSuccess({ gasFees: '0.01450404', hash: 'testhash', timestamp: 1500000000 });
-					onTradeSent({ txHash: 'tradeHash1', callReturn: '1' });
+					onTradeSent({ hash: 'tradeHash1', callReturn: '1' });
 					onTradeSuccess({ sharesBought: '10', cashFromTrade: '0', unmatchedShares: '0', unmatchedCash: '0', tradingFees: '0.01', gasFees: '0.01450404', hash: 'testhash', timestamp: 1500000000 });
 					break;
-=======
-			default:
-				onCommitSuccess({ gasFees: '0.01450404', hash: 'testhash', timestamp: 1500000000 });
-				onTradeSent({ hash: 'tradeHash1', callReturn: '1' });
-				onTradeSuccess({ sharesBought: '10', cashFromTrade: '0', unmatchedShares: '0', unmatchedCash: '0', tradingFees: '0.01', gasFees: '0.01450404', hash: 'testhash', timestamp:1500000000 });
-				break;
->>>>>>> 9f203a16
 			}
 			return;
 			// onCommitFailed({ error: 'error', message: 'error message' });
@@ -516,7 +483,7 @@
 
 			assert.deepEqual(mockCBStatus.callCount, 5, `Didn't call status callback 5 times as expected`);
 			assert.deepEqual(mockCB.callCount, 1, `Didn't call the callback 3 times as expected`);
-			assert.deepEqual(store.getActions(), [ { type: 'LOAD_BIDS_ASKS' }], `Didn't dispatch a load_bids_asks action as expected`);
+			assert.deepEqual(store.getActions(), [{ type: 'LOAD_BIDS_ASKS' }], `Didn't dispatch a load_bids_asks action as expected`);
 		});
 
 		it('should handle a sell trade with Big Number', () => {
@@ -546,7 +513,7 @@
 
 			assert.deepEqual(mockCBStatus.callCount, 5, `Didn't call status callback 5 times as expected`);
 			assert.deepEqual(mockCB.callCount, 1, `Didn't call the callback 3 times as expected`);
-			assert.deepEqual(store.getActions(), [ { type: 'LOAD_BIDS_ASKS' }], `Didn't dispatch a load_bids_asks action as expected`);
+			assert.deepEqual(store.getActions(), [{ type: 'LOAD_BIDS_ASKS' }], `Didn't dispatch a load_bids_asks action as expected`);
 		});
 
 		it('should handle a sell trade with no tradeIDs available', () => {
@@ -554,12 +521,12 @@
 			helper.trade('testBinaryMarketID', '2', '10', '0', '0xtaker1', () => [], store.dispatch, mockCBStatus, mockCB);
 
 			assert(mockCB.calledWithExactly(null, {
-			  remainingEth: ZERO,
-			  remainingShares: abi.bignum(10),
-			  filledShares: ZERO,
-			  filledEth: ZERO,
-			  tradingFees: ZERO,
-			  gasFees: ZERO
+				remainingEth: ZERO,
+				remainingShares: abi.bignum(10),
+				filledShares: ZERO,
+				filledEth: ZERO,
+				tradingFees: ZERO,
+				gasFees: ZERO
 			}), `Didn't call the callback with the expected values`);
 			assert.deepEqual(mockCBStatus.callCount, 0, `Called a cbStatus when it should have failed out.`);
 			assert.deepEqual(mockCB.callCount, 1, `Didn't call the callback 3 times as expected`);
