import { describe, it, beforeEach } from 'mocha';
import { assert } from 'chai';
import proxyquire from 'proxyquire';
import sinon from 'sinon';
import { augur, abi, constants } from '../../../../src/services/augurjs';
import { ZERO } from '../../../../src/modules/trade/constants/numbers';

describe('modules/trade/actions/helpers/short-sell.js', () => {
	proxyquire.noPreserveCache();
	const mockAugur = { augur: { ...augur }, abi: { ...abi }, constants: { ...constants } };

	sinon.stub(mockAugur.augur, 'short_sell', (args) => {
<<<<<<< HEAD
		const { onTradeHash, onCommitSent, onCommitSuccess, onCommitFailed, onNextBlock, onTradeSent, onTradeSuccess, onTradeFailed } = args;
		console.log('mock short_sell called');
		console.log(args);
		onTradeHash('tradeHash1');
		onCommitSent({ txHash: 'tradeHash1', callReturn: '1' });
		if (mockAugur.augur.short_sell.callCount !== 3)onCommitSuccess({ gasFees: '0.01450404', hash: 'testhash', timestamp: 1500000000 });
		if (mockAugur.augur.short_sell.callCount === 3) onCommitFailed({ error: 'error', message: 'error message' });
		if (mockAugur.augur.short_sell.callCount !== 3) onNextBlock({ txHash: 'tradeHash1', callReturn: '1' });
		if (mockAugur.augur.short_sell.callCount !== 3) onTradeSent({ txHash: 'tradeHash1', callReturn: '1' });
		if (mockAugur.augur.short_sell.callCount === 1) onTradeSuccess({ sharesBought: '0', cashFromTrade: '10.00', unmatchedShares: '0', unmatchedCash: '0', tradingFees: '0.01', gasFees: '0.01450404', hash: 'testhash', timestamp: 1500000000 });
		if (mockAugur.augur.short_sell.callCount === 2) onTradeFailed({ error: 'error', message: 'error message' });
=======
		const { max_amount, buyer_trade_id, sender, onTradeHash, onCommitSent, onCommitSuccess, onCommitFailed, onNextBlock, onTradeSent, onTradeSuccess, onTradeFailed } = args;
		// console.log('mock short_sell called');
		// console.log(args);
		onTradeHash('tradeHash1');
		onCommitSent({ hash: 'tradeHash1', callReturn: '1' });

		if (mockAugur.augur.short_sell.callCount !== 3) {
			onCommitSuccess({ gasFees: '0.01450404', hash: 'testhash', timestamp: 1500000000 });
		 	onNextBlock({ hash: 'tradeHash1', callReturn: '1' });
		 	onTradeSent({ hash: 'tradeHash1', callReturn: '1' });
		}
		// console.log('short_sell callcount:', mockAugur.augur.short_sell.callCount);
		switch (mockAugur.augur.short_sell.callCount) {
		case 2:
			onTradeFailed({ error: 'error', message: 'error message' });
			break;
		case 3:
			onCommitFailed({ error: 'error', message: 'error message' });
			break;
		case 4:
			onTradeSuccess({
				sharesBought: ZERO,
				cashFromTrade: abi.bignum('10'),
				matchedShares: abi.bignum('10'),
				unmatchedShares: abi.bignum('40'),
				unmatchedCash: ZERO,
				tradingFees: abi.bignum('0.01'),
				gasFees: abi.bignum('0.01450404'),
				hash: 'testhash',
				timestamp: 1500000000
			});
			break;
		case 5:
			onTradeSuccess({
				sharesBought: ZERO,
				cashFromTrade: abi.bignum('15'),
				matchedShares: abi.bignum('15'),
				unmatchedShares: abi.bignum('25'),
				unmatchedCash: ZERO,
				tradingFees: abi.bignum('0.01'),
				gasFees: abi.bignum('0.01450404'),
				hash: 'testhash',
				timestamp: 1500000000
			});
			break;
		case 6:
			onTradeSuccess({
				sharesBought: ZERO,
				cashFromTrade: abi.bignum('25'),
				matchedShares: abi.bignum('25'),
				unmatchedShares: abi.bignum('0'),
				unmatchedCash: ZERO,
				tradingFees: abi.bignum('0.01'),
				gasFees: abi.bignum('0.01450404'),
				hash: 'testhash',
				timestamp: 1500000000
			});
			break;
		default:
			onTradeSuccess({ sharesBought: ZERO, cashFromTrade: abi.bignum('10.00'), unmatchedShares: ZERO, unmatchedCash: ZERO, tradingFees: abi.bignum('0.01'), gasFees: abi.bignum('0.01450404'), hash: 'testhash', timestamp:1500000000 });
			break;
		}


>>>>>>> 9f203a16
	});

	const mockCBStatus = sinon.stub();
	const mockCB = sinon.stub();

	const helper = proxyquire('../../../../src/modules/trade/actions/helpers/short-sell.js', {
		'../../../../services/augurjs': mockAugur,
	});

	beforeEach(() => {
		mockCB.reset();
		mockCBStatus.reset();
	});

	it('should handle a short sell with a successful trade', () => {
		// marketID, outcomeID, numShares, takerAddress, getTradeIDs, cbStatus, cb
		helper.shortSell('testBinaryMarketID', '2', '10', 'taker1', () => [3, 4], mockCBStatus, mockCB);

		assert(mockCBStatus.calledWithExactly({ status: 'submitting' }), `Didn't call cbStatus with a submitting status`);
		assert(mockCBStatus.calledWithExactly({ status: 'committing' }), `Didn't call cbStatus with a committing status`);
		assert(mockCBStatus.calledWith({
			status: 'sending',
			hash: 'testhash',
			timestamp: 1500000000,
			gasFees: abi.bignum('0.01450404')
		}), `Didn't send the right details`);
		assert(mockCBStatus.calledWithExactly({ status: 'filling' }), `Didn't call cbStatus with a filling status`);
		assert(mockCBStatus.calledWith({
			status: 'success',
			hash: 'testhash',
			timestamp: 1500000000,
			tradingFees: abi.bignum('0.01'),
			gasFees: abi.bignum('0.02900808')
		}), `Didn't call cbStatus with a filled status`);

		assert(mockCB.calledWithExactly(null, {
		  remainingShares: ZERO,
		  filledShares: ZERO,
		  filledEth: abi.bignum('10'),
		  tradingFees: abi.bignum('0.01'),
		  gasFees: abi.bignum('0.02900808')
		}), `Didn't produce the expected object passed back to callback`);

		assert.deepEqual(mockCBStatus.callCount, 5, `Didn't call status callback 5 times as expected`);
		assert.deepEqual(mockCB.callCount, 1, `Didn't call the callback 1 time as expected`);
	});

	it('should handle a short sell with a failed trade', () => {
		// marketID, outcomeID, numShares, takerAddress, getTradeIDs, cbStatus, cb
		helper.shortSell('testBinaryMarketID', '2', '10', 'taker1', () => [3, 4], mockCBStatus, mockCB);
		assert(mockCBStatus.calledWithExactly({ status: 'submitting' }), `Didn't call cbStatus with a submitting status`);
		assert(mockCBStatus.calledWithExactly({ status: 'committing' }), `Didn't call cbStatus with a committing status`);
		assert(mockCBStatus.calledWith({
			status: 'sending',
			hash: 'testhash',
			timestamp: 1500000000,
			gasFees: abi.bignum('0.01450404')
		}), `Didn't send the right details`);
		assert(mockCBStatus.calledWithExactly({ status: 'filling' }), `Didn't call cbStatus with a filling status`);
		assert(mockCB.calledWithExactly({ error: 'error', message: 'error message' }), `Didn't calle cb with an error status`);

		assert.deepEqual(mockCBStatus.callCount, 4, `Didn't call status callback 5 times as expected`);
		assert.deepEqual(mockCB.callCount, 1, `Didn't call the callback 1 time as expected`);
	});

	it('should handle a short sell with a commit failure', () => {
		// marketID, outcomeID, numShares, takerAddress, getTradeIDs, cbStatus, cb
		helper.shortSell('testBinaryMarketID', '2', '10', 'taker1', () => [3, 4], mockCBStatus, mockCB);

		assert(mockCBStatus.calledWithExactly({ status: 'submitting' }), `Didn't call cbStatus with a submitting status`);
		assert(mockCBStatus.calledWithExactly({ status: 'committing' }), `Didn't call cbStatus with a committing status`);
		assert(mockCB.calledWithExactly({ error: 'error', message: 'error message' }), `Didn't calle cb with an error status`);

		assert.deepEqual(mockCBStatus.callCount, 2, `Didn't call status callback 5 times as expected`);
		assert.deepEqual(mockCB.callCount, 1, `Didn't call the callback 1 time as expected`);
	});

	it('should handle null numShares', () => {
		// marketID, outcomeID, numShares, takerAddress, getTradeIDs, cbStatus, cb
		helper.shortSell('testBinaryMarketID', '2', null, 'taker1', () => [3, 4], mockCBStatus, mockCB);
		assert(mockCB.calledOnce, `the callback wasn't called once as expected`);
		assert(mockCB.calledWithExactly(null, {
			remainingShares: abi.bignum(0),
			filledShares: abi.bignum(0),
			filledEth: abi.bignum(0),
			tradingFees: abi.bignum(0),
			gasFees: abi.bignum(0)
		}), `Didn't call the callback with the expected response`);
		assert(mockCBStatus.callCount === 0, `Called the status cb when it shouldn't have`);
	});

	it('should handle undefined numShares', () => {
		// marketID, outcomeID, numShares, takerAddress, getTradeIDs, cbStatus, cb
		helper.shortSell('testBinaryMarketID', '2', undefined, 'taker1', () => [3, 4], mockCBStatus, mockCB);
		assert(mockCB.calledOnce, `the callback wasn't called once as expected`);
		assert(mockCB.calledWithExactly(null, {
			remainingShares: abi.bignum(0),
			filledShares: abi.bignum(0),
			filledEth: abi.bignum(0),
			tradingFees: abi.bignum(0),
			gasFees: abi.bignum(0)
		}), `Didn't call the callback with the expected response`);
		assert(mockCBStatus.callCount === 0, `Called the status cb when it shouldn't have`);
	});

	it('should handle negative numShares', () => {
		// marketID, outcomeID, numShares, takerAddress, getTradeIDs, cbStatus, cb
		helper.shortSell('testBinaryMarketID', '2', '-50', 'taker1', () => ['orderID1', 'orderID2', 'orderID3'], mockCBStatus, mockCB);
		assert(mockCB.calledOnce, `the callback wasn't called once as expected`);
		assert(mockCB.calledWithExactly(null, {
			remainingShares: abi.bignum('-50'),
			filledShares: abi.bignum(0),
			filledEth: abi.bignum(0),
			tradingFees: abi.bignum(0),
			gasFees: abi.bignum(0)
		}), `Didn't call the callback with the expected response`);
		assert(mockCBStatus.callCount === 0, `Called the status cb when it shouldn't have`);
	});

	it('should handle an empty array of tradeIDs', () => {
		// marketID, outcomeID, numShares, takerAddress, getTradeIDs, cbStatus, cb
		helper.shortSell('testBinaryMarketID', '2', '10', 'taker1', () => [], mockCBStatus, mockCB);
		assert(mockCB.calledOnce, `the callback wasn't called once as expected`);
		assert(mockCB.calledWithExactly(null, {
			remainingShares: abi.bignum(10),
			filledShares: abi.bignum(0),
			filledEth: abi.bignum(0),
			tradingFees: abi.bignum(0),
			gasFees: abi.bignum(0)
		}), `Didn't call the callback with the expected response`);
		assert(mockCBStatus.callCount === 0, `Called the status cb when it shouldn't have`);
	});

	it('should preform the correct calculations for a short_sell requiring multiple tradeIDs', (done) => {
		// marketID, outcomeID, numShares, takerAddress, getTradeIDs, cbStatus, cb
		helper.shortSell('testBinaryMarketID', '2', '50', 'taker1', () => ['orderID1', 'orderID2', 'orderID3'], mockCBStatus, (...args) => {
			// assert no error
			assert(args[0] === null, `the error object sent to cb is not null as expected`);
			// assert that the "res" object we get back has the expected calcs
			assert(args[1].remainingShares.eq(ZERO), `remainingShares value is incorrect`);
			assert(args[1].filledShares.eq(abi.bignum('50')), `filledShares value is incorrect`);
			assert(args[1].filledEth.eq(abi.bignum('50')), `filledEth value is incorrect`);
			assert(args[1].tradingFees.eq(abi.bignum('0.03')), `tradingFees value is incorrect`);
			assert(args[1].gasFees.eq(abi.bignum('0.08702424')), `gasFees value is incorrect`);

			assert(mockCBStatus.calledWithExactly({ status: 'submitting' }), `Didn't call cbStatus with a submitting status`);
			assert(mockCBStatus.calledWithExactly({ status: 'committing' }), `Didn't call cbStatus with a committing status`);
			assert(mockCBStatus.calledWith({
				status: 'sending',
				hash: 'testhash',
				timestamp: 1500000000,
				gasFees: abi.bignum('0.01450404')
			}), `Didn't send the right details`);
			assert(mockCBStatus.calledWithExactly({ status: 'filling' }), `Didn't call cbStatus with a filling status`);

			assert(mockCBStatus.calledWith({
				status: 'success',
				hash: 'testhash',
				timestamp: 1500000000,
				tradingFees: abi.bignum('0.01'),
				gasFees: abi.bignum('0.02900808')
			}), `Didn't call cbStatus with a filled status`);

			assert(mockCBStatus.calledWith({
				status: 'success',
				hash: 'testhash',
				timestamp: 1500000000,
				tradingFees: abi.bignum('0.02'),
				gasFees: abi.bignum('0.05801616')
			}), `Didn't call cbStatus with a filled status`);

			assert(mockCBStatus.calledWith({
				status: 'success',
				hash: 'testhash',
				timestamp: 1500000000,
				tradingFees: abi.bignum('0.03'),
				gasFees: abi.bignum('0.08702424')
			}), `Didn't call cbStatus with a filled status`);

			assert(mockCBStatus.callCount === 15, `mockCBStatus wasn't called 15 times as expected`);

			done();
		});
	});
});<|MERGE_RESOLUTION|>--- conflicted
+++ resolved
@@ -10,20 +10,7 @@
 	const mockAugur = { augur: { ...augur }, abi: { ...abi }, constants: { ...constants } };
 
 	sinon.stub(mockAugur.augur, 'short_sell', (args) => {
-<<<<<<< HEAD
 		const { onTradeHash, onCommitSent, onCommitSuccess, onCommitFailed, onNextBlock, onTradeSent, onTradeSuccess, onTradeFailed } = args;
-		console.log('mock short_sell called');
-		console.log(args);
-		onTradeHash('tradeHash1');
-		onCommitSent({ txHash: 'tradeHash1', callReturn: '1' });
-		if (mockAugur.augur.short_sell.callCount !== 3)onCommitSuccess({ gasFees: '0.01450404', hash: 'testhash', timestamp: 1500000000 });
-		if (mockAugur.augur.short_sell.callCount === 3) onCommitFailed({ error: 'error', message: 'error message' });
-		if (mockAugur.augur.short_sell.callCount !== 3) onNextBlock({ txHash: 'tradeHash1', callReturn: '1' });
-		if (mockAugur.augur.short_sell.callCount !== 3) onTradeSent({ txHash: 'tradeHash1', callReturn: '1' });
-		if (mockAugur.augur.short_sell.callCount === 1) onTradeSuccess({ sharesBought: '0', cashFromTrade: '10.00', unmatchedShares: '0', unmatchedCash: '0', tradingFees: '0.01', gasFees: '0.01450404', hash: 'testhash', timestamp: 1500000000 });
-		if (mockAugur.augur.short_sell.callCount === 2) onTradeFailed({ error: 'error', message: 'error message' });
-=======
-		const { max_amount, buyer_trade_id, sender, onTradeHash, onCommitSent, onCommitSuccess, onCommitFailed, onNextBlock, onTradeSent, onTradeSuccess, onTradeFailed } = args;
 		// console.log('mock short_sell called');
 		// console.log(args);
 		onTradeHash('tradeHash1');
@@ -31,63 +18,60 @@
 
 		if (mockAugur.augur.short_sell.callCount !== 3) {
 			onCommitSuccess({ gasFees: '0.01450404', hash: 'testhash', timestamp: 1500000000 });
-		 	onNextBlock({ hash: 'tradeHash1', callReturn: '1' });
-		 	onTradeSent({ hash: 'tradeHash1', callReturn: '1' });
+			onNextBlock({ hash: 'tradeHash1', callReturn: '1' });
+			onTradeSent({ hash: 'tradeHash1', callReturn: '1' });
 		}
 		// console.log('short_sell callcount:', mockAugur.augur.short_sell.callCount);
 		switch (mockAugur.augur.short_sell.callCount) {
-		case 2:
-			onTradeFailed({ error: 'error', message: 'error message' });
-			break;
-		case 3:
-			onCommitFailed({ error: 'error', message: 'error message' });
-			break;
-		case 4:
-			onTradeSuccess({
-				sharesBought: ZERO,
-				cashFromTrade: abi.bignum('10'),
-				matchedShares: abi.bignum('10'),
-				unmatchedShares: abi.bignum('40'),
-				unmatchedCash: ZERO,
-				tradingFees: abi.bignum('0.01'),
-				gasFees: abi.bignum('0.01450404'),
-				hash: 'testhash',
-				timestamp: 1500000000
-			});
-			break;
-		case 5:
-			onTradeSuccess({
-				sharesBought: ZERO,
-				cashFromTrade: abi.bignum('15'),
-				matchedShares: abi.bignum('15'),
-				unmatchedShares: abi.bignum('25'),
-				unmatchedCash: ZERO,
-				tradingFees: abi.bignum('0.01'),
-				gasFees: abi.bignum('0.01450404'),
-				hash: 'testhash',
-				timestamp: 1500000000
-			});
-			break;
-		case 6:
-			onTradeSuccess({
-				sharesBought: ZERO,
-				cashFromTrade: abi.bignum('25'),
-				matchedShares: abi.bignum('25'),
-				unmatchedShares: abi.bignum('0'),
-				unmatchedCash: ZERO,
-				tradingFees: abi.bignum('0.01'),
-				gasFees: abi.bignum('0.01450404'),
-				hash: 'testhash',
-				timestamp: 1500000000
-			});
-			break;
-		default:
-			onTradeSuccess({ sharesBought: ZERO, cashFromTrade: abi.bignum('10.00'), unmatchedShares: ZERO, unmatchedCash: ZERO, tradingFees: abi.bignum('0.01'), gasFees: abi.bignum('0.01450404'), hash: 'testhash', timestamp:1500000000 });
-			break;
+			case 2:
+				onTradeFailed({ error: 'error', message: 'error message' });
+				break;
+			case 3:
+				onCommitFailed({ error: 'error', message: 'error message' });
+				break;
+			case 4:
+				onTradeSuccess({
+					sharesBought: ZERO,
+					cashFromTrade: abi.bignum('10'),
+					matchedShares: abi.bignum('10'),
+					unmatchedShares: abi.bignum('40'),
+					unmatchedCash: ZERO,
+					tradingFees: abi.bignum('0.01'),
+					gasFees: abi.bignum('0.01450404'),
+					hash: 'testhash',
+					timestamp: 1500000000
+				});
+				break;
+			case 5:
+				onTradeSuccess({
+					sharesBought: ZERO,
+					cashFromTrade: abi.bignum('15'),
+					matchedShares: abi.bignum('15'),
+					unmatchedShares: abi.bignum('25'),
+					unmatchedCash: ZERO,
+					tradingFees: abi.bignum('0.01'),
+					gasFees: abi.bignum('0.01450404'),
+					hash: 'testhash',
+					timestamp: 1500000000
+				});
+				break;
+			case 6:
+				onTradeSuccess({
+					sharesBought: ZERO,
+					cashFromTrade: abi.bignum('25'),
+					matchedShares: abi.bignum('25'),
+					unmatchedShares: abi.bignum('0'),
+					unmatchedCash: ZERO,
+					tradingFees: abi.bignum('0.01'),
+					gasFees: abi.bignum('0.01450404'),
+					hash: 'testhash',
+					timestamp: 1500000000
+				});
+				break;
+			default:
+				onTradeSuccess({ sharesBought: ZERO, cashFromTrade: abi.bignum('10.00'), unmatchedShares: ZERO, unmatchedCash: ZERO, tradingFees: abi.bignum('0.01'), gasFees: abi.bignum('0.01450404'), hash: 'testhash', timestamp: 1500000000 });
+				break;
 		}
-
-
->>>>>>> 9f203a16
 	});
 
 	const mockCBStatus = sinon.stub();
@@ -124,11 +108,11 @@
 		}), `Didn't call cbStatus with a filled status`);
 
 		assert(mockCB.calledWithExactly(null, {
-		  remainingShares: ZERO,
-		  filledShares: ZERO,
-		  filledEth: abi.bignum('10'),
-		  tradingFees: abi.bignum('0.01'),
-		  gasFees: abi.bignum('0.02900808')
+			remainingShares: ZERO,
+			filledShares: ZERO,
+			filledEth: abi.bignum('10'),
+			tradingFees: abi.bignum('0.01'),
+			gasFees: abi.bignum('0.02900808')
 		}), `Didn't produce the expected object passed back to callback`);
 
 		assert.deepEqual(mockCBStatus.callCount, 5, `Didn't call status callback 5 times as expected`);
