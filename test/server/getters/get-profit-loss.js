const Augur = require("augur.js");
const assert = require("chai").assert;
const setupTestDb = require("../../test.database");
const { calculateBucketProfitLoss, getProfitLoss, bucketRangeByInterval } = require("../../../build/server/getters/get-profit-loss");
const sqlite3 = require("sqlite3");
const Knex = require("knex");
const { postProcessDatabaseResults } = require("../../../build/server/post-process-database-results");

const START_TIME = 1506474500;
const MINUTE_SECONDS = 60;
const HOUR_SECONDS = MINUTE_SECONDS * 60;

const BigNumber = require("bignumber.js");
BigNumber.config({
  MODULO_MODE: BigNumber.EUCLID,
  ROUNDING_MODE: BigNumber.ROUND_HALF_DOWN,
});

describe("server/getters/get-profit-loss#bucketRangeByInterval", () => {
  it("throws when startTime is negative", (done) => {
    assert.throws(() => bucketRangeByInterval(-1, 0, 1), Error, "startTime must be a valid unix timestamp, greater than 0");
    done();
  });

  it("throws when endTime is negative", (done) => {
    assert.throws(() => bucketRangeByInterval(0, -1, 1), Error, "endTime must be a valid unix timestamp, greater than 0");
    done();
  });

  it("throws when periodInterval is negative", (done) => {
    assert.throws(() => bucketRangeByInterval(0, 1, -1), Error, "periodInterval must be positive integer (seconds)");
    done();
  });

  it("throws when periodInterval is zero", (done) => {
    assert.throws(() => bucketRangeByInterval(0, 1, 0), Error, "periodInterval must be positive integer (seconds)");
    done();
  });

  it("throws when startTime is greater than endTime", (done) => {
    assert.throws(() => bucketRangeByInterval(1, 0, 1), Error, "endTime must be greater than or equal startTime");
    done();
  });

  it("Does not throw when startTime is equal to endTime", (done) => {
    assert.doesNotThrow(() => bucketRangeByInterval(0, 0, 1));
    done();
  });

  it("generates a range including only startTime and endTime", (done) => {
    const buckets = bucketRangeByInterval(10000, 10040, 20000);
    assert.deepEqual(buckets, [
      {
        timestamp: 10000,
        profitLoss: null,
      },
      {
        timestamp: 10040,
        profitLoss: null,
      },
    ]);

    done();
  });

  it("generates a range of 5 buckets, including start and end times every 10 seconds", (done) => {
    const buckets = bucketRangeByInterval(10000, 10040, 10);
    assert.deepEqual(buckets, [
      {
        timestamp: 10000,
        profitLoss: null,
      },
      {
        timestamp: 10010,
        profitLoss: null,
      },
      {
        timestamp: 10020,
        profitLoss: null,
      },
      {
        timestamp: 10030,
        profitLoss: null,
      },
      {
        timestamp: 10040,
        profitLoss: null,
      },
    ]);

    done();
  });

  it("generates 31 buckets with explicit periodInteval", (done) => {
    const buckets = bucketRangeByInterval(0, 30 * 86400, 86400);
    assert.equal(buckets.length, 31);

    done();
  });

  it("generates 31 buckets with implicit periodInteval", (done) => {
    const buckets = bucketRangeByInterval(0, 30 * 86400);
    assert.equal(buckets.length, 31);

    done();
  });
});

describe("tests for test/trading-proceeds-claimed.db", () => {
  var connection = null;
  var augur = new Augur();
  const universe = "0x8e9d71cb6e9080bc04f6fd562f5dd68af0163baf";
  const account1 = "0x6a81e34aa007dc2ff42541e907517ee3543acdf6";
  const endTime = Date.now();

  beforeEach((done) => {
    sqlite3.verbose();
    connection = Knex({
      client: "sqlite3",
      connection: {
        filename: "./test/trading-proceeds-claimed.db",
      },
      acquireConnectionTimeout: 5 * 60 * 1000,
      useNullAsDefault: true,
      postProcessResponse: postProcessDatabaseResults,
    });

    done();
  });

  afterEach((done) => {
    connection.destroy();
    done();
  });

  it("has a finalized market", (done) => {
    connection("markets")
      .select("*")
      .whereNotNull("finalizationBlockNumber")
      .asCallback((err, results) => {
        assert.ifError(err);
        assert.isNotNull(results);
        assert.equal(results.length, 6);

        assert.deepEqual(results[0], {});

        done();
      });
  });

  it("calculates PL for a user for all time", (done) => {
    getProfitLoss(connection, augur, universe, account1, 0, endTime, endTime, (err, results) => {
      try {
        assert.deepEqual(results, []);
      } catch (e) {
        return done(e);
      }
      done();
    });
  });
});

describe("tests for test/trading-proceeds-claimed-2.db", () => {
  var connection = null;
  var augur = new Augur();
  const universe = "0x8e9d71cb6e9080bc04f6fd562f5dd68af0163baf";
  const account1 = "0x913da4198e6be1d5f5e4a40d0667f70c0b5430eb";
  const endTime = Date.now();

  beforeEach((done) => {
    sqlite3.verbose();
    connection = Knex({
      client: "sqlite3",
      connection: {
        filename: "./test/trading-proceeds-claimed-2.db",
      },
      acquireConnectionTimeout: 5 * 60 * 1000,
      useNullAsDefault: true,
      postProcessResponse: postProcessDatabaseResults,
    });

    done();
  });

  afterEach((done) => {
    connection.destroy();
    done();
  });

  it("has a finalized market", (done) => {
    connection("markets")
      .select("*")
      .whereNotNull("finalizationBlockNumber")
      .asCallback((err, results) => {
        assert.ifError(err);
        assert.isNotNull(results);
        assert.equal(results.length, 9);

        done();
      });
  });

  it("calculates PL for a user for all time", (done) => {
    getProfitLoss(connection, augur, universe, account1, 1550877478, 1551827939, (1551827939 - 1550877478)/4, (err, results) => {
      try {
        assert.deepEqual(results, []);
      } catch (e) {
        return done(e);
      }
      done();
    });
  });
});



describe("tests for test/profitloss.db", () => {
  var connection = null;
  var augur = new Augur();

  beforeEach((done) => {
    sqlite3.verbose();
    connection = Knex({
      client: "sqlite3",
      connection: {
        filename: "./test/profitloss.db",
      },
      acquireConnectionTimeout: 5 * 60 * 1000,
      useNullAsDefault: true,
      postProcessResponse: postProcessDatabaseResults,
    });

    done();
  });

  afterEach((done) => {
    connection.destroy();
    done();
  });

  it("has 2 trades", (done) => {
    connection("trades")
      .select("*")
      .asCallback((err, results) => {
        assert.ifError(err);
        assert.equal(results.length, 2);
        done();
      });
  });

  const universe = "0x1b8dae4f281a437e797f6213c6564926a04d9959";
  const account1 = "0x913da4198e6be1d5f5e4a40d0667f70c0b5430eb";
  const account2 = "0xbd355a7e5a7adb23b51f54027e624bfe0e238df6";
  const endTime = Date.now();
  it("has a total PL of -4eth for account1", (done) => {
    getProfitLoss(connection, augur, universe, account1, 0, endTime, endTime, (err, results) => {
      try {
        assert.deepEqual(results.aggregate, [
          {
            lastPrice: "0.1",
            profitLoss: {
              meanOpenPrice: "0",
              position: "0",
              realized: "-4",
              total: "-4",
              unrealized: "0",
            },
            timestamp: endTime,
          },
        ]);
      } catch (e) {
        return done(e);
      }
      done();
    });
  });
  it("has a total PL of 4eth for account2", (done) => {
    getProfitLoss(connection, augur, universe, account2, 0, endTime, endTime, (err, results) => {
      try {

        var expected = [{
          lastPrice: "0.1",
          profitLoss: {
            meanOpenPrice: "0",
            position: "0",
            realized: "4",
            total: "4",
            unrealized: "0",
          },
          timestamp: endTime,
        }];
        assert.deepEqual(results.aggregate, expected);

        assert.deepEqual(results.all, {
          "0x0402c3fe7c695cb619b817f7bb9e42e2ad29e214": [null, expected],
        });
      } catch (e) {
        return done(e);
      }
      done();
    });
  });
});

describe("server/getters/get-profit-loss", () => {
  var connection = null;
  var augur = new Augur();

  const testWithDatabase = (t, done) => {
    getProfitLoss(connection, augur, t.params.universe, t.params.account, t.params.startTime, t.params.endTime, t.params.periodInterval, (err, profitLoss) => {
      try {
        t.assertions(err, profitLoss);
      } catch (e) {
        return done(e);
      }
      done();
    });
  };

  const testWithMockedData = (t, done) => {
    try {
      var profitLoss = null;
      var error = null;
      try {
        profitLoss = calculateBucketProfitLoss(augur, t.params.trades, t.params.buckets);
      } catch (e) {
        error = e;
      }
      t.assertions(error, profitLoss);
    } catch (e) {
      return done(e);
    }
    done();
  };

  beforeEach((done) => {
    setupTestDb((err, db) => {
      if (err) return done(new Error(err));
      connection = db;
      done();
    });
  });

  afterEach((done) => {
    connection.destroy();
    done();
  });

  it("generates 3 datapoints for user with trades in one period after start time", (done) => {
    testWithDatabase(
      {
        params: {
          universe: "0x000000000000000000000000000000000000000b",
          account: "0x0000000000000000000000000000000000000b0b",
          startTime: START_TIME,
          endTime: START_TIME + 3 * HOUR_SECONDS,
          periodInterval: HOUR_SECONDS,
        },
        assertions: (err, profitLoss) => {
<<<<<<< HEAD
          assert.ifError(err);
          assert.deepEqual(profitLoss, [
=======
          assert.isNull(err);
          assert.deepEqual(profitLoss.aggregate, [
>>>>>>> 9f2f2c69
            {
              profitLoss: {
                meanOpenPrice: "5.5",
                position: "-0.9",
                realized: "-0.13",
                total: "-0.26",
                unrealized: "-0.13",
              },
              timestamp: 1506478100,
            },
            {
              profitLoss: {
                meanOpenPrice: "5.5",
                position: "-0.9",
                realized: "-0.13",
                total: "-0.26",
                unrealized: "-0.13",
              },
              timestamp: 1506481700,
            },
            {
              profitLoss: {
                meanOpenPrice: "5.5",
                position: "-0.9",
                realized: "-0.13",
                total: "-0.26",
                unrealized: "-0.13",
              },
              timestamp: 1506485300,
            },
          ]);
        },
      },
      done
    );
  });

  it("buckets datapoints from the first trade the user made", (done) => {
    testWithDatabase(
      {
        params: {
          universe: "0x000000000000000000000000000000000000000b",
          account: "0x0000000000000000000000000000000000000b0b",
          startTime: 0,
          endTime: START_TIME + 3 * HOUR_SECONDS,
          periodInterval: HOUR_SECONDS,
        },
        assertions: (err, profitLoss) => {
<<<<<<< HEAD
          assert.ifError(err);
          assert.deepEqual(profitLoss, [
=======
          assert.isNull(err);
          assert.deepEqual(profitLoss.aggregate, [
>>>>>>> 9f2f2c69
            {
              profitLoss: {
                meanOpenPrice: "5.5",
                position: "-0.9",
                realized: "-0.13",
                total: "-0.26",
                unrealized: "-0.13",
              },
              timestamp: 1506478100,
            },
            {
              profitLoss: {
                meanOpenPrice: "5.5",
                position: "-0.9",
                realized: "-0.13",
                total: "-0.26",
                unrealized: "-0.13",
              },
              timestamp: 1506481700,
            },
            {
              profitLoss: {
                meanOpenPrice: "5.5",
                position: "-0.9",
                realized: "-0.13",
                total: "-0.26",
                unrealized: "-0.13",
              },
              timestamp: 1506485300,
            },
          ]);
        },
      },
      done
    );
  });

  it("generates 3 PL datapoints for user with trades in three periods after start time", (done) => {
    testWithDatabase(
      {
        params: {
          universe: "0x000000000000000000000000000000000000000b",
          account: "0x0000000000000000000000000000000000000b0b",
          startTime: START_TIME,
          endTime: START_TIME + MINUTE_SECONDS,
          periodInterval: 10,
        },
        assertions: (err, profitLoss) => {
<<<<<<< HEAD
          assert.ifError(err);
          assert.deepEqual(profitLoss, [
=======
          assert.isNull(err);
          assert.deepEqual(profitLoss.aggregate, [
>>>>>>> 9f2f2c69
            {
              profitLoss: {
                meanOpenPrice: "5.5",
                position: "-0.6",
                realized: "0",
                total: "0",
                unrealized: "0",
              },
              timestamp: 1506474510,
            },
            {
              profitLoss: {
                meanOpenPrice: "5.5",
                position: "-0.9",
                realized: "-0.13",
                total: "-0.26",
                unrealized: "-0.13",
              },
              timestamp: 1506474520,
            },
            {
              profitLoss: {
                meanOpenPrice: "5.5",
                position: "-0.9",
                realized: "-0.13",
                total: "-0.26",
                unrealized: "-0.13",
              },
              timestamp: 1506474530,
            },
            {
              profitLoss: {
                meanOpenPrice: "5.5",
                position: "-0.9",
                realized: "-0.13",
                total: "-0.26",
                unrealized: "-0.13",
              },
              timestamp: 1506474540,
            },
            {
              profitLoss: {
                meanOpenPrice: "5.5",
                position: "-0.9",
                realized: "-0.13",
                total: "-0.26",
                unrealized: "-0.13",
              },
              timestamp: 1506474550,
            },
            {
              profitLoss: {
                meanOpenPrice: "5.5",
                position: "-0.9",
                realized: "-0.13",
                total: "-0.26",
                unrealized: "-0.13",
              },
              timestamp: 1506474560,
            },
          ]);
        },
      },
      done
    );
  });

  it("generates 30 PLs all with null profitLoss", (done) => {
    testWithDatabase(
      {
        params: {
          universe: "0x000000000000000000000000000000000000000b",
          account: "0x1000000000000000000000000000000000000b0b",
          startTime: 0,
          endTime: 30 * 86400,
          periodInterval: 86400,
        },
        assertions: (err, profitLoss) => {
<<<<<<< HEAD
          assert.ifError(err);
          assert.equal(profitLoss.length, 30);
=======
          assert.isNull(err);
          assert.equal(profitLoss.aggregate.length, 30);
          assert.deepEqual(profitLoss.all, {});
>>>>>>> 9f2f2c69
        },
      },
      done
    );
  });

  var trades1 = [
    {
      timestamp: 10000,
      type: "sell",
      amount: "10",
      price: "0.1",
      maker: true,
    },
    {
      timestamp: 10010,
      type: "buy",
      amount: "5",
      price: "0.2",
      maker: true,
    },
    {
      timestamp: 10020,
      type: "sell",
      amount: "10",
      price: "0.2",
      maker: true,
    },
    {
      timestamp: 10030,
      type: "buy",
      amount: "5",
      price: "0.3",
      maker: true,
    },
  ];

  it("calculates pl for all data as one period with no basis", (done) => {
    testWithMockedData(
      {
        params: {
          trades: trades1,
          buckets: [
            {
              timestamp: 10000,
              lastPrice: "0.1",
            },
            {
              timestamp: 20000,
              lastPrice: "0.3",
            },
          ],
        },
        assertions: (err, profitLoss) => {
          assert.ifError(err);
          assert.deepEqual(profitLoss, [
            {
              timestamp: 20000,
              lastPrice: "0.3",
              profitLoss: {
                position: "10",
                meanOpenPrice: "0.166666666666666666667",
                realized: "1.16666666666666666666",
                total: "2.49999999999999999999",
                unrealized: "1.33333333333333333333",
              },
            },
          ]);
        },
      },
      done
    );
  });

  it("calculates pl for 4 periods with no basis", (done) => {
    testWithMockedData(
      {
        params: {
          trades: trades1,
          buckets: [
            {
              timestamp: 10000,
              lastPrice: null,
            },
            {
              timestamp: 10010,
              lastPrice: "0.1",
            },
            {
              timestamp: 10020,
              lastPrice: "0.2",
            },
            {
              timestamp: 10030,
              lastPrice: "0.2",
            },
            {
              timestamp: 10040,
              lastPrice: "0.3",
            },
          ],
        },
        assertions: (err, profitLoss) => {
          assert.ifError(err);
          assert.deepEqual(profitLoss, [
            {
              profitLoss: {
                meanOpenPrice: "0.1",
                position: "10",
                realized: "0",
                total: "0",
                unrealized: "0",
              },
              timestamp: 10010,
              lastPrice: "0.1",
            },
            {
              profitLoss: {
                meanOpenPrice: "0.1",
                position: "5",
                realized: "0.5",
                total: "1",
                unrealized: "0.5",
              },
              timestamp: 10020,
              lastPrice: "0.2",
            },
            {
              profitLoss: {
                meanOpenPrice: "0.166666666666666666667",
                position: "15",
                realized: "0.5",
                total: "0.999999999999999999995",
                unrealized: "0.499999999999999999995",
              },
              timestamp: 10030,
              lastPrice: "0.2",
            },
            {
              profitLoss: {
                meanOpenPrice: "0.166666666666666666667",
                position: "10",
                realized: "1.166666666666666666665",
                total: "2.499999999999999999995",
                unrealized: "1.33333333333333333333",
              },
              timestamp: 10040,
              lastPrice: "0.3",
            },
          ]);
        },
      },
      done
    );
  });

  it("calculates pl for 1 period, and 4 periods, and verifies last period PLs are equal", (done) => {
    var buckets1 = [
      {
        timestamp: 10000,
        lastPrice: null,
      },
      {
        timestamp: 20000,
        lastPrice: "0.3",
      },
    ];
    var pls1 = calculateBucketProfitLoss(augur, trades1, buckets1);
    assert.equal(pls1.length, 1);

    var buckets2 = [
      {
        timestamp: 10000,
        lastPrice: null,
      },
      {
        timestamp: 10010,
        lastPrice: "0.1",
      },
      {
        timestamp: 10020,
        lastPrice: "0.2",
      },
      {
        timestamp: 10030,
        lastPrice: "0.2",
      },
      {
        timestamp: 10040,
        lastPrice: "0.3",
      },
    ];
    var pls2 = calculateBucketProfitLoss(augur, trades1, buckets2);
    assert.equal(pls2.length, 4);

    var result = {
      meanOpenPrice: "0.166666666666666666667",
      position: "10",
      realized: "1.166666666666666666665",
      total: "2.499999999999999999995",
      unrealized: "1.33333333333333333333",
    };

    assert.deepEqual(pls1[0].profitLoss, result);
    assert.deepEqual(pls2[3].profitLoss, result);

    done();
  });

  it("calculates pl for 1 periods and ignores trailing trades", (done) => {
    var trades2 = trades1.slice();
    trades2.push({
      timestamp: 10040,
      type: "buy",
      amount: "5",
      price: "0.3",
      maker: true,
    });

    var buckets = [
      {
        timestamp: 10000,
        lastPrice: null,
      },
      {
        timestamp: 10040,
        lastPrice: "0.3",
      },
    ];
    var pls1 = calculateBucketProfitLoss(augur, trades2, buckets);
    assert.equal(pls1.length, 1);

    var result = {
      meanOpenPrice: "0.166666666666666666667",
      position: "10",
      realized: "1.166666666666666666665",
      total: "2.499999999999999999995",
      unrealized: "1.33333333333333333333",
    };

    assert.deepEqual(pls1[0].profitLoss, result);

    done();
  });

  it("calculates pl for one period, with basis which nets out", (done) => {
    // These two trades net out, leaving a 0 basis
    var trades2 = [
      {
        timestamp: 8000,
        type: "buy",
        amount: "5",
        price: "0.3",
        maker: true,
      },
      {
        timestamp: 9000,
        type: "sell",
        amount: "5",
        price: "0.3",
        maker: true,
      },
    ].concat(trades1);

    var buckets = [
      {
        timestamp: 10000,
        lastPrice: "0.3",
      },
      {
        timestamp: 10040,
        lastPrice: "0.3",
      },
    ];

    var pls1 = calculateBucketProfitLoss(augur, trades2, buckets);
    assert.equal(pls1.length, 1);

    var result = {
      meanOpenPrice: "0.166666666666666666667",
      position: "10",
      realized: "1.16666666666666666666",
      total: "2.49999999999999999999",
      unrealized: "1.33333333333333333333",
    };

    assert.deepEqual(pls1[0].profitLoss, result);

    done();
  });

  it("calculates pl for one period, with basis doesnt net out", (done) => {
    var trades2 = [
      {
        timestamp: 8000,
        type: "buy",
        amount: "5",
        price: "0.4",
        maker: true,
      },
      {
        timestamp: 9000,
        type: "sell",
        amount: "3",
        price: "0.1",
        maker: true,
      },
    ].concat(trades1);

    var buckets = [
      {
        timestamp: 10000,
        lastPrice: "0.1",
      },
      {
        timestamp: 10040,
        lastPrice: "0.3",
      },
    ];

    var pls1 = calculateBucketProfitLoss(augur, trades2, buckets);
    assert.equal(pls1.length, 1);

    var result = {
      meanOpenPrice: "0.176923076923076923077",
      position: "8",
      realized: "1.71538461538461538461",
      total: "2.1",
      unrealized: "0.38461538461538461538",
    };

    assert.deepEqual(pls1[0].profitLoss, result);

    done();
  });

  it("Account 1 has 4eth Total P/L", (done) => {
    const trades = [
      {
        timestamp: 10000,
        type: "sell",
        price: "0.5",
        amount: "10",
        maker: true,
      },
      {
        timestamp: 10020,
        type: "buy",
        price: "0.1",
        amount: "10",
        maker: true,
      },
    ];

    const buckets = [
      {
        timestamp: 10000,
        lastPrice: null,
      },
      {
        timestamp: 20000,
        lastPrice: 0.1,
      },
    ];
    const results = calculateBucketProfitLoss(augur, trades, buckets);
    const results2 = augur.trading.calculateProfitLoss({ trades, lastPrice: 0.1 });

    assert.deepEqual(results[0].profitLoss, results2);
    assert.deepEqual(results2, {
      meanOpenPrice: "0",
      position: "0",
      realized: "-4",
      total: "-4",
      unrealized: "0",
    });

    done();
  });

  it("Account 2 has +4eth P/L", (done) => {
    const trades = [
      {
        /* MADE A BUY ORDER */
        timestamp: 10000,
        type: "sell",
        price: "0.5",
        amount: "10",
        maker: false,
      },
      {
        /* FILLING THE BUY ORDER */
        timestamp: 10020,
        type: "buy",
        price: "0.1",
        amount: "10",
        maker: false,
      },
    ];

    const buckets = [
      {
        timestamp: 10000,
        lastPrice: null,
      },
      {
        timestamp: 20000,
        lastPrice: 0.1,
      },
    ];
    const results = calculateBucketProfitLoss(augur, trades, buckets);
    const results2 = augur.trading.calculateProfitLoss({ trades, lastPrice: 0.1 });

    assert.deepEqual(results[0].profitLoss, results2);
    assert.deepEqual(results2, {
      meanOpenPrice: "0",
      position: "0",
      realized: "4",
      total: "4",
      unrealized: "0",
    });

    done();
  });
});<|MERGE_RESOLUTION|>--- conflicted
+++ resolved
@@ -151,11 +151,11 @@
   it("calculates PL for a user for all time", (done) => {
     getProfitLoss(connection, augur, universe, account1, 0, endTime, endTime, (err, results) => {
       try {
-        assert.deepEqual(results, []);
+        assert.deepEqual(results.aggregate, []);
+        done();
       } catch (e) {
         return done(e);
       }
-      done();
     });
   });
 });
@@ -203,11 +203,11 @@
   it("calculates PL for a user for all time", (done) => {
     getProfitLoss(connection, augur, universe, account1, 1550877478, 1551827939, (1551827939 - 1550877478)/4, (err, results) => {
       try {
-        assert.deepEqual(results, []);
+        assert.deepEqual(results.aggregate, []);
+        done();
       } catch (e) {
-        return done(e);
+        done(e);
       }
-      done();
     });
   });
 });
@@ -357,13 +357,8 @@
           periodInterval: HOUR_SECONDS,
         },
         assertions: (err, profitLoss) => {
-<<<<<<< HEAD
           assert.ifError(err);
-          assert.deepEqual(profitLoss, [
-=======
-          assert.isNull(err);
           assert.deepEqual(profitLoss.aggregate, [
->>>>>>> 9f2f2c69
             {
               profitLoss: {
                 meanOpenPrice: "5.5",
@@ -412,13 +407,8 @@
           periodInterval: HOUR_SECONDS,
         },
         assertions: (err, profitLoss) => {
-<<<<<<< HEAD
           assert.ifError(err);
-          assert.deepEqual(profitLoss, [
-=======
-          assert.isNull(err);
           assert.deepEqual(profitLoss.aggregate, [
->>>>>>> 9f2f2c69
             {
               profitLoss: {
                 meanOpenPrice: "5.5",
@@ -467,13 +457,8 @@
           periodInterval: 10,
         },
         assertions: (err, profitLoss) => {
-<<<<<<< HEAD
           assert.ifError(err);
-          assert.deepEqual(profitLoss, [
-=======
-          assert.isNull(err);
           assert.deepEqual(profitLoss.aggregate, [
->>>>>>> 9f2f2c69
             {
               profitLoss: {
                 meanOpenPrice: "5.5",
@@ -552,14 +537,10 @@
           periodInterval: 86400,
         },
         assertions: (err, profitLoss) => {
-<<<<<<< HEAD
           assert.ifError(err);
-          assert.equal(profitLoss.length, 30);
-=======
           assert.isNull(err);
           assert.equal(profitLoss.aggregate.length, 30);
           assert.deepEqual(profitLoss.all, {});
->>>>>>> 9f2f2c69
         },
       },
       done
