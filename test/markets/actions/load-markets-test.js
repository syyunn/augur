--- conflicted
+++ resolved
@@ -1,123 +1,5 @@
-<<<<<<< HEAD
-import { describe, it } from 'mocha'
-import { assert } from 'chai'
-import proxyquire from 'proxyquire'
-import sinon from 'sinon'
-import configureMockStore from 'redux-mock-store'
-import thunk from 'redux-thunk'
-import testState from 'test/testState'
-
-import { UPDATE_MARKETS_DATA } from 'modules/markets/actions/update-markets-data'
-import { UPDATE_HAS_LOADED_MARKETS } from 'modules/markets/actions/update-has-loaded-markets'
-
-describe(`modules/markets/actions/load-markets.js`, () => {
-  proxyquire.noPreserveCache().noCallThru()
-  const middlewares = [thunk]
-  const mockStore = configureMockStore(middlewares)
-  const state = Object.assign({}, testState)
-
-  const test = (t) => {
-    it(t.description, () => {
-      const store = mockStore(state)
-      const AugurJS = {
-        augur: { markets: {} }
-      }
-
-      AugurJS.augur.markets.loadMarkets = sinon.stub()
-
-      if (t.toTest === 'err') AugurJS.augur.markets.loadMarkets.yields('fails', null)
-      if (t.toTest === 'null-markets-data') AugurJS.augur.markets.loadMarkets.yields(null, null)
-      if (t.toTest === 'object') AugurJS.augur.markets.loadMarkets.yields(null, { test: 'test' })
-      if (t.toTest === 'empty-object') AugurJS.augur.markets.loadMarkets.yields(null, {})
-
-      const action = proxyquire('../../../src/modules/markets/actions/load-markets', {
-        '../../../services/augurjs': AugurJS
-      })
-
-      store.dispatch(action.loadMarkets())
-
-      t.assertions(store.getActions())
-    })
-  }
-
-  test({
-    description: 'should dispatch the expected actions of err',
-    toTest: 'err',
-    assertions: (actions) => {
-      const expected = [
-        {
-          type: UPDATE_HAS_LOADED_MARKETS,
-          hasLoadedMarkets: true
-        },
-        {
-          type: UPDATE_HAS_LOADED_MARKETS,
-          hasLoadedMarkets: false
-        }
-      ]
-
-      assert.deepEqual(actions, expected, 'error was not handled as expected')
-    }
-  })
-
-  test({
-    description: 'should dispatch the expected actions with no error + no marketsData returned',
-    toTest: 'null-markets-data',
-    assertions: (actions) => {
-      const expected = [
-        {
-          type: UPDATE_HAS_LOADED_MARKETS,
-          hasLoadedMarkets: true
-        },
-        {
-          type: UPDATE_HAS_LOADED_MARKETS,
-          hasLoadedMarkets: false
-        }
-      ]
-
-      // console.log('actions -- ', actions);
-      assert.deepEqual(actions, expected, 'error was not handled as expected')
-    }
-  })
-
-  test({
-    description: 'should dispatch the expected actions with no error + object of returned marketsData',
-    toTest: 'object',
-    assertions: (actions) => {
-      const expected = [
-        {
-          type: UPDATE_HAS_LOADED_MARKETS,
-          hasLoadedMarkets: true
-        },
-        {
-          type: UPDATE_MARKETS_DATA,
-          marketsData: {
-            test: 'test'
-          }
-        }
-      ]
-
-      assert.deepEqual(actions, expected, 'returned object was not handled as expected')
-    }
-  })
-
-  test({
-    description: 'should dispatch the expected actions with no error + an empty object of marketsData',
-    toTest: 'empty-object',
-    assertions: (actions) => {
-      const expected = [
-        {
-          type: UPDATE_HAS_LOADED_MARKETS,
-          hasLoadedMarkets: true
-        }
-      ]
-
-      assert.deepEqual(actions, expected, 'returned object was not handled as expected')
-    }
-  })
-=======
 import { describe } from 'mocha'
 
 describe(`modules/markets/actions/load-markets`, () => {
 
->>>>>>> 4e88a616
 })