--- conflicted
+++ resolved
@@ -22,28 +22,6 @@
 			type: UPDATE_MARKET_ORDER_BOOK,
 			marketId: 'testMarketID',
 			marketOrderBook: {
-<<<<<<< HEAD
-				buy: [{
-					amount: '50',
-					block: 1125453,
-					id: '0xdbd821cc394595f9c50f32c1554059ec343471b49f84a4b72c44589a25f70ff3',
-					market: 'testMarketID',
-					outcome: '2',
-					owner: '0x7c0d52faab596c08f484e3478aebc6205f3f5d8c',
-					price: '0.35000000000000000002',
-					type: 'buy'
-				}],
-				sell: [{
-					amount: '50',
-					block: 1127471,
-					id: '0x8ef900c8aad3c4f7b65a055643d54db7b9a506a542b1270047a314da931e37fb',
-					market: 'testMarketID',
-					outcome: '1',
-					owner: '0x457435fbcd49475847f69898f933ffefc33388fc',
-					price: '0.25',
-					type: 'sell'
-				}]
-=======
 				buy: {
 					"0xdbd821cc394595f9c50f32c1554059ec343471b49f84a4b72c44589a25f70ff3": {
 						amount: "50",
@@ -68,34 +46,37 @@
 						type: "sell"
 					}
 				}
->>>>>>> 3aa5516c
 			}
 		};
 		const expectedOutput = {
 			testMarketID: {
-<<<<<<< HEAD
-				buy: [{
-					amount: '50',
-					block: 1125453,
-					id: '0xdbd821cc394595f9c50f32c1554059ec343471b49f84a4b72c44589a25f70ff3',
-					market: 'testMarketID',
-					outcome: '2',
-					owner: '0x7c0d52faab596c08f484e3478aebc6205f3f5d8c',
-					price: '0.35000000000000000002',
-					type: 'buy'
-				}],
-				sell: [{
-					amount: '50',
-					block: 1127471,
-					id: '0x8ef900c8aad3c4f7b65a055643d54db7b9a506a542b1270047a314da931e37fb',
-					market: 'testMarketID',
-					outcome: '1',
-					owner: '0x457435fbcd49475847f69898f933ffefc33388fc',
-					price: '0.25',
-					type: 'sell'
-				}]
+				buy: {
+					"0xdbd821cc394595f9c50f32c1554059ec343471b49f84a4b72c44589a25f70ff3": {
+						amount: "50",
+						block: 1125453,
+						id: "0xdbd821cc394595f9c50f32c1554059ec343471b49f84a4b72c44589a25f70ff3",
+						market: "testMarketID",
+						outcome: "2",
+						owner: "0x7c0d52faab596c08f484e3478aebc6205f3f5d8c",
+						price: "0.35000000000000000002",
+						type: "buy"
+					}
+				},
+				sell: {
+					"0x8ef900c8aad3c4f7b65a055643d54db7b9a506a542b1270047a314da931e37fb": {
+						amount: "50",
+						block: 1127471,
+						id: "0x8ef900c8aad3c4f7b65a055643d54db7b9a506a542b1270047a314da931e37fb",
+						market: "testMarketID",
+						outcome: "1",
+						owner: "0x457435fbcd49475847f69898f933ffefc33388fc",
+						price: "0.25",
+						type: "sell"
+					}
+				}
 			}
 		};
+
 		assert.deepEqual(reducer(thisTestState.bidsAsks, action), expectedOutput, `Didn't properly set market order book`);
 	});
 
@@ -133,35 +114,5 @@
 			}
 		};
 		assert.deepEqual(reducer(thisTestState.bidsAsks, action), newBidsAsks, `Didn't properly update order`);
-=======
-				buy: {
-					"0xdbd821cc394595f9c50f32c1554059ec343471b49f84a4b72c44589a25f70ff3": {
-						amount: "50",
-						block: 1125453,
-						id: "0xdbd821cc394595f9c50f32c1554059ec343471b49f84a4b72c44589a25f70ff3",
-						market: "testMarketID",
-						outcome: "2",
-						owner: "0x7c0d52faab596c08f484e3478aebc6205f3f5d8c",
-						price: "0.35000000000000000002",
-						type: "buy"
-					}
-				},
-				sell: {
-					"0x8ef900c8aad3c4f7b65a055643d54db7b9a506a542b1270047a314da931e37fb": {
-						amount: "50",
-						block: 1127471,
-						id: "0x8ef900c8aad3c4f7b65a055643d54db7b9a506a542b1270047a314da931e37fb",
-						market: "testMarketID",
-						outcome: "1",
-						owner: "0x457435fbcd49475847f69898f933ffefc33388fc",
-						price: "0.25",
-						type: "sell"
-					}
-				}
-			}
-		};
-
-		assert.deepEqual(reducer(thisTestState.bidsAsks, action), expectedOutput, `Didn't properly set market order book`);
->>>>>>> 3aa5516c
 	});
 });