import { describe, it, afterEach } from 'mocha';
import { assert } from 'chai';
import BigNumber from 'bignumber.js';
import proxyquire from 'proxyquire';
import sinon from 'sinon';
import mocks from 'test/mockStore';
import { CANCEL_ORDER } from 'modules/transactions/constants/types';
import { BID, ASK } from 'modules/bids-asks/constants/bids-asks-types';
import { SHOW_CANCEL_ORDER_CONFIRMATION, ABORT_CANCEL_ORDER_CONFIRMATION } from 'modules/bids-asks/actions/cancel-order';

describe('modules/bids-asks/actions/cancel-order.js', () => {
  proxyquire.noPreserveCache().noCallThru();

<<<<<<< HEAD
	const { mockStore, actionCreator, state } = mocks;
	const augur = {
		cancel: sinon.stub(),
		rpc: { gasPrice: 1 },
		tx: { BuyAndSellShares: { cancel: {} } },
		getTxGasEth: sinon.stub()
	};
	const updateOrderStatus = actionCreator();
	const cancelOrderModule = proxyquire('../../../src/modules/bids-asks/actions/cancel-order', {
		'../../../services/augurjs': {
			augur,
			abi: { bignum: sinon.stub().returns(new BigNumber('1', 10)) },
		},
		'../../bids-asks/actions/update-order-status': { updateOrderStatus }
	});
=======
  const { mockStore, actionCreator, state } = mocks;
  const addCancelTransaction = actionCreator();
  const augur = {
    cancel: sinon.stub(),
    rpc: { gasPrice: 1 },
    tx: { BuyAndSellShares: { cancel: {} } },
    getTxGasEth: sinon.stub()
  };
  const updateOrderStatus = actionCreator();
  const updateExistingTransaction = actionCreator();
  const cancelOrderModule = proxyquire('../../../src/modules/bids-asks/actions/cancel-order', {
    '../../transactions/actions/add-cancel-transaction': { addCancelTransaction },
    '../../../services/augurjs': {
      augur,
      abi: { bignum: sinon.stub().returns(new BigNumber('1', 10)) },
    },
    '../../bids-asks/actions/update-order-status': { updateOrderStatus },
    '../../transactions/actions/update-existing-transaction': { updateExistingTransaction }
  });
>>>>>>> a91e88c9

  const store = mockStore({
    ...state,
    transactionsData: {
      cancelTxn: {
        type: CANCEL_ORDER,
        data: {
          order: {
            id: '0xdbd851cc394595f9c50f32c1554059ec343471b49f84a4b72c44589a25f70ff3',
            type: BID
          },
          market: { id: 'testMarketID' },
          outcome: {}
        }
      }
    }
  });

<<<<<<< HEAD
	afterEach(() => {
		augur.cancel.reset();
		updateOrderStatus.reset();
		store.clearActions();
	});

	describe('cancelOrder', () => {
		it(`shouldn't dispatch it order doesn't exist`, () => {
			store.dispatch(cancelOrderModule.cancelOrder('nonExistingOrderID', 'testMarketID', BID));
			store.dispatch(cancelOrderModule.cancelOrder('0xdbd851cc394595f9c50f32c1554059ec343471b49f84a4b72c44589a25f70ff3', 'nonExistingMarketID', BID));
			store.dispatch(cancelOrderModule.cancelOrder('0xdbd851cc394595f9c50f32c1554059ec343471b49f84a4b72c44589a25f70ff3', 'testMarketID', ASK));
		});
	});
=======
  afterEach(() => {
    addCancelTransaction.reset();
    augur.cancel.reset();
    updateOrderStatus.reset();
    updateExistingTransaction.reset();
    store.clearActions();
  });

  describe('cancelOrder', () => {
    it(`shouldn't dispatch it order doesn't exist`, () => {
      store.dispatch(cancelOrderModule.cancelOrder('nonExistingOrderID', 'testMarketID', BID));
      store.dispatch(cancelOrderModule.cancelOrder('0xdbd851cc394595f9c50f32c1554059ec343471b49f84a4b72c44589a25f70ff3', 'nonExistingMarketID', BID));
      store.dispatch(cancelOrderModule.cancelOrder('0xdbd851cc394595f9c50f32c1554059ec343471b49f84a4b72c44589a25f70ff3', 'testMarketID', ASK));
      sinon.assert.notCalled(addCancelTransaction);
    });

    it('should pass params to addCancelTransaction', () => {
      store.dispatch(cancelOrderModule.cancelOrder('0xdbd851cc394595f9c50f32c1554059ec343471b49f84a4b72c44589a25f70ff3', 'testMarketID', BID));
      sinon.assert.calledOnce(addCancelTransaction);
    });
  });

  describe('processCancelOrder', () => {
    it(`shouldn't call anything for non-existing transaction`, () => {
      store.dispatch(cancelOrderModule.processCancelOrder('non-existingID', 'orderID'));

      assert.strictEqual(augur.cancel.callCount, 0);
      assert.strictEqual(updateOrderStatus.callCount, 0);
      assert.strictEqual(updateExistingTransaction.callCount, 0);
      assert.lengthOf(store.getActions(), 0);
    });

    it('should call actions and then augurJS', () => {
      store.dispatch(cancelOrderModule.processCancelOrder('cancelTxn', '0xdbd851cc394595f9c50f32c1554059ec343471b49f84a4b72c44589a25f70ff3'));

      assert.deepEqual(updateOrderStatus.args[0], ['0xdbd851cc394595f9c50f32c1554059ec343471b49f84a4b72c44589a25f70ff3', CANCELLING, 'testMarketID', BID]);
      assert.deepEqual(updateExistingTransaction.args[0], ['cancelTxn', {
        message: 'canceling order to buy 10 shares for 0.4200 ETH each',
        status: CANCELLING_ORDER,
        gasFees: {
          denomination: ' real ETH (estimated)',
          formatted: '0',
          formattedValue: 0,
          full: '0 real ETH (estimated)',
          minimized: '0',
          rounded: '0',
          roundedValue: 0,
          value: 0
        }
      }]);
      assert.lengthOf(augur.cancel.args[0], 1);
      assert.equal(augur.cancel.args[0][0].trade_id, '0xdbd851cc394595f9c50f32c1554059ec343471b49f84a4b72c44589a25f70ff3');
    });
  });
>>>>>>> a91e88c9

  describe('abortCancelOrderConfirmation', () => {
    it('should produce action', () => {
      store.dispatch(cancelOrderModule.abortCancelOrderConfirmation('orderID'));
      assert.lengthOf(store.getActions(), 1);
      assert.deepEqual(store.getActions(), [{ type: ABORT_CANCEL_ORDER_CONFIRMATION, orderID: 'orderID' }]);
    });
  });

  describe('showCancelOrderConfirmation', () => {
    it('should produce action', () => {
      store.dispatch(cancelOrderModule.showCancelOrderConfirmation('orderID'));
      assert.lengthOf(store.getActions(), 1);
      assert.deepEqual(store.getActions(), [{ type: SHOW_CANCEL_ORDER_CONFIRMATION, orderID: 'orderID' }]);
    });
  });
});<|MERGE_RESOLUTION|>--- conflicted
+++ resolved
@@ -11,7 +11,6 @@
 describe('modules/bids-asks/actions/cancel-order.js', () => {
   proxyquire.noPreserveCache().noCallThru();
 
-<<<<<<< HEAD
 	const { mockStore, actionCreator, state } = mocks;
 	const augur = {
 		cancel: sinon.stub(),
@@ -27,27 +26,6 @@
 		},
 		'../../bids-asks/actions/update-order-status': { updateOrderStatus }
 	});
-=======
-  const { mockStore, actionCreator, state } = mocks;
-  const addCancelTransaction = actionCreator();
-  const augur = {
-    cancel: sinon.stub(),
-    rpc: { gasPrice: 1 },
-    tx: { BuyAndSellShares: { cancel: {} } },
-    getTxGasEth: sinon.stub()
-  };
-  const updateOrderStatus = actionCreator();
-  const updateExistingTransaction = actionCreator();
-  const cancelOrderModule = proxyquire('../../../src/modules/bids-asks/actions/cancel-order', {
-    '../../transactions/actions/add-cancel-transaction': { addCancelTransaction },
-    '../../../services/augurjs': {
-      augur,
-      abi: { bignum: sinon.stub().returns(new BigNumber('1', 10)) },
-    },
-    '../../bids-asks/actions/update-order-status': { updateOrderStatus },
-    '../../transactions/actions/update-existing-transaction': { updateExistingTransaction }
-  });
->>>>>>> a91e88c9
 
   const store = mockStore({
     ...state,
@@ -66,7 +44,6 @@
     }
   });
 
-<<<<<<< HEAD
 	afterEach(() => {
 		augur.cancel.reset();
 		updateOrderStatus.reset();
@@ -80,62 +57,6 @@
 			store.dispatch(cancelOrderModule.cancelOrder('0xdbd851cc394595f9c50f32c1554059ec343471b49f84a4b72c44589a25f70ff3', 'testMarketID', ASK));
 		});
 	});
-=======
-  afterEach(() => {
-    addCancelTransaction.reset();
-    augur.cancel.reset();
-    updateOrderStatus.reset();
-    updateExistingTransaction.reset();
-    store.clearActions();
-  });
-
-  describe('cancelOrder', () => {
-    it(`shouldn't dispatch it order doesn't exist`, () => {
-      store.dispatch(cancelOrderModule.cancelOrder('nonExistingOrderID', 'testMarketID', BID));
-      store.dispatch(cancelOrderModule.cancelOrder('0xdbd851cc394595f9c50f32c1554059ec343471b49f84a4b72c44589a25f70ff3', 'nonExistingMarketID', BID));
-      store.dispatch(cancelOrderModule.cancelOrder('0xdbd851cc394595f9c50f32c1554059ec343471b49f84a4b72c44589a25f70ff3', 'testMarketID', ASK));
-      sinon.assert.notCalled(addCancelTransaction);
-    });
-
-    it('should pass params to addCancelTransaction', () => {
-      store.dispatch(cancelOrderModule.cancelOrder('0xdbd851cc394595f9c50f32c1554059ec343471b49f84a4b72c44589a25f70ff3', 'testMarketID', BID));
-      sinon.assert.calledOnce(addCancelTransaction);
-    });
-  });
-
-  describe('processCancelOrder', () => {
-    it(`shouldn't call anything for non-existing transaction`, () => {
-      store.dispatch(cancelOrderModule.processCancelOrder('non-existingID', 'orderID'));
-
-      assert.strictEqual(augur.cancel.callCount, 0);
-      assert.strictEqual(updateOrderStatus.callCount, 0);
-      assert.strictEqual(updateExistingTransaction.callCount, 0);
-      assert.lengthOf(store.getActions(), 0);
-    });
-
-    it('should call actions and then augurJS', () => {
-      store.dispatch(cancelOrderModule.processCancelOrder('cancelTxn', '0xdbd851cc394595f9c50f32c1554059ec343471b49f84a4b72c44589a25f70ff3'));
-
-      assert.deepEqual(updateOrderStatus.args[0], ['0xdbd851cc394595f9c50f32c1554059ec343471b49f84a4b72c44589a25f70ff3', CANCELLING, 'testMarketID', BID]);
-      assert.deepEqual(updateExistingTransaction.args[0], ['cancelTxn', {
-        message: 'canceling order to buy 10 shares for 0.4200 ETH each',
-        status: CANCELLING_ORDER,
-        gasFees: {
-          denomination: ' real ETH (estimated)',
-          formatted: '0',
-          formattedValue: 0,
-          full: '0 real ETH (estimated)',
-          minimized: '0',
-          rounded: '0',
-          roundedValue: 0,
-          value: 0
-        }
-      }]);
-      assert.lengthOf(augur.cancel.args[0], 1);
-      assert.equal(augur.cancel.args[0][0].trade_id, '0xdbd851cc394595f9c50f32c1554059ec343471b49f84a4b72c44589a25f70ff3');
-    });
-  });
->>>>>>> a91e88c9
 
   describe('abortCancelOrderConfirmation', () => {
     it('should produce action', () => {
