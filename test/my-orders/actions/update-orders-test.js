--- conflicted
+++ resolved
@@ -1,355 +1,5 @@
-<<<<<<< HEAD
-import { describe, it } from 'mocha'
-import { assert } from 'chai'
-import proxyquire from 'proxyquire'
-import sinon from 'sinon'
-import thunk from 'redux-thunk'
-import configureMockStore from 'redux-mock-store'
-
-import { CANCEL_ORDER } from 'modules/transactions/constants/types'
-
-describe('modules/my-orders/actions/update-orders.js', () => {
-  const middlewares = [thunk]
-  const mockStore = configureMockStore(middlewares)
-
-  const MOCK_ACTION_TYPES = {
-    ADD_ORDER: 'ADD_ORDER',
-    REMOVE_ORDER: 'REMOVE_ORDER',
-    LOAD_MARKETS_INFO: 'LOAD_MARKETS_INFO'
-  }
-
-  const mockUpdateMarketOrderBook = {
-    addOrder: sinon.stub().returns({
-      type: MOCK_ACTION_TYPES.ADD_ORDER
-    }),
-    removeOrder: sinon.stub().returns({
-      type: MOCK_ACTION_TYPES.REMOVE_ORDER
-    })
-  }
-  const mockLoadMarketsInfo = {
-    loadMarketsInfo: () => {}
-  }
-  sinon.stub(mockLoadMarketsInfo, 'loadMarketsInfo', (market, cb) => {
-    cb()
-
-    return {
-      type: MOCK_ACTION_TYPES.LOAD_MARKETS_INFO
-    }
-  })
-
-  const action = proxyquire('../../../src/modules/my-orders/actions/update-orders', {
-    '../../bids-asks/actions/update-market-order-book': mockUpdateMarketOrderBook,
-    '../../markets/actions/load-markets-info': mockLoadMarketsInfo
-  })
-
-  describe('updateOrders', () => {
-    const test = (t) => {
-      it(t.description, () => {
-        const store = mockStore(t.state || {})
-        t.assertions(store)
-      })
-    }
-
-    test({
-      description: `should dispatch the expected actions WITH market info loaded AND IS addition AND IS NOT cancelled`,
-      state: {
-        marketsData: {
-          '0xMARKETID': {}
-        },
-        transactionsData: {}
-      },
-      assertions: (store) => {
-        store.dispatch(action.updateOrders(
-          {
-            '0xMARKETID': {
-              1: [
-                {
-                  tradeid: '0xTRADEID1'
-                }
-              ]
-            }
-          },
-          true
-        ))
-
-        const actual = store.getActions()
-
-        const expected = [
-          {
-            type: MOCK_ACTION_TYPES.ADD_ORDER
-          }
-        ]
-
-        assert.deepEqual(actual, expected, `Didn't return the expected actions`)
-      }
-    })
-
-    test({
-      description: `should dispatch the expected actions WITH market info loaded AND IS addition AND IS cancelled`,
-      state: {
-        marketsData: {
-          '0xMARKETID': {}
-        },
-        transactionsData: {
-          '0xTRANSACTIONID1': {
-            tradeID: '0xTRADEID1',
-            type: CANCEL_ORDER
-          }
-        }
-      },
-      assertions: (store) => {
-        store.dispatch(action.updateOrders(
-          {
-            '0xMARKETID': {
-              1: [
-                {
-                  tradeid: '0xTRADEID1',
-                }
-              ]
-            }
-          },
-          true
-        ))
-
-        const actual = store.getActions()
-
-        const expected = [
-          {
-            type: MOCK_ACTION_TYPES.REMOVE_ORDER
-          }
-        ]
-
-        assert.deepEqual(actual, expected, `Didn't return the expected actions`)
-      }
-    })
-
-    test({
-      description: `should dispatch the expected actions WITH market info loaded AND IS NOT addition AND IS NOT cancelled`,
-      state: {
-        marketsData: {
-          '0xMARKETID': {}
-        },
-        transactionsData: {}
-      },
-      assertions: (store) => {
-        store.dispatch(action.updateOrders(
-          {
-            '0xMARKETID': {
-              1: [
-                {
-                  tradeid: '0xTRADEID1'
-                }
-              ]
-            }
-          },
-          false
-        ))
-
-        const actual = store.getActions()
-
-        const expected = [
-          {
-            type: MOCK_ACTION_TYPES.REMOVE_ORDER
-          }
-        ]
-
-        assert.deepEqual(actual, expected, `Didn't return the expected actions`)
-      }
-    })
-
-    test({
-      description: `should dispatch the expected actions WITH market info loaded AND IS NOT addition AND IS cancelled`,
-      state: {
-        marketsData: {
-          '0xMARKETID': {}
-        },
-        transactionsData: {
-          '0xTRANSACTIONID1': {
-            tradeID: '0xTRADEID1',
-            type: CANCEL_ORDER
-          }
-        }
-      },
-      assertions: (store) => {
-        store.dispatch(action.updateOrders(
-          {
-            '0xMARKETID': {
-              1: [
-                {
-                  tradeid: '0xTRADEID1',
-                }
-              ]
-            }
-          },
-          true
-        ))
-
-        const actual = store.getActions()
-
-        const expected = [
-          {
-            type: MOCK_ACTION_TYPES.REMOVE_ORDER
-          }
-        ]
-
-        assert.deepEqual(actual, expected, `Didn't return the expected actions`)
-      }
-    })
-
-    test({
-      description: `should dispatch the expected actions WITH market info NOT loaded AND IS addition AND IS NOT cancelled`,
-      state: {
-        marketsData: {},
-        transactionsData: {}
-      },
-      assertions: (store) => {
-        store.dispatch(action.updateOrders(
-          {
-            '0xMARKETID': {
-              1: [
-                {
-                  tradeid: '0xTRADEID1'
-                }
-              ]
-            }
-          },
-          true
-        ))
-
-        const actual = store.getActions()
-
-        const expected = [
-          {
-            type: MOCK_ACTION_TYPES.ADD_ORDER
-          },
-          {
-            type: MOCK_ACTION_TYPES.LOAD_MARKETS_INFO
-          }
-        ]
-
-        assert.deepEqual(actual, expected, `Didn't return the expected actions`)
-      }
-    })
-
-    test({
-      description: `should dispatch the expected actions WITH market info NOT loaded AND IS addition AND IS cancelled`,
-      state: {
-        marketsData: {},
-        transactionsData: {
-          '0xTRANSACTIONID1': {
-            tradeID: '0xTRADEID1',
-            type: CANCEL_ORDER
-          }
-        }
-      },
-      assertions: (store) => {
-        store.dispatch(action.updateOrders(
-          {
-            '0xMARKETID': {
-              1: [
-                {
-                  tradeid: '0xTRADEID1'
-                }
-              ]
-            }
-          },
-          true
-        ))
-
-        const actual = store.getActions()
-
-        const expected = [
-          {
-            type: MOCK_ACTION_TYPES.REMOVE_ORDER
-          },
-          {
-            type: MOCK_ACTION_TYPES.LOAD_MARKETS_INFO
-          }
-        ]
-
-        assert.deepEqual(actual, expected, `Didn't return the expected actions`)
-      }
-    })
-
-    test({
-      description: `should dispatch the expected actions WITH market info NOT loaded AND IS NOT addition AND IS NOT cancelled`,
-      state: {
-        marketsData: {},
-        transactionsData: {}
-      },
-      assertions: (store) => {
-        store.dispatch(action.updateOrders(
-          {
-            '0xMARKETID': {
-              1: [
-                {
-                  tradeid: '0xTRADEID1'
-                }
-              ]
-            }
-          },
-          false
-        ))
-
-        const actual = store.getActions()
-
-        const expected = [
-          {
-            type: MOCK_ACTION_TYPES.REMOVE_ORDER
-          },
-          {
-            type: MOCK_ACTION_TYPES.LOAD_MARKETS_INFO
-          }
-        ]
-
-        assert.deepEqual(actual, expected, `Didn't return the expected actions`)
-      }
-    })
-
-    test({
-      description: `should dispatch the expected actions WITH market info NOT loaded AND IS NOT addition AND IS cancelled`,
-      state: {
-        marketsData: {},
-        transactionsData: {
-          '0xTRANSACTIONID1': {
-            tradeID: '0xTRADEID1',
-            type: CANCEL_ORDER
-          }
-        }
-      },
-      assertions: (store) => {
-        store.dispatch(action.updateOrders(
-          {
-            '0xMARKETID': {
-              1: [
-                {
-                  tradeid: '0xTRADEID1'
-                }
-              ]
-            }
-          },
-          false
-        ))
-
-        const actual = store.getActions()
-
-        const expected = [
-          {
-            type: MOCK_ACTION_TYPES.REMOVE_ORDER
-          },
-          {
-            type: MOCK_ACTION_TYPES.LOAD_MARKETS_INFO
-          }
-        ]
-
-        assert.deepEqual(actual, expected, `Didn't return the expected actions`)
-      }
-    })
-  })
-=======
 import { describe } from 'mocha'
 
 describe('modules/my-orders/actions/update-orders.js', () => {
 
->>>>>>> 4e88a616
 })