import { describe, it, beforeEach, afterEach } from 'mocha';
import { assert } from 'chai';
import proxyquire from 'proxyquire';
import sinon from 'sinon';
import configureMockStore from 'redux-mock-store';
import thunk from 'redux-thunk';
import testState from 'test/testState';

describe(`modules/auth/actions/change-account-name.js`, () => {
<<<<<<< HEAD
	proxyquire.noPreserveCache();
	const middlewares = [thunk];
	const mockStore = configureMockStore(middlewares);
	const store = mockStore(testState);
	const fakeAugurJS = {
		augur: { accounts: { changeAccountName: () => {} } }
	};

	sinon.stub(fakeAugurJS.augur.accounts, 'changeAccountName', name => ({
		type: 'FAKE TYPE NAME CHANGE',
		name
	}));
=======
  proxyquire.noPreserveCache();
  const middlewares = [thunk];
  const mockStore = configureMockStore(middlewares);
  const store = mockStore(testState);
  const fakeAugurJS = {
    augur: { web: { changeAccountName: () => {} } }
  };

  sinon.stub(fakeAugurJS.augur.web, 'changeAccountName', name => ({
    type: 'FAKE TYPE NAME CHANGE',
    name
  }));
>>>>>>> a91e88c9

  beforeEach(() => {
    store.clearActions();
  });

  afterEach(() => {
    store.clearActions();
  });

  const action = proxyquire('../../../src/modules/auth/actions/change-account-name', {
    '../../../services/augurjs': fakeAugurJS
  });

  it('should change an account name', () => {
    store.dispatch(action.changeAccountName('myNameChange'));

<<<<<<< HEAD
		assert(fakeAugurJS.augur.accounts.changeAccountName.calledOnce, `augurJS.changeAccountName wasn't called once as expected.`);
	});
=======
    assert(fakeAugurJS.augur.web.changeAccountName.calledOnce, `augurJS.changeAccountName wasn't called once as expected.`);
  });
>>>>>>> a91e88c9
});<|MERGE_RESOLUTION|>--- conflicted
+++ resolved
@@ -7,7 +7,6 @@
 import testState from 'test/testState';
 
 describe(`modules/auth/actions/change-account-name.js`, () => {
-<<<<<<< HEAD
 	proxyquire.noPreserveCache();
 	const middlewares = [thunk];
 	const mockStore = configureMockStore(middlewares);
@@ -20,20 +19,6 @@
 		type: 'FAKE TYPE NAME CHANGE',
 		name
 	}));
-=======
-  proxyquire.noPreserveCache();
-  const middlewares = [thunk];
-  const mockStore = configureMockStore(middlewares);
-  const store = mockStore(testState);
-  const fakeAugurJS = {
-    augur: { web: { changeAccountName: () => {} } }
-  };
-
-  sinon.stub(fakeAugurJS.augur.web, 'changeAccountName', name => ({
-    type: 'FAKE TYPE NAME CHANGE',
-    name
-  }));
->>>>>>> a91e88c9
 
   beforeEach(() => {
     store.clearActions();
@@ -50,11 +35,6 @@
   it('should change an account name', () => {
     store.dispatch(action.changeAccountName('myNameChange'));
 
-<<<<<<< HEAD
 		assert(fakeAugurJS.augur.accounts.changeAccountName.calledOnce, `augurJS.changeAccountName wasn't called once as expected.`);
 	});
-=======
-    assert(fakeAugurJS.augur.web.changeAccountName.calledOnce, `augurJS.changeAccountName wasn't called once as expected.`);
-  });
->>>>>>> a91e88c9
 });