/**
 * augur.js tests
 * @author Jack Peterson (jack@tinybike.net)
 */

"use strict";

var crypto = require("crypto");
var assert = require("chai").assert;
var chalk = require("chalk");
var clone = require("clone");
var keys = require("keythereum");
var EthTx = require("ethereumjs-tx");
var EthUtil = require("ethereumjs-util");
var abi = require("augur-abi");
var utils = require("../../src/utilities");
var constants = require("../../src/constants");
var tools = require("../tools");
var augur = tools.setup(require("../../src"), process.argv.slice(2));

// generate random private key
var privateKey = crypto.randomBytes(32);
var address = keys.privateKeyToAddress(privateKey);

// generate random names and passwords
var name = utils.sha256(new Date().toString());
var password = utils.sha256(Math.random().toString(36).substring(4));
var secureLoginID;
var name2 = utils.sha256(new Date().toString()).slice(10) + "@" +
    utils.sha256(new Date().toString()).slice(10) + ".com";
var password2 = utils.sha256(Math.random().toString(36).substring(4)).slice(10);
var secureLoginID2;
// var name3 = utils.sha256(Math.random().toString(36).substring(4)).slice(0, 7);
// var password3 = utils.sha256(Math.random().toString(36).substring(4)).slice(0, 7);

var markets = augur.getMarketsInBranch(augur.constants.DEFAULT_BRANCH_ID);
var market_id = markets[markets.length - 1];

function checkAccount(augur, account, noWebAccountCheck) {
    assert.notProperty(account, "error");
    assert.isString(account.address);
    assert.isObject(account.keystore);
    assert.strictEqual(account.address.length, 42);
		if (!noWebAccountCheck) {
			assert.isTrue(Buffer.isBuffer(augur.web.account.privateKey));
	    assert.isString(augur.web.account.address);
	    assert.isObject(augur.web.account.keystore);
	    assert.strictEqual(
	        augur.web.account.privateKey.toString("hex").length,
	        constants.KEYSIZE*2
	    );
	    assert.strictEqual(augur.web.account.address.length, 42);
	    assert.strictEqual(account.address, augur.web.account.address);
	    assert.strictEqual(
	        JSON.stringify(account.keystore),
	        JSON.stringify(augur.web.account.keystore)
	    );
		}
    assert.strictEqual(account.address.length, 42);
}

describe("Register", function () {
    it("register account 1: " + name + " / " + password, function (done) {
        this.timeout(tools.TIMEOUT);
        var augur = tools.setup(require("../../src"), process.argv.slice(2));
          augur.web.register(name, password, function (result) {
            checkAccount(augur, result, true);
						secureLoginID = result.secureLoginID;
						var rec = result.keystore;
            assert.notProperty(rec, "error");
            assert(rec.crypto.ciphertext);
            assert(rec.crypto.cipherparams.iv);
            assert(rec.crypto.kdfparams.salt);
            assert.strictEqual(
                rec.crypto.cipherparams.iv.length,
                constants.IVSIZE*2
            );
            assert.strictEqual(
                rec.crypto.kdfparams.salt.length,
                constants.KEYSIZE*2
            );
            assert.strictEqual(
                rec.crypto.ciphertext.length,
                constants.KEYSIZE*2
            );
            done();
          });
    });

    it("register account 2: " + name2 + " / " + password2, function (done) {
        this.timeout(tools.TIMEOUT);
        var augur = tools.setup(require("../../src"), process.argv.slice(2));
          augur.web.register(name2, password2, function (result) {
            checkAccount(augur, result, true);
						secureLoginID2 = result.secureLoginID;
						var rec = result.keystore;
            assert(rec.crypto.ciphertext);
            assert(rec.crypto.cipherparams.iv);
            assert(rec.crypto.kdfparams.salt);
            assert.strictEqual(
                rec.crypto.cipherparams.iv.length,
                constants.IVSIZE*2
            );
            assert.strictEqual(
                rec.crypto.kdfparams.salt.length,
                constants.KEYSIZE*2
            );
            assert.strictEqual(
                rec.crypto.ciphertext.length,
                constants.KEYSIZE*2
            );
            done();
        });
    });
		// Don't think we need this anymore because we wont be using presistence
    // it("persistent register: " + name3 + " / " + password3, function (done) {
    //     this.timeout(tools.TIMEOUT);
    //     var augur = tools.setup(require("../../src"), process.argv.slice(2));
    //     augur.db.get(name3, function (record) {
    //         assert.strictEqual(record.error, 99);
    //         augur.web.register(name3, password3, {
    //             doNotFund: true,
    //             persist: true
    //         }, function (result) {
    //             if (result && result.error) {
    //                 augur.web.logout();
    //                 return done(result);
    //             }
    //             assert(!result.error);
    //             assert(result.privateKey);
    //             assert(result.address);
    //             assert.strictEqual(
    //                 result.privateKey.toString("hex").length,
    //                 constants.KEYSIZE*2
    //             );
    //             assert.strictEqual(result.address.length, 42);
    //             augur.db.get(name3, function (rec) {
    //                 if (rec && rec.error) {
    //                     augur.web.logout();
    //                     return done(rec);
    //                 }
    //                 assert(!rec.error);
    //                 assert(rec.crypto.ciphertext);
    //                 assert(rec.crypto.cipherparams.iv);
    //                 assert(rec.crypto.kdfparams.salt);
    //                 assert.isObject(augur.web.account.keystore);
    //                 assert.strictEqual(
    //                     rec.crypto.cipherparams.iv.length,
    //                     constants.IVSIZE*2
    //                 );
    //                 assert.strictEqual(
    //                     rec.crypto.kdfparams.salt.length,
    //                     constants.KEYSIZE*2
    //                 );
    //                 assert.strictEqual(
    //                     rec.crypto.ciphertext.length,
    //                     constants.KEYSIZE*2
    //                 );
    //                 var stored = augur.db.get('');
    //                 assert.strictEqual(stored.name, name3);
    //                 assert.strictEqual(abi.hex(stored.privateKey), abi.hex(augur.web.account.privateKey));
    //                 assert.strictEqual(stored.address, augur.web.account.address);
    //                 assert.isObject(stored.keystore);
    //                 assert.isObject(augur.web.account.keystore);
    //                 assert.deepEqual(stored.keystore, augur.web.account.keystore);
    //                 augur.web.logout();
    //                 done();
    //             });
    //         });
    //     });
    // });
});

describe("Login", function () {

    it("login and decrypt the stored private key", function (done) {
        this.timeout(tools.TIMEOUT);
        var augur = tools.setup(require("../../src"), process.argv.slice(2));
        augur.web.login(secureLoginID, password, function (user) {
            assert.notProperty(user, "error");
            assert.isTrue(Buffer.isBuffer(augur.web.account.privateKey));
            assert.isString(user.address);
            assert.isObject(user.keystore);
            assert.strictEqual(
                augur.web.account.privateKey.toString("hex").length,
                constants.KEYSIZE*2
            );
            assert.strictEqual(user.address.length, 42);
            augur.web.logout();
            done();
        });
    });

    // it("persistent login", function (done) {
    //     this.timeout(tools.TIMEOUT);
    //     var augur = tools.setup(require("../../src"), process.argv.slice(2));
    //     augur.web.login(name, password, {persist: true}, function (user) {
    //         assert.notProperty(user, "error");
    //         assert.isTrue(Buffer.isBuffer(user.privateKey));
    //         assert.isString(user.address);
    //         assert.isObject(user.keystore);
    //         assert.strictEqual(
    //             user.privateKey.toString("hex").length,
    //             constants.KEYSIZE*2
    //         );
    //         assert.strictEqual(user.address.length, 42);
    //         var stored = augur.db.getPersistent();
    //         assert.strictEqual(stored.name, name);
    //         assert.strictEqual(abi.hex(stored.privateKey, true), abi.hex(augur.web.account.privateKey, true));
    //         assert.strictEqual(stored.address, augur.web.account.address);
    //         augur.web.logout();
    //         done();
    //     });
    // });

    it("login twice as the same user", function (done) {
        this.timeout(tools.TIMEOUT);
        var augur = tools.setup(require("../../src"), process.argv.slice(2));
        augur.web.login(secureLoginID, password, function (user) {
            assert.notProperty(user, "error");
            assert.isTrue(Buffer.isBuffer(augur.web.account.privateKey));
            assert.isString(user.address);
            assert.isObject(user.keystore);
            assert.strictEqual(
                augur.web.account.privateKey.toString("hex").length,
                constants.KEYSIZE*2
            );
            assert.strictEqual(user.address.length, 42);
            augur.web.login(secureLoginID, password, function (same_user) {
                assert(!same_user.error);
								// since we no longer pass privateKey out to the callback of login, we cannot check if the two objects sent the correct key.
                // assert.strictEqual(
                //     user.privateKey.toString("hex"),
                //     same_user.privateKey.toString("hex")
                // );
                assert.strictEqual(user.address, same_user.address);
                done();
            });
        });
    });

    it("fail with error 403 when given an incorrect secureLoginID", function (done) {
        this.timeout(tools.TIMEOUT);
        var augur = tools.setup(require("../../src"), process.argv.slice(2));
        var bad_secureLoginID = utils.sha256(new Date().toString());
        augur.web.login(bad_secureLoginID, password, function (user) {
            assert.strictEqual(user.error, 403);
            done();
        });
    });

    it("fail with error 403 when given a blank secureLoginID", function (done) {
        this.timeout(tools.TIMEOUT);
        var augur = tools.setup(require("../../src"), process.argv.slice(2));
        augur.web.login("", password, function (user) {
            assert.strictEqual(user.error, 403);
            done();
        });
    });

    it("fail with error 403 when given a blank password", function (done) {
        this.timeout(tools.TIMEOUT);
        var augur = tools.setup(require("../../src"), process.argv.slice(2));
        augur.web.login(secureLoginID, "", function (user) {
            assert.strictEqual(user.error, 403);
            done();
        });
    });

    it("fail with error 403 when given a blank secureLoginID and a blank password", function (done) {
        this.timeout(tools.TIMEOUT);
        var augur = tools.setup(require("../../src"), process.argv.slice(2));
        augur.web.login("", "", function (user) {
            assert.strictEqual(user.error, 403);
            done();
        });
    });

    it("fail with error 403 when given an incorrect password", function (done) {
        this.timeout(tools.TIMEOUT);
        var augur = tools.setup(require("../../src"), process.argv.slice(2));
        var bad_password = utils.sha256(Math.random().toString(36).substring(4));
        augur.web.login(secureLoginID, bad_password, function (user) {
            assert.strictEqual(user.error, 403);
            done();
        });
    });

    it("fail with error 403 when given an incorrect secureLoginID and an incorrect password", function (done) {
        this.timeout(tools.TIMEOUT);
        var augur = tools.setup(require("../../src"), process.argv.slice(2));
        var bad_secureLoginID = utils.sha256(new Date().toString());
        var bad_password = utils.sha256(Math.random().toString(36).substring(4));
        augur.web.login(bad_secureLoginID, bad_password, function (user) {
            assert.strictEqual(user.error, 403);
            done();
        });
    });

});
// Persistence is no longer possible since we are moving away from local storage.
// describe("Persist", function () {
//
//     it("use a stored (persistent) account", function (done) {
//         this.timeout(tools.TIMEOUT);
//         augur.web.logout();
//         assert.isTrue(augur.db.removePersistent());
//         assert.notProperty(augur.web.account, "name");
//         assert.notProperty(augur.web.account, "address");
//         assert.notProperty(augur.web.account, "privateKey");
//         assert.notProperty(augur.web.account, "keystore");
//         assert.isNull(augur.db.getPersistent());
//         var name = utils.sha256(new Date().toString()).slice(0, 10);
//         var password = "tinypassword";
//         augur.web.register(name, password, {doNotFund: true}, function (account) {
//             assert.notProperty(account, "error");
//             assert.isTrue(augur.db.putPersistent(account));
//             var persist = augur.web.persist();
//             assert.strictEqual(persist.name, account.name);
//             assert.strictEqual(persist.privateKey.toString("hex"), account.privateKey.toString("hex"));
//             assert.strictEqual(persist.address, account.address);
//             assert.strictEqual(augur.web.account.name, account.name);
//             assert.strictEqual(augur.web.account.privateKey.toString("hex"), account.privateKey.toString("hex"));
//             assert.strictEqual(augur.web.account.address, account.address);
//             assert.isObject(augur.web.account.keystore);
//             augur.web.logout();
//             assert.notProperty(augur.web.account, "name");
//             assert.notProperty(augur.web.account, "address");
//             assert.notProperty(augur.web.account, "privateKey");
//             assert.notProperty(augur.web.account, "keystore");
//             assert.isNull(augur.db.getPersistent());
//             done();
//         });
//     });
//
// });

describe("Logout", function () {

    it("logout and unset the account object", function (done) {
        this.timeout(tools.TIMEOUT);
        var augur = tools.setup(require("../../src"), process.argv.slice(2));
        augur.web.login(secureLoginID, password, function (user) {
            if (user.error) {
                augur.web.logout();
                return done(new Error(tools.pp(user)));
            }
            assert.strictEqual(user.secureLoginID, secureLoginID);
            for (var i = 0; i < 2; ++i) {
                augur.web.logout();
                assert.notProperty(augur.web.account, "secureLoginID");
                assert.notProperty(augur.web.account, "address");
                assert.notProperty(augur.web.account, "privateKey");
            }
            assert.isNull(augur.db.getPersistent());
            done();
        });
    });

});

if (process.env.AUGURJS_INTEGRATION_TESTS) {
		// Should be impossible to have duplicate accounts now with secureLoginID...
		// and no presistence.
    // describe("Duplicate accounts", function () {
        // it("account 1 + same password", function (done) {
        //     this.timeout(tools.TIMEOUT);
        //     var augur = tools.setup(require("../../src"), process.argv.slice(2));
        //     augur.web.register(name, password, function (result) {
				// 				console.log(result);
        //         assert.strictEqual(result.error, 422);
        //         assert.notProperty(result, "address");
        //         assert.notProperty(result, "privateKey");
        //         assert.notProperty(result, "keystore");
        //         assert.notProperty(result, "secureLoginID");
        //         // assert.notProperty(augur.web.account, "address");
        //         // assert.notProperty(augur.web.account, "privateKey");
        //         // assert.notProperty(augur.web.account, "keystore");
        //         // assert.notProperty(augur.web.account, "secureLoginID");
        //         augur.db.get(secureLoginID, function (record) {
        //             assert.isObject(record);
        //             assert.notProperty(record, "error");
        //             augur.web.register(secureLoginID, password, function (result) {
        //                 assert.strictEqual(result.error, 422);
        //                 assert.notProperty(result, "address");
        //                 assert.notProperty(result, "privateKey");
        //                 assert.notProperty(result, "keystore");
        //                 assert.notProperty(result, "secureLoginID");
        //                 assert.notProperty(augur.web.account, "address");
        //                 assert.notProperty(augur.web.account, "privateKey");
        //                 assert.notProperty(augur.web.account, "keystore");
        //                 assert.notProperty(augur.web.account, "secureLoginID");
        //                 // augur.db.get(secureLoginID, function (record) {
        //                     // assert.isObject(record);
        //                     // assert.notProperty(record, "error");
				//
        //                     // verify login with correct password still works
        //                     augur.web.login(secureLoginID, password, function (user) {
        //                         assert.notProperty(user, "error");
        //                         assert.isTrue(Buffer.isBuffer(user.privateKey));
        //                         assert.isString(user.address);
        //                         assert.isObject(user.keystore);
        //                         assert.strictEqual(
        //                             user.privateKey.toString("hex").length,
        //                             constants.KEYSIZE*2
        //                         );
        //                         assert.strictEqual(user.address.length, 42);
        //                         augur.web.logout();
				//
        //                         // verify login with bad password does not work
        //                         augur.web.login(secureLoginID, password + "1", function (user) {
        //                             assert.strictEqual(user.error, 403);
        //                             assert.notProperty(user, "address");
        //                             assert.notProperty(user, "privateKey");
        //                             assert.notProperty(user, "keystore");
        //                             assert.notProperty(user, "secureLoginID");
        //                             assert.notProperty(augur.web.account, "address");
        //                             assert.notProperty(augur.web.account, "privateKey");
        //                             assert.notProperty(augur.web.account, "keystore");
        //                             assert.notProperty(augur.web.account, "secureLoginID");
        //                             done();
        //                         });
        //                     });
        //                 // });
        //             });
        //         });
        //     });
        // });

        // it("account 2 + different password", function (done) {
        //     this.timeout(tools.TIMEOUT);
        //     var augur = tools.setup(require("../../src"), process.argv.slice(2));
        //     var badPassword = password2 + "1";
        //     augur.web.register(name2, badPassword, {doNotFund: true}, function (result) {
        //         assert.strictEqual(result.error, 422);
        //         assert.notProperty(result, "address");
        //         assert.notProperty(result, "privateKey");
        //         assert.notProperty(result, "keystore");
        //         assert.notProperty(result, "name");
        //         assert.notProperty(augur.web.account, "address");
        //         assert.notProperty(augur.web.account, "privateKey");
        //         assert.notProperty(augur.web.account, "keystore");
        //         assert.notProperty(augur.web.account, "name");
        //         augur.db.get(name2, function (record) {
        //             assert.isObject(record);
        //             assert.notProperty(record, "error");
        //             augur.web.register(name2, badPassword, {
        //                 doNotFund: true,
        //                 persist: true
        //             }, function (result) {
        //                 assert.strictEqual(result.error, 422);
        //                 assert.notProperty(result, "address");
        //                 assert.notProperty(result, "privateKey");
        //                 assert.notProperty(result, "keystore");
        //                 assert.notProperty(result, "name");
        //                 assert.notProperty(augur.web.account, "address");
        //                 assert.notProperty(augur.web.account, "privateKey");
        //                 assert.notProperty(augur.web.account, "keystore");
        //                 assert.notProperty(augur.web.account, "name");
        //                 augur.db.get(name2, function (record) {
        //                     assert.isObject(record);
        //                     assert.notProperty(record, "error");
				//
        //                     // verify login with correct password still works
        //                     augur.web.login(name2, password2, function (user) {
        //                         assert.notProperty(user, "error");
        //                         assert.isTrue(Buffer.isBuffer(user.privateKey));
        //                         assert.isString(user.address);
        //                         assert.isObject(user.keystore);
        //                         assert.strictEqual(
        //                             user.privateKey.toString("hex").length,
        //                             constants.KEYSIZE*2
        //                         );
        //                         assert.strictEqual(user.address.length, 42);
        //                         augur.web.logout();
				//
        //                         // verify login with bad password does not work
        //                         augur.web.login(name2, badPassword, function (user) {
        //                             assert.strictEqual(user.error, 403);
        //                             assert.notProperty(user, "address");
        //                             assert.notProperty(user, "privateKey");
        //                             assert.notProperty(user, "keystore");
        //                             assert.notProperty(user, "name");
        //                             assert.notProperty(augur.web.account, "address");
        //                             assert.notProperty(augur.web.account, "privateKey");
        //                             assert.notProperty(augur.web.account, "keystore");
        //                             assert.notProperty(augur.web.account, "name");
        //                             done();
        //                         });
        //                     });
        //                 });
        //             });
        //         });
        //     });
        // });
    // });

    describe("Fund new account", function () {

<<<<<<< HEAD
        it("Faucet: funding sequence: " + secureLoginID, function (done) {
            this.timeout(tools.TIMEOUT*2);
=======
        it("funding sequence: " + handle, function (done) {
            this.timeout(tools.TIMEOUT*4);
>>>>>>> 024b42f5
            var augur = tools.setup(require("../../src"), process.argv.slice(2));
            augur.web.login(secureLoginID, password, function (account) {
                // console.log("login:", account);
                checkAccount(augur, account);
                var recipient = account.address;
                var initial_balance = abi
                    .bignum(augur.rpc.balance(recipient))
                    .dividedBy(constants.ETHER);
                // console.log("initial balance:", initial_balance.toFixed());
                augur.web.fundNewAccountFromFaucet(recipient, augur.constants.DEFAULT_BRANCH_ID,
                    function (res) {
                        assert.notProperty(res, "error");
                        assert.strictEqual(res.callReturn, "1");
                    },
                    function (response) {
                        assert.notProperty(response, "error");
                        assert.strictEqual(response.callReturn, "1");
                        augur.getRepBalance(augur.constants.DEFAULT_BRANCH_ID, recipient, function (repBalance) {
                            assert.notProperty(repBalance, "error");
                            assert.strictEqual(abi.number(repBalance), 47);
                            augur.getCashBalance(recipient, function (cashBalance) {
                                assert.notProperty(cashBalance, "error");
                                assert.strictEqual(abi.number(cashBalance), 10000);
                                augur.getCashBalance(augur.coinbase, function (balance) {
                                    augur.web.logout();
                                    done();
                                });
                            });
                        });
                    },
                    done
                );
            });
        });
    });
}

describe("Transaction signing", function () {

    // sign tx with private key
    it("sign raw transaction using private key", function () {
        var tx = new EthTx({
            nonce: "00",
            gasPrice: "09184e72a000",
            gasLimit: "2710",
            to: abi.format_address("0000000000000000000000000000000000000001"),
            value: "00",
            data: "7f7465737432000000000000000000000000000000000000000000000000000000600057"
        });
        tx.sign(privateKey);
        var signed = "f8ba8230308c3039313834653732613030308432373130940000000000000000"+
                     "000000000000000000000001823030b848376637343635373337343332303030"+
                     "3030303030303030";

        // RLP serialization
        var serializedTx = tx.serialize().toString("hex");
        assert.strictEqual(serializedTx.slice(0, 144), signed);
        assert.strictEqual(serializedTx.length, 376);
    });

    // create a new contract
    it("transaction to create a new contract", function () {
        var tx = new EthTx();
        tx.nonce = 0;
        tx.gasPrice = 100;
        tx.gasLimit = 1000;
        tx.value = 0;
        tx.data = "7f4e616d65526567000000000000000000000000000000000000000000000000"+
                  "003057307f4e616d655265670000000000000000000000000000000000000000"+
                  "0000000000573360455760415160566000396000f20036602259604556330e0f"+
                  "600f5933ff33560f601e5960003356576000335700604158600035560f602b59"+
                  "0033560f60365960003356573360003557600035335700";
        tx.sign(privateKey);
        var signed = "f9017b80648203e88080b9012e37663465363136643635353236353637303030"+
                     "3030303030303030303030303030303030303030303030303030303030303030"+
                     "3030303030303030303030303030303330353733303766346536313664363535"+
                     "3236353637303030303030303030303030303030303030303030303030303030"+
                     "3030303030303030303030303030303030303030303030353733333630343535"+
                     "3736";
        var serializedTx = tx.serialize().toString("hex");
        assert.strictEqual(serializedTx.slice(0, 324), signed);
        assert.strictEqual(serializedTx.length, 764)
    });

    // up-front cost calculation:
    // fee = data length in bytes * 5
    //     + 500 Default transaction fee
    //     + gasAmount * gasPrice
    it("calculate up-front transaction cost", function () {
        var tx = new EthTx();
        tx.nonce = 0;
        tx.gasPrice = 100;
        tx.gasLimit = 1000;
        tx.value = 0;
        tx.data = "7f4e616d65526567000000000000000000000000000000000000000000000000"+
                  "003057307f4e616d655265670000000000000000000000000000000000000000"+
                  "0000000000573360455760415160566000396000f20036602259604556330e0f"+
                  "600f5933ff33560f601e5960003356576000335700604158600035560f602b59"+
                  "0033560f60365960003356573360003557600035335700";
        tx.sign(privateKey);
        assert.strictEqual(tx.getUpfrontCost().toString(), "100000");
    });

    // decode incoming tx using rlp: rlp.decode(itx)
    // (also need to check sender's account to see if they have at least amount of the fee)
    it("should verify sender's signature", function () {
        var rawTx = {
            nonce: "0x00",
            gasPrice: "0x09184e72a000",
            gasLimit: "0x2710",
            to: "0x0000000000000000000000000000000000000000",
            value: "0x00",
            data: "0x7f7465737432000000000000000000000000000000000000000000000000000000600057"
        };
        var tx2 = new EthTx(rawTx);
        tx2.sign(privateKey);
        assert.strictEqual(abi.hex(tx2.getSenderAddress()), address);
        assert.isTrue(tx2.verifySignature());
    });

});

describe("Contract methods", function () {

    describe("Call", function () {

        // it("call getBranches using web.invoke", function (done) {
        //     this.timeout(tools.TIMEOUT);
        //     var augur = tools.setup(require("../../src"), process.argv.slice(2));
        //     augur.web.login(name, password, function (user) {
        //         if (user.error) {
        //             augur.web.logout();
        //             return done(new Error(tools.pp(user)));
        //         }
        //         assert.strictEqual(
        //             user.address,
        //             augur.web.account.address
        //         );

        //         // sync
        //         var branches = augur.web.invoke(augur.tx.Branches.getBranches);
        //         assert.isAbove(branches.length, 0);
        //         assert.isArray(branches);
        //         assert.strictEqual(
        //             augur.rpc.applyReturns(
        //                 augur.tx.Branches.getBranches.returns,
        //                 branches[0]
        //             ),
        //             augur.constants.DEFAULT_BRANCH_ID
        //         );

        //         // async
        //         augur.web.invoke(augur.tx.Branches.getBranches, function (branches) {
        //             assert.isAbove(branches.length, 0);
        //             assert.isArray(branches);
        //             assert.strictEqual(
        //                 augur.rpc.applyReturns(
        //                     augur.tx.Branches.getBranches.returns,
        //                     branches[0]
        //                 ),
        //                 augur.constants.DEFAULT_BRANCH_ID
        //             );
        //             augur.web.logout();
        //             done();
        //         });
        //     });
        // });

    });

    if (process.env.AUGURJS_INTEGRATION_TESTS) {

        describe("Send transaction", function () {

            it("sign and send transaction using account 1", function (done) {
                this.timeout(tools.TIMEOUT);
                var augur = tools.setup(require("../../src"), process.argv.slice(2));
                augur.web.login(secureLoginID, password, function (user) {
                    if (user.error) {
                        augur.web.logout();
                        return done(new Error(tools.pp(user)));
                    }
                    var tx = clone(augur.tx.Faucets.reputationFaucet);
                    tx.params = augur.constants.DEFAULT_BRANCH_ID;
                    augur.web.invoke(tx, function (txhash) {
                        if (txhash.error) {
                            augur.web.logout();
                            return done(txhash);
                        }
                        assert(txhash);
                        assert.isObject(augur.rpc.rawTxs[txhash].tx);
                        assert.isAbove(parseFloat(augur.rpc.rawTxs[txhash].cost), 0);
                        augur.rpc.getTx(txhash, function (confirmTx) {
                            if (confirmTx.error) {
                                augur.web.logout();
                                return done(confirmTx);
                            }
                            assert(confirmTx.hash);
                            assert(confirmTx.from);
                            assert(confirmTx.to);
                            assert.strictEqual(txhash, confirmTx.hash);
                            assert.strictEqual(confirmTx.from, user.address);
                            assert.strictEqual(confirmTx.to, tx.to);
                            augur.web.logout();
                            done();
                        });
                    });
                });
            });

            it("detect logged in user and default to web.invoke", function (done) {
                this.timeout(tools.TIMEOUT*4);
                var augur = tools.setup(require("../../src"), process.argv.slice(2));
                augur.web.login(secureLoginID, password, function (user) {
                    if (user.error) {
                        augur.web.logout();
                        return done(new Error(tools.pp(user)));
                    }
                    assert.strictEqual(
                        user.address,
                        augur.web.account.address
                    );
                    augur.reputationFaucet({
                        branch: augur.constants.DEFAULT_BRANCH_ID,
                        onSent: function (r) {
                            // sent
                            assert.property(r, "txHash");
                            assert.property(r, "callReturn");
                            assert.strictEqual(r.callReturn, "1");
                            assert.isObject(augur.rpc.rawTxs[r.txHash].tx);
                            assert.isAbove(parseFloat(augur.rpc.rawTxs[r.txHash].cost), 0);
                            assert.strictEqual(augur.rpc.txs[r.txHash].status, "pending");
                        },
                        onSuccess: function (r) {
                            // success
                            assert.property(r, "txHash");
                            assert.property(r, "callReturn");
                            assert.property(r, "blockHash");
                            assert.property(r, "blockNumber");
                            assert.isAbove(parseInt(r.blockNumber), 0);
                            assert.strictEqual(r.callReturn, "1");
                            assert.strictEqual(r.from, user.address);
                            assert.strictEqual(r.to, augur.contracts.Faucets);
                            assert.strictEqual(Number(r.value), 0);
                            assert.isObject(augur.rpc.rawTxs[r.txHash].tx);
                            assert.isAbove(parseFloat(augur.rpc.rawTxs[r.txHash].cost), 0);
                            assert.strictEqual(augur.rpc.txs[r.txHash].status, "confirmed");
                            done();
                        },
                        onFailed: done
                    });
                });
            });

        });

        describe("Set transaction nonce", function () {

            it("duplicate transaction: invoke reputationFaucet twice", function (done) {
                this.timeout(tools.TIMEOUT*2);
                var augur = tools.setup(require("../../src"), process.argv.slice(2));
                augur.web.login(secureLoginID, password, function (user) {
                    if (user.error) {
                        augur.web.logout();
                        return done(new Error(tools.pp(user)));
                    }
                    assert.strictEqual(
                        user.address,
                        augur.web.account.address
                    );
                    var count = 0;
                    augur.reputationFaucet({
                        branch: augur.constants.DEFAULT_BRANCH_ID,
                        onSent: function (r) {
                            assert.property(r, "txHash");
                            assert.property(r, "callReturn");
                            assert.strictEqual(r.callReturn, "1");
                        },
                        onSuccess: function (r) {
                            assert.property(r, "txHash");
                            assert.property(r, "callReturn");
                            assert.property(r, "blockHash");
                            assert.property(r, "blockNumber");
                            assert.isAbove(parseInt(r.blockNumber), 0);
                            assert.strictEqual(r.from, user.address);
                            assert.strictEqual(r.to, augur.contracts.Faucets);
                            assert.strictEqual(Number(r.value), 0);
                            if (++count === 2) done();
                        },
                        onFailed: done
                    });
                    augur.reputationFaucet({
                        branch: augur.constants.DEFAULT_BRANCH_ID,
                        onSent: function (r) {
                            assert.property(r, "txHash");
                            assert.property(r, "callReturn");
                            assert.strictEqual(r.callReturn, "1");
                        },
                        onSuccess: function (r) {
                            assert.property(r, "txHash");
                            assert.property(r, "callReturn");
                            assert.property(r, "blockHash");
                            assert.property(r, "blockNumber");
                            assert.isAbove(parseInt(r.blockNumber), 0);
                            assert.strictEqual(r.from, user.address);
                            assert.strictEqual(r.to, augur.contracts.Faucets);
                            assert.strictEqual(Number(r.value), 0);
                            if (++count === 2) done();
                        },
                        onFailed: done
                    });
                });
            });
        });
    }
});<|MERGE_RESOLUTION|>--- conflicted
+++ resolved
@@ -497,13 +497,8 @@
 
     describe("Fund new account", function () {
 
-<<<<<<< HEAD
         it("Faucet: funding sequence: " + secureLoginID, function (done) {
-            this.timeout(tools.TIMEOUT*2);
-=======
-        it("funding sequence: " + handle, function (done) {
             this.timeout(tools.TIMEOUT*4);
->>>>>>> 024b42f5
             var augur = tools.setup(require("../../src"), process.argv.slice(2));
             augur.web.login(secureLoginID, password, function (account) {
                 // console.log("login:", account);
