--- conflicted
+++ resolved
@@ -62,20 +62,9 @@
       assertFormattedNumber(market.outstandingShares, 'market.outstandingShares')
     })
 
-<<<<<<< HEAD
-    it('market.takerFeePercent', () => {
-      assert.isDefined(market.takerFeePercent)
-      assertFormattedNumber(market.takerFeePercent, 'market.takerFeePercent')
-    })
-
-    it('market.makerFeePercent', () => {
-      assert.isDefined(market.makerFeePercent)
-      assertFormattedNumber(market.makerFeePercent, 'market.makerFeePercent')
-=======
     it('market.settlementFeePercent', () => {
       assert.isDefined(market.settlementFeePercent)
       assertFormattedNumber(market.settlementFeePercent, 'market.settlementFeePercent')
->>>>>>> 4e88a616
     })
 
     it('market.volume', () => {
