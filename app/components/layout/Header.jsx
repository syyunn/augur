let React = require('react');
let Fluxxor = require("fluxxor");
let FluxMixin = Fluxxor.FluxMixin(React);

let SendModal = require("../SendModal");
let SendCashModal = SendModal.SendCashModal;
let SendRepModal = SendModal.SendRepModal;
let SendEtherModal = SendModal.SendEtherModal;

let Button = require('react-bootstrap/lib/Button');

let Link = require("react-router/lib/components/Link");

let utilities = require("../../libs/utilities");
let BigNumber = require("bignumber.js");

let Header = React.createClass({
    mixins: [FluxMixin], // only to dispatch action

    handleSignInClick(event){
        event.preventDefault();
        this.props.toggleSignInModal();
    },
    handleRegisterClick(event){
        event.preventDefault();
        this.props.toggleRegisterModal();
    },
    handleSendCashClick(event){
        event.preventDefault();
        this.props.toggleSendCashModal();
    },
    handleSendRepClick(event){
        event.preventDefault();
        this.props.toggleSendRepModal();
    },
    handleSendEtherClick(event){
        event.preventDefault();
        this.props.toggleSendEtherModal();
    },

    handleSignOutClick: function (event) {
        event.preventDefault();
        this.getFlux().actions.config.signOut();
    },
    getCashText() {
        let hasCash = this.props.asset.cash && this.props.asset.cash.gt(new BigNumber(0));
        if (!hasCash && this.props.isNewRegistration) {
            return "...";
        } else {
            return this.props.asset.cash ? this.props.asset.cash.toFixed(2) : '-';
        }
    },
    getRepText() {
        let hasRep = this.props.asset.reputation && this.props.asset.reputation.gt(new BigNumber(0));
        if (!hasRep && this.props.isNewRegistration) {
            return "...";
        } else {
            return this.props.asset.reputation ? this.props.asset.reputation.toFixed(2) : '-';
        }
    },
    getEtherText() {
        let hasEther = this.props.asset.ether && this.props.asset.ether.gt(new BigNumber(0));
        if (!hasEther && this.props.isNewRegistration) {
            return "...";
        } else {
            return this.props.asset.ether ? utilities.formatEther(this.props.asset.ether).value : '-';
        }
    },
    render() {
        let isUserLoggedIn = this.props.userAccount;
        let menuItemsOnLeft, menuItemsOnRight;

        if (isUserLoggedIn) {
            menuItemsOnLeft = (
                <ul className="nav navbar-nav">
                    <li>
                        <Link to="markets">
                            Markets ({ this.props.marketsCount })
                        </Link>
                    </li>
                    <li>
<<<<<<< HEAD
                        <Link to="reports">
                            Reporting ({ this.props.ballotsCount })
=======
                        <Link to="portfolio">
                            Portfolio
                        </Link>
                    </li>
                    <li>
                        <Link to="ballots">
                            Reporting ({ this.props.ballotsCount })
                        </Link>
                    </li>
                    <li>
                        <Link to="overview">
                            My Markets
>>>>>>> ee8b40f0
                        </Link>
                    </li>
                    <li>
                        <a href="#" onClick={this.handleSignOutClick}>
                            Sign out
                        </a>
                    </li>
                </ul>
            );

            let cashBalance = this.getCashText();
            let repBalance = this.getRepText();
            let etherBalance = this.getEtherText();
            menuItemsOnRight = (
                <ul className="nav navbar-nav navbar-right">
                    <li>
                        <a href="#" className="" onClick={this.handleSendCashClick}>
                            cash {cashBalance}
                        </a>
                    </li>
                    <li>
                        <a href="#" className="" onClick={this.handleSendRepClick}>
                            rep {repBalance}
                        </a>
                    </li>
                    <li>
                        <a href="#" className="" onClick={this.handleSendEtherClick}>
                            ether {etherBalance}
                        </a>
                    </li>
                </ul>
            );
        } else {
            menuItemsOnLeft = (
                <ul className="nav navbar-nav">
                    <li>
                        <Link to="markets">
                            Markets ({ this.props.marketsCount })
                        </Link>
                    </li>
                </ul>
            );

            menuItemsOnRight = (
                <ul className="nav navbar-nav navbar-right">
                    <li>
                        <a onClick={this.handleSignInClick}>Sign in</a>
                    </li>
                    <li>
                        <a onClick={this.handleRegisterClick}>Register</a>
                    </li>
                </ul>
            );
        }

        return (
            <nav className="navbar" role="navigation">
                <div className="container">
                    <div className="navbar-header">
                        <a href="#" type="button" className="navbar-toggle collapsed" data-toggle="collapse"
                                data-target="#navbar-main-collapse">
                            <strong>Menu</strong>
                        </a>
                        <Link className="navbar-brand" to="markets">
                            Augur
                        </Link>
                    </div>

                    <div className="collapse navbar-collapse" id="navbar-main-collapse">
                        { menuItemsOnLeft }
                        { menuItemsOnRight }
                    </div>
                </div>
            </nav>
        );
    }
});

module.exports = Header;<|MERGE_RESOLUTION|>--- conflicted
+++ resolved
@@ -79,23 +79,18 @@
                         </Link>
                     </li>
                     <li>
-<<<<<<< HEAD
-                        <Link to="reports">
-                            Reporting ({ this.props.ballotsCount })
-=======
                         <Link to="portfolio">
                             Portfolio
                         </Link>
                     </li>
                     <li>
-                        <Link to="ballots">
+                        <Link to="reports">
                             Reporting ({ this.props.ballotsCount })
                         </Link>
                     </li>
                     <li>
                         <Link to="overview">
                             My Markets
->>>>>>> ee8b40f0
                         </Link>
                     </li>
                     <li>
