--- conflicted
+++ resolved
@@ -239,22 +239,8 @@
 
   if (result) {
     this.account = result; 
-<<<<<<< HEAD
-    return result; 
-
-  } else {
-
-    // default account not set, so fallback to coinbase
-    var coinbase = web3.eth.coinbase || Augur.coinbase;
-    if (coinbase) {
-      this.account = coinbase;
-      return coinbase;
-
-    // coinbase not set, so fallback to first account in the list
-=======
     if (onResult) {
       onResult(result); 
->>>>>>> 750a8ab3
     } else {
       return result;
     }
