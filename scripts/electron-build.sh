#!/bin/bash
set -e

IFS='' cat  <<EOF > build/release-notes.md
## Release Notes
Automatic Build for Commit: $(git rev-parse --verify HEAD)

### Changes since last version
$(git log $(git describe --tags --abbrev=0)..HEAD --oneline | while read l; do echo " - $l"; done)
EOF

if [[ $TRAVIS_OS_NAME == 'osx' ]]; then
    npm run make -- --mac
    set -x
    virtualenv augur-venv
    source augur-venv/bin/activate
    pip install requests

else
    rm -rf node_modules/*
    apt update
    apt install -y libusb-{dev,1.0-0-dev} rpm curl tzdata python-pip
    export NVM_DIR="$HOME/.nvm"
    mkdir -p $HOME/.nvm
    curl -o- https://raw.githubusercontent.com/creationix/nvm/v0.33.11/install.sh | bash
    [ -s "$NVM_DIR/nvm.sh" ] && \. "$NVM_DIR/nvm.sh"
    nvm install v9.11.2
    nvm use v9.11.2
    npm install
    npm run make -- --linux
<<<<<<< HEAD
    pip install requests
fi

python scripts/post_build.py
=======
fi
>>>>>>> 8c8a58ab
<|MERGE_RESOLUTION|>--- conflicted
+++ resolved
@@ -28,11 +28,5 @@
     nvm use v9.11.2
     npm install
     npm run make -- --linux
-<<<<<<< HEAD
     pip install requests
-fi
-
-python scripts/post_build.py
-=======
-fi
->>>>>>> 8c8a58ab
+fi