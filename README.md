--- conflicted
+++ resolved
@@ -6,10 +6,7 @@
 - check that msg.sender is one of our function contracts
 - investigate https://www.seas.upenn.edu/~hoda/HLPV.pdf
 - consider implications of updating data/api contracts & data migration
-<<<<<<< HEAD
 - cfd stable
-=======
->>>>>>> 92df36d4
 
 ### Bugs:
 - https://github.com/ethereum/wiki/wiki/HPOC_2015#anti-pre-revelation + reddit post /r/augur
@@ -36,10 +33,7 @@
 ### Version 0.6:
   - new consensus implementation
   - min/max fxp? & 1,2 or 2^64 and 2*2^64 - should probably support fxp
-<<<<<<< HEAD
-  - + should think about switching binary back to 0-1 since scalars are that way now too
-=======
->>>>>>> 92df36d4
+  - should think about switching binary back to 0-1 since scalars are that way now too
 
 ### Version 0.5 (Awesome fun stuff):
 - Stop loss orders
