{
  "name": "augur-node",
  "version": "0.2.5",
  "description": "Augur Node",
  "author": "The Augur Developers <team@augur.net>",
  "license": "MIT",
  "main": "build/index.js",
  "typings": "definitions/index",
  "typescript": {
    "definition": "definitions/index"
  },
  "directories": {
    "src": "src",
    "test": "test"
  },
  "scripts": {
    "go": "scripts/go.sh",
    "start": "node ./build",
    "debug": "node --inspect-brk ./build",
    "test": "mocha test",
    "lint": "tslint -c tslint.json -p . ./src/*.ts ./src/**/*.ts ./src/**/**/*.ts ./src/**/**/**/*.ts && eslint test",
    "build": "tsc",
    "nuke": "rm -f package-lock.json; rm -f yarn.lock; rm -rf node_modules; rm -rf build && npm run clean",
    "migrate": "node ./node_modules/knex/bin/cli.js migrate:latest --env build",
    "migrate_pg": "node ./node_modules/knex/bin/cli.js migrate:latest --env build_postgres",
    "seed": "node ./node_modules/knex/bin/cli.js seed:run --env build",
    "migrate:make": "node ./node_modules/knex/bin/cli.js migrate:make -x ts $1",
    "coverage": "istanbul cover --include-all-sources --root ./build ./node_modules/mocha/bin/_mocha test",
    "postinstall": "postinstall-build build",
    "postdeploy": "npm run migrate_pg",
    "link": "npm link augur.js speedomatic",
    "clean": "rm -rf augur.db build definitions",
    "rebuild": "npm run clean && npm run build && npm run migrate",
    "clean-start": "npm run rebuild && npm start",
    "clean-start-local": "npm run rebuild && ENDPOINT_HTTP=http://127.0.0.1:8545 ENDPOINT_WS=ws://127.0.0.1:8546 npm start",
    "reinstall": "./scripts/reinstall.sh",
    "sqlite": "./scripts/sqlite.sh",
    "docker:geth:pop": "npm explore augur.js -- npm run docker:geth:pop",
    "docker:build": "scripts/docker/build.sh",
    "docker:release": "bash scripts/release-docker.sh"
  },
  "repository": {
    "type": "git",
    "url": "git+https://github.com/AugurProject/augur-node.git"
  },
  "bugs": {
    "url": "https://github.com/AugurProject/augur-node/issues"
  },
  "homepage": "https://github.com/AugurProject/augur-node#readme",
  "dependencies": {
    "@types/async": "2.0.43",
    "@types/express": "4.11.0",
    "@types/lodash": "4.14.105",
    "@types/node": "8.0.31",
    "@types/sqlite3": "3.1.1",
    "@types/uuid": "3.4.3",
    "@types/ws": "3.0.2",
    "async": "2.6.0",
<<<<<<< HEAD
    "augur.js": "4.11.0-20",
=======
    "augur.js": "4.11.0-21",
>>>>>>> 7ea30fcb
    "bignumber.js": "6.0.0",
    "chalk": "2.3.2",
    "express": "4.16.2",
    "knex": "0.14.4",
    "lodash": "4.17.10",
    "pg": "7.3.0",
    "postinstall-build": "5.0.1",
    "speedomatic": "2.1.2",
    "sqlite3": "4.0.0",
    "uuid": "3.1.0",
    "webpack": "4.8.1",
    "ws": "5.1.1"
  },
  "devDependencies": {
    "@types/knex": "0.14.8",
    "chai": "3.5.0",
    "coveralls": "3.0.1",
    "eslint": "3.17.1",
    "istanbul": "0.4.5",
    "mocha": "5.1.1",
    "mocha-lcov-reporter": "0.0.2",
    "node-gyp": "3.6.2",
    "node-pre-gyp": "0.10.0",
    "proxyquire": "1.7.11",
    "replace-in-file": "3.0.0",
    "shared-git-hooks": "1.2.1",
    "tslint": "5.7.0",
    "tslint-eslint-rules": "4.1.1",
    "typescript": "2.5.2"
  },
  "buildDependencies": [
    "typescript",
    "tslint",
    "tslint-eslint-rules"
  ]
}<|MERGE_RESOLUTION|>--- conflicted
+++ resolved
@@ -56,11 +56,7 @@
     "@types/uuid": "3.4.3",
     "@types/ws": "3.0.2",
     "async": "2.6.0",
-<<<<<<< HEAD
-    "augur.js": "4.11.0-20",
-=======
     "augur.js": "4.11.0-21",
->>>>>>> 7ea30fcb
     "bignumber.js": "6.0.0",
     "chalk": "2.3.2",
     "express": "4.16.2",
