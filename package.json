{
  "name": "augur",
  "private": true,
  "version": "10.0.0-0",
  "description": "Augur Top-Level Monorepo",
  "author": "The Augur Developers <team@augur.net>",
  "engines": {
    "node": ">=8",
    "yarn": ">=1.6.0"
  },
  "scripts": {
    "build": "tsc -b",
    "build:clean": "tsc -b --clean",
    "build:watch": "tsc -b -w",
    "build:release": "tsc -b tsconfig.release.json",
    "build:ci-docker": "docker build . -t augurproject/gitlab-ci-base-node:latest",
    "clean": "git clean -e .idea -xdf",
    "rebuild": "git clean -e .idea -xdf && yarn && yarn build",
    "test": "jest",
    "test:watch": "jest --watch",
    "watch": " lerna run watch --parallel",
    "docker:build:all": "bash ./scripts/docker-build-all.sh",
    "docker:build:augur-core": "lerna run --scope augur-core docker:build && lerna run --scope augur-core artifacts",
    "docker:build:augur": "docker build -f support/Dockerfile  --cache-from augurproject/augur-build:latest -t augurproject/augur-build:latest .",
    "docker:build:pops": "lerna run --scope augur-tools docker:build",
    "docker:build:clean": "docker system prune",
    "docker:geth:pop": "yarn workspace @augurproject/tools docker:geth:pop",
    "docker:pull": "yarn workspace @augurproject/tools docker:pull",
    "docker:geth:pop-15": "yarn workspace @augurproject/tools docker:geth:pop-15",
    "docker:geth:pop-normal-time": "yarn workspace @augurproject/tools docker:geth:pop-normal-time",
    "docker:geth": "yarn workspace @augurproject/tools docker:geth",
    "sdk": "yarn workspace @augurproject/sdk",
    "tools": "yarn workspace @augurproject/tools",
    "an": "yarn workspace @augurproject/node",
    "flash": "yarn workspace @augurproject/tools flash",
    "check": "gts check",
    "fix": "gts fix"
  },
  "devDependencies": {
    "@babel/core": "7.2.2",
    "@babel/plugin-proposal-class-properties": "7.2.1",
    "@babel/plugin-proposal-export-namespace-from": "7.2.0",
    "@babel/plugin-syntax-dynamic-import": "7.2.0",
    "@babel/plugin-transform-runtime": "7.2.0",
    "@babel/plugin-transform-typescript": "7.2.0",
    "@babel/preset-env": "7.2.0",
    "@babel/preset-react": "7.0.0",
    "@babel/preset-stage-0": "7.0.0",
    "@babel/preset-typescript": "7.1.0",
    "@babel/register": "7.0.0",
    "@babel/runtime": "7.2.0",
    "@types/async": "2.4.1",
    "@types/bn.js": "4.11.4",
    "@types/chai": "4.1.7",
    "@types/chai-as-promised": "7.1.0",
    "@types/express": "4.16.1",
    "@types/helmet": "0.0.42",
    "@types/knex": "0.15.1",
    "@types/lodash": "4.14.121",
    "@types/md5-file": "4.0.0",
    "@types/pouchdb": "6.3.3",
    "@types/sqlite3": "3.1.5",
    "@types/uuid": "3.4.4",
    "@types/web3": "1.0.18",
    "@types/ws": "6.0.1",
    "babel-core": "7.0.0-bridge.0",
    "babel-jest": "23.6.0",
    "babel-loader": "8.0.5",
    "eslint": "5.12.1",
    "eslint-config-airbnb": "17.1.0",
    "eslint-config-prettier": "3.3.0",
    "eslint-import-resolver-babel-module": "5.0.0-beta.1",
    "eslint-import-resolver-webpack": "0.11.0",
    "eslint-plugin-import": "2.14.0",
    "eslint-plugin-jest": "22.2.1",
    "eslint-plugin-jsx-a11y": "6.2.0",
    "eslint-plugin-prettier": "3.0.1",
    "eslint-plugin-react": "7.12.4",
    "execa": "1.0.0",
    "jest": "23.6.0",
    "jest-junit": "5.2.0",
    "lerna": "3.10.8",
    "listr": "0.14.3",
    "npm-run-all": "4.1.5",
<<<<<<< HEAD
    "gts": "1.0.0",
    "prettier": "1.15.3",
=======
    "gts": "^1.0.0",
    "prettier": "1.18.2",
>>>>>>> a1809075
    "rxjs-compat": "6.3.3",
    "ts-node": "7.0.1",
    "typescript": "3.4.3",
    "uglifyjs-webpack-plugin": "1.3.0",
    "url-loader": "1.1.2",
    "webpack": "4.27.1",
    "webpack-dev-middleware": "3.4.0",
    "webpack-dev-server": "3.1.11",
    "webpack-hot-middleware": "2.24.3"
  },
  "workspaces": {
    "packages": [
      "packages/*"
    ],
    "nohoist": [
      "@augurproject/ui/react-dates",
      "@augurproject/ui/normalize.css"
    ]
  },
  "resolutions": {
    "**/sha3": "2.0.1"
  },
  "dependencies": {
    "docusaurus-init": "1.11.0"
  }
}<|MERGE_RESOLUTION|>--- conflicted
+++ resolved
@@ -82,13 +82,8 @@
     "lerna": "3.10.8",
     "listr": "0.14.3",
     "npm-run-all": "4.1.5",
-<<<<<<< HEAD
     "gts": "1.0.0",
-    "prettier": "1.15.3",
-=======
-    "gts": "^1.0.0",
     "prettier": "1.18.2",
->>>>>>> a1809075
     "rxjs-compat": "6.3.3",
     "ts-node": "7.0.1",
     "typescript": "3.4.3",
