{
  "name": "augur-node",
<<<<<<< HEAD
  "version": "6.0.0-0",
=======
  "version": "5.11.0",
>>>>>>> e5af2306
  "description": "Augur Node",
  "author": "The Augur Developers <team@augur.net>",
  "license": "MIT",
  "main": "build/index.js",
  "typings": "definitions/index",
  "typescript": {
    "definition": "definitions/index"
  },
  "directories": {
    "src": "src",
    "test": "test"
  },
  "scripts": {
    "version": "npm run rebuild",
    "go": "scripts/go.sh",
    "start": "ts-node ./src/runServer",
    "debug": "node --inspect-brk ./build/runServer",
    "test": "jest",
    "test:integration": "mocha 'test/integration/**/*.ts'",
    "test:integration:docker": "docker-compose up --force-recreate --abort-on-container-exit",
    "lint": "tslint -c tslint.json -p . ./src/*.ts ./src/**/*.ts ./src/**/**/*.ts ./src/**/**/**/*.ts && eslint test/unit",
    "build": "tsc",
    "watch": "tsc -w",
    "init-git": "if [ -d \".git\" ]; then exit 0; else git init; fi",
    "nuke": "rm -f package-lock.json; rm -f yarn.lock; rm -rf node_modules; npm run clean",
    "coverage": "nyc npm test",
    "coveralls": "npm run coverage && nyc report --reporter=text-lcov | coveralls",
    "migrate_pg": "knex migrate:latest --env pg",
    "migrate:make": "knex migrate:make -x ts $1",
    "postinstall": "postinstall-build build",
    "postdeploy": "npm run migrate_pg",
    "link": "npm link augur.js speedomatic",
    "clean": "rm -rf augur*.db build definitions",
    "rebuild": "npm run clean && npm run build",
    "clean-start": "npm run rebuild && npm start",
    "clean-start-local": "npm run rebuild && ETHEREUM_HTTP=http://127.0.0.1:8545 ETHEREUM_WS=ws://127.0.0.1:8546 npm start",
    "rinkeby-start": "ETHEREUM_HTTP=https://rinkeby.augur.net/ethereum-http ETHEREUM_WS=wss://rinkeby.augur.net/ethereum-ws npm start",
    "reinstall": "./scripts/reinstall.sh",
    "sqlite": "./scripts/sqlite.sh",
    "docker:pg:start": "./scripts/postgres/start.sh",
    "docker:pg:stop": "./scripts/postgres/stop.sh",
    "docker:pg:restart": "npm run docker:pg:stop && npm run docker:pg:start",
    "docker:geth:pop": "npm explore augur.js -- npm run docker:geth:pop",
    "docker:build": "scripts/docker/build.sh",
    "docker:release": "bash scripts/release-docker.sh",
    "prepush": "npm run lint && npm run test -- --reporter min"
  },
  "repository": {
    "type": "git",
    "url": "git+https://github.com/AugurProject/augur-node.git"
  },
  "bugs": {
    "url": "https://github.com/AugurProject/augur-node/issues"
  },
  "homepage": "https://github.com/AugurProject/augur-node#readme",
  "dependencies": {
    "@types/async": "2.0.43",
    "@types/express": "4.11.0",
    "@types/helmet": "0.0.40",
    "@types/lodash": "4.14.105",
    "@types/node": "8.10.20",
    "@types/sqlite3": "3.1.1",
    "@types/uuid": "3.4.3",
    "@types/ws": "3.0.2",
    "async": "2.6.0",
    "augur.js": "5.10.0",
    "bignumber.js": "6.0.0",
    "chalk": "2.3.2",
    "express": "4.16.2",
    "helmet": "3.13.0",
    "io-ts": "1.3.0",
    "knex": "0.14.4",
    "lodash": "4.17.10",
    "pg": "7.3.0",
    "postinstall-build": "5.0.1",
    "speedomatic": "2.1.5",
    "sqlite3": "4.0.2",
    "ts-node": "^6.1.1",
    "uuid": "3.1.0",
    "webpack": "4.8.1",
    "ws": "5.1.1"
  },
  "devDependencies": {
    "babel-core": "^7.0.0-bridge.0",
    "@babel/core": "7.1.2",
    "@babel/plugin-proposal-class-properties": "7.1.0",
    "@babel/plugin-syntax-dynamic-import": "7.0.0",
    "@babel/plugin-transform-runtime": "7.1.0",
    "@babel/preset-env": "7.1.0",
    "@babel/preset-react": "7.0.0",
    "@babel/preset-stage-0": "7.0.0",
    "@babel/register": "7.0.0",
    "@babel/runtime": "7.1.2",

    "babel-loader": "8.0.4",
    "babel-jest": "23.6.0",

    "jest": "23.6.0",
    "jest-cli": "23.6.0",

    "@babel/plugin-transform-typescript": "^7.1.0",
    "@babel/preset-typescript": "^7.1.0",
    "@types/chai": "^4.1.3",
    "@types/jest": "^23.3.5",
    "@types/knex": "0.14.8",
    "eslint": "3.17.1",
    "husky": "^0.14.3",
    "node-gyp": "3.6.2",
    "node-pre-gyp": "0.10.0",
    "replace-in-file": "3.0.0",
    "tslint": "5.7.0",
    "tslint-eslint-rules": "4.1.1",
    "typescript": "2.9.2"
  },
  "buildDependencies": [
    "typescript",
    "tslint",
    "tslint-eslint-rules"
  ]
}<|MERGE_RESOLUTION|>--- conflicted
+++ resolved
@@ -1,10 +1,6 @@
 {
   "name": "augur-node",
-<<<<<<< HEAD
   "version": "6.0.0-0",
-=======
-  "version": "5.11.0",
->>>>>>> e5af2306
   "description": "Augur Node",
   "author": "The Augur Developers <team@augur.net>",
   "license": "MIT",
