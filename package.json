{
  "name": "augur-ui",
  "version": "2.0.0",
  "description": "Augur UI",
  "author": "Augur Project",
  "license": "AAL",
  "engines": {
    "node": ">= 4.2.x"
  },
  "repository": {
    "type": "git",
    "url": "https://github.com/AugurProject/augur"
  },
  "scripts": {
    "start": "node server.js",
<<<<<<< HEAD
    "test": "mocha --compilers js:babel-register --recursive",
    "test:watch": "npm test -- --watch",
=======
    "test": "echo 'Error: no test specified' && exit 1",
>>>>>>> e73cf1e0
    "_____": "",
    "watch": "clear; echo '* * * *  WATCH  * * * *'; NODE_ENV=development npm run -s watch:all",
    "build": "clear; echo '* * * *  BUILD  * * * *'; NODE_ENV=production npm run -s build:all",
    "______": "",
    "build:all": "npm run -s clean && (npm run -s build:css & npm run -s build:assets & npm run -s build:augurjs & npm run -s build:js) && npm run -s build:html && npm run -s build:finish",
    "build:assets": "cp -R ./src/assets/. ./build/$npm_package_version && cp -R $npm_package_config_assets_folder ./build/$npm_package_version && echo ---------ASSETS---------`date +%r`",
    "build:augurjs": "browserify $npm_package_config_augurjs_entry_folder/index.js --standalone augurjs | derequire | npm run -s partial:uglify > ./build/$npm_package_version/augur.min.js -R && echo ---------AUGURJS--------`date +%r`",
    "build:css": "for file in $npm_package_config_less_entry_files; do lessc $file | cleancss --s0 | npm run -s partial:replaceAssets > ./build/$npm_package_version/$(basename $file | sed -e 's~less~css~') ; done && echo ---------CSS------------`date +%r`",
    "build:js": "npm run -s build:js:browserify | npm run -s partial:replaceAssets | npm run -s partial:uglify -- --mangle > ./build/$npm_package_version/build.js && echo ---------JS-------------`date +%r`",
    "build:js:browserify": "browserify $npm_package_config_js_entry_file --extension=.js --extension=.jsx -x 'augur.js' -t [ babelify --presets [ es2015 stage-0 react ] ] -t [envify purge]",
    "build:html": "cat ./src/index.html | npm run -s partial:replaceAssets | npm run -s build:html:inline_sources > $(npm run -s partial:index_filename) && echo ---------HTML-----------`date +%r`",
    "build:html:inline_sources": "inline-source --compress false --root ./build -",
    "build:finish": "echo ---------FINISHED-------`date +%r`",
    "_______": "",
    "watch:all": "npm run -s clean && (npm run -s watch:css & npm run -s watch:assets & npm run -s watch:augurjs & npm run -s watch:js & npm run -s watch:html)",
    "watch:assets": "onchange './src/assets/**' -i -- npm run -s build:assets",
    "watch:augurjs": "onchange $npm_package_config_augurjs_entry_folder/** -i -- npm run -s build:augurjs",
    "watch:css": "onchange './src/**/*.less' -i -- npm run -s build:css",
    "watch:js": "watchify $npm_package_config_js_entry_file --extension=.js --extension=.jsx -x 'augur.js' -t [ babelify --presets [ es2015 stage-0 react ] ] -t [envify purge] --debug -o 'exorcist ./build/$npm_package_version/build.js.map | npm run -s partial:replaceAssets > ./build/$npm_package_version/build.js && echo ---------WATCHIFY--------`date +%r`'",
    "watch:html": "onchange './src/index.html' -i -- npm run -s build:html",
    "________": "",
    "clean": "rimraf ./build/* && mkdir -p ./build/$npm_package_version && mkdir -p ./build/$npm_package_version && touch $(npm run -s partial:index_filename) && echo ---------CLEAN----------`date +%r`",
    "_________": "",
    "partial:replaceAssets": "sed 's~${build_folder}~'$npm_package_version'~g'",
    "partial:uglify": "[ $NODE_ENV != production ] && cat || uglifyjs --compress drop_console,unused=true --screw-ie8",
    "partial:uglify:do": "uglifyjs --compress drop_console,unused=true --screw-ie8",
    "partial:index_filename": "[ $NODE_ENV != production ] && echo './build/index.html' || echo './build/index-$npm_package_version.html'"
  },
  "dependencies": {
    "augur-abi": "^0.2.7",
    "augur-ui-react-components": "^2.0.2",
    "augur.js": "^0.19.14",
    "bignumber.js": "^2.3.0",
    "memoizerific": "^1.5.6",
    "redux": "^3.5.2",
    "redux-thunk": "^2.0.1",
    "secure-random": "^1.1.1"
  },
  "devDependencies": {
    "babel-plugin-transform-remove-console": "^6.8.0",
    "babel-preset-es2015": "^6.6.0",
    "babel-preset-stage-0": "^6.5.0",
    "babel-register": "^6.7.2",
    "babelify": "^7.3.0",
    "browserify": "^13.0.1",
    "browserify-shim": "^3.8.12",
    "chai": "^3.5.0",
    "chalk": "^1.1.3",
    "clean-css": "^3.4.12",
    "derequire": "^2.0.3",
    "envify": "^3.4.0",
    "exorcist": "^0.4.0",
    "firebase-tools": "^2.2.1",
    "inline-source-cli": "^1.1.1",
    "less": "^2.7.0",
    "mocha": "^2.4.5",
    "node-static": "^0.7.7",
    "npm-check-updates": "^2.6.4",
    "onchange": "^2.4.0",
    "posix-getopt": "^1.2.0",
    "proxyquire": "^1.7.4",
    "redux-mock-store": "^1.0.2",
    "rimraf": "^2.5.2",
    "sinon": "^1.17.4",
    "uglify-js": "^2.6.2",
    "watchify": "^3.7.0"
  },
  "browserify": {
    "transform": [
      "browserify-shim"
    ]
  },
  "browserify-shim": {
    "ga": "global:ga",
    "augur.js": "global:augurjs"
  },
  "config": {
    "js_entry_file": "./src/index.js",
    "less_entry_files": "./src/less/*.less",
    "assets_folder": "./node_modules/augur-ui-react-components/dist/assets/**",
    "augurjs_entry_folder": "./node_modules/augur.js/src"
  }
}<|MERGE_RESOLUTION|>--- conflicted
+++ resolved
@@ -13,12 +13,8 @@
   },
   "scripts": {
     "start": "node server.js",
-<<<<<<< HEAD
     "test": "mocha --compilers js:babel-register --recursive",
     "test:watch": "npm test -- --watch",
-=======
-    "test": "echo 'Error: no test specified' && exit 1",
->>>>>>> e73cf1e0
     "_____": "",
     "watch": "clear; echo '* * * *  WATCH  * * * *'; NODE_ENV=development npm run -s watch:all",
     "build": "clear; echo '* * * *  BUILD  * * * *'; NODE_ENV=production npm run -s build:all",
