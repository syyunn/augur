--- conflicted
+++ resolved
@@ -31,11 +31,7 @@
     ]
   },
   "dependencies": {
-<<<<<<< HEAD
-    "augur.js": "^0.1.21",
-=======
     "augur.js": "^0.1.27",
->>>>>>> 944080f6
     "bignumber.js": "^2.0.7",
     "bootstrap": "^3.3.4",
     "browserify": "^9.0.8",
