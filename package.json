{
  "name": "augur-ui",
  "version": "2.0.0",
  "description": "Augur UI",
  "author": "Augur Project",
  "license": "AAL",
  "engines": {
    "node": ">= 4.2.x"
  },
  "repository": {
    "type": "git",
    "url": "https://github.com/AugurProject/augur"
  },
  "scripts": {
    "watch": "clear; echo '* NPM UPDATE *'; npm update; echo '* CLEAN * HTML * ENV * FAVICON * ASSETS * CSS * WATCHIFY *'; NODE_ENV=development npm run -s watch:all",
    "watch:noUp": "clear; echo '* CLEAN * HTML * ENV * FAVICON * ASSETS * CSS * WATCHIFY *'; NODE_ENV=development npm run -s watch:all",
    "start": "node app.js",
<<<<<<< HEAD
    "build": "clear; echo '* NPM UPDATE *'; echo '* * * *  BUILD  * * * *'; NODE_ENV=production npm run -s build:all; mv ./build/index-2.0.0.html ./build/index.html; cp ./src/sitemap.xml ./build/",
=======
    "build": "clear; echo '* NPM UPDATE *'; echo '* * * *  BUILD  * * * *'; NODE_ENV=production npm run -s build:all; mv ./build/index-2.0.0.html ./build/index.html; cp ./src/sitemap.xml ./build/sitemap.xml",
>>>>>>> 1e165278
    "build:dev": "clear; echo '* NPM UPDATE *'; echo '* * * *  BUILD  * * * *'; NODE_ENV=development npm run -s build:all",
    "test": "clear; NODE_ENV=test NODE_PATH=./src mocha",
    "test:watch": "clear; npm test -- --watch",
    "lint": "echo begin linting... && eslint src/*.js src/services/* src/utils/* src/modules/* && echo linting complete.",
    "coverage": "istanbul cover ./node_modules/mocha/bin/_mocha --report lcovonly -- -R spec && cat ./coverage/lcov.info | ./node_modules/coveralls/bin/coveralls.js && rm -rf ./coverage",
    "link": "npm link augur.js && npm link augur-ui-react-components",
    "deploy-firebase": "firebase deploy",
    "publish-ipfs": "ipfs name publish `ipfs add -rq build | tail -1`",
    "restart-faucet": "ssh augur@eth1.augur.net \"sudo service faucet restart\"",
    "_____": "",
    "build:all": "npm run -s clean && (npm run -s build:css & npm run -s build:assets & npm run -s build:env & npm run -s build:favicon & npm run -s build:js) && npm run -s build:html && npm run -s build:airbitz && npm run -s build:finish",
    "build:env": "cp ./src/env.json ./build/ && echo ---------ENV------------`date +%r`",
    "build:assets": "cp -R ./src/assets/. ./build/$npm_package_version/assets && cp -R $npm_package_config_assets_folder ./build/$npm_package_version/assets && echo ---------ASSETS---------`date +%r`",
    "build:css": "for file in $npm_package_config_less_entry_files; do lessc $file | cleancss --s0 | npm run -s partial:replaceBuildFolderString > ./build/$npm_package_version/$(basename $file | sed -e 's~less~css~') ; done && echo ---------CSS------------`date +%r`",
    "build:js": "npm run -s build:js:browserify | npm run -s partial:replaceBuildFolderString | npm run -s partial:uglify -- --mangle > ./build/$npm_package_version/build.js && echo ---------JS-------------`date +%r`",
    "build:js:browserify": "browserify $npm_package_config_js_entry_file --extension=.js --extension=.jsx -t [ babelify --presets [ es2015 stage-0 ] ] -t [envify purge]",
    "build:favicon": "cp ./src/favicon.ico ./build/ && cat ./src/manifest.json | npm run -s partial:replaceBuildFolderString | npm run -s build:inline_sources > ./build/$npm_package_version/manifest.json && echo ---------FAVICON--------`date +%r`",
    "build:html": "cat ./src/index.html | npm run -s partial:replaceBuildFolderString | npm run -s build:inline_sources > $(npm run -s partial:index_filename) && echo ---------HTML-----------`date +%r`",
    "build:inline_sources": "inline-source --compress false --root ./build -",
    "build:airbitz": "mkdir -p build/abcui && npm run -s build:airbitz:copy",
    "build:airbitz:copy": "rsync -az node_modules/airbitz-core-js-ui/assets build/abcui/",
    "build:finish": "echo ---------FINISHED-------`date +%r`",
    "______": "",
    "watch:all": "npm run -s clean && npm run -s build:airbitz && (npm run -s watch:css & npm run -s watch:env & npm run -s watch:favicon & npm run -s watch:assets & npm run -s watch:js & npm run -s watch:html)",
    "watch:env": "onchange './src/env.json' -i -- npm run -s build:env",
    "watch:assets": "onchange './src/assets/**' -i -- npm run -s build:assets",
    "watch:css": "onchange './src/**/*.less' -i -- npm run -s build:css",
    "watch:js": "watchify $npm_package_config_js_entry_file --extension=.js --extension=.jsx -t [ babelify --presets [ es2015 stage-0 ] ] -t [envify purge] --debug -o 'exorcist ./build/$npm_package_version/build.js.map | npm run -s partial:replaceBuildFolderString > ./build/$npm_package_version/build.js && echo ---------WATCHIFY--------`date +%r`'",
    "watch:favicon": "onchange './src/favicon.ico' './src/manifest.json' -i -- npm run -s build:favicon",
    "watch:html": "onchange './src/index.html' -i -- npm run -s build:html",
    "_______": "",
    "lint:specific": "eslint",
    "lint:test": "eslint test/*.js test/**/*",
    "________": "",
    "clean": "rimraf ./build/* && mkdir -p ./build/$npm_package_version && mkdir -p ./build/$npm_package_version && touch $(npm run -s partial:index_filename) && echo ---------CLEAN----------`date +%r`",
    "_________": "",
    "partial:replaceBuildFolderString": "sed 's~${build_folder}~'$npm_package_version'~g'",
    "partial:uglify": "[ $NODE_ENV != production ] && cat || uglifyjs --compress drop_console,unused=true --screw-ie8",
    "partial:uglify:do": "uglifyjs --compress drop_console,unused=true --screw-ie8",
    "partial:index_filename": "[ $NODE_ENV != production ] && echo './build/index.html' || echo \"./build/index-$npm_package_version.html\""
  },
  "dependencies": {
    "airbitz-core-js-ui": "0.0.10",
    "async": "1.5.2",
    "augur-ui-react-components": "3.6.14",
    "augur.js": "3.1.5",
    "bignumber.js": "2.3.0",
    "express": "^4.14.0",
    "helmet": "^2.3.0",
    "memoizerific": "1.8.4",
    "moment": "2.14.1",
    "prerender-node": "^2.4.0",
    "redux": "3.5.2",
    "redux-thunk": "2.1.0",
    "rimraf": "2.5.4",
    "secure-random": "1.1.1"
  },
  "devDependencies": {
    "aliasify": "^2.0.0",
    "augur-ui-webserver": "1.1.0",
    "babel-eslint": "6.1.2",
    "babel-plugin-transform-remove-console": "6.8.0",
    "babel-preset-es2015": "6.9.0",
    "babel-preset-react": "6.11.1",
    "babel-preset-stage-0": "6.5.0",
    "babel-register": "6.11.6",
    "babelify": "7.3.0",
    "browserify": "13.1.0",
    "browserify-shim": "3.8.12",
    "chai": "3.5.0",
    "clean-css": "3.4.19",
    "core-js": "2.4.1",
    "coveralls": "2.11.12",
    "derequire": "2.0.3",
    "envify": "3.4.1",
    "eslint": "2.x.x",
    "eslint-config-airbnb": "9.0.1",
    "eslint-plugin-import": "1.10.2",
    "eslint-plugin-jsx-a11y": "1.5.5",
    "eslint-plugin-react": "5.2.2",
    "exorcist": "0.4.0",
    "firebase-tools": "3.0.6",
    "inline-source-cli": "1.1.1",
    "istanbul": "1.0.0-alpha.2",
    "less": "2.7.1",
    "mocha": "3.0.2",
    "mocha-lcov-reporter": "1.2.0",
    "npm-check-updates": "2.8.0",
    "onchange": "2.5.0",
    "proxyquire": "1.7.10",
    "redux-mock-store": "1.1.2",
    "rimraf": "2.5.4",
    "shared-git-hooks": "^1.2.1",
    "sinon": "1.17.5",
    "uglify-js": "2.7.0",
    "watchify": "3.7.0"
  },
  "browserify": {
    "transform": [
      "browserify-shim"
    ]
  },
  "browserify-shim": {
    "ga": "global:ga",
    "env": "global:env"
  },
  "config": {
    "js_entry_file": "./src/index.js",
    "less_entry_files": "./src/less/*.less",
    "assets_folder": "./node_modules/augur-ui-react-components/build/assets/**"
  },
	"browserify": {
    "transform": [
      "aliasify"
    ]
  },
	"aliasify": {
    "aliases": {
      "assets": "./src/assets",
      "modules": "./src/modules",
      "services": "./src/services",
      "utils": "./src/utils"
    }
  }
}<|MERGE_RESOLUTION|>--- conflicted
+++ resolved
@@ -15,11 +15,7 @@
     "watch": "clear; echo '* NPM UPDATE *'; npm update; echo '* CLEAN * HTML * ENV * FAVICON * ASSETS * CSS * WATCHIFY *'; NODE_ENV=development npm run -s watch:all",
     "watch:noUp": "clear; echo '* CLEAN * HTML * ENV * FAVICON * ASSETS * CSS * WATCHIFY *'; NODE_ENV=development npm run -s watch:all",
     "start": "node app.js",
-<<<<<<< HEAD
-    "build": "clear; echo '* NPM UPDATE *'; echo '* * * *  BUILD  * * * *'; NODE_ENV=production npm run -s build:all; mv ./build/index-2.0.0.html ./build/index.html; cp ./src/sitemap.xml ./build/",
-=======
     "build": "clear; echo '* NPM UPDATE *'; echo '* * * *  BUILD  * * * *'; NODE_ENV=production npm run -s build:all; mv ./build/index-2.0.0.html ./build/index.html; cp ./src/sitemap.xml ./build/sitemap.xml",
->>>>>>> 1e165278
     "build:dev": "clear; echo '* NPM UPDATE *'; echo '* * * *  BUILD  * * * *'; NODE_ENV=development npm run -s build:all",
     "test": "clear; NODE_ENV=test NODE_PATH=./src mocha",
     "test:watch": "clear; npm test -- --watch",
