--- conflicted
+++ resolved
@@ -13,11 +13,7 @@
   },
   "dependencies": {
     "async": "1.5.2",
-<<<<<<< HEAD
-    "augur-abi": "0.5.3",
-=======
     "augur-abi": "0.5.4",
->>>>>>> da0020b2
     "augur-contracts": "1.4.7",
     "bignumber.js": "2.3.0",
     "browser-request": "0.3.3",
