--- conflicted
+++ resolved
@@ -52,14 +52,8 @@
     "partial:index_filename": "[ $NODE_ENV != production ] && echo './build/index.html' || echo \"./build/index-$npm_package_version.html\""
   },
   "dependencies": {
-<<<<<<< HEAD
-    "augur-abi": "0.3.5",
-    "augur-ui-react-components": "^2.2.8",
-    "augur.js": "1.2.4",
-=======
     "augur-ui-react-components": "^2.2.9",
     "augur.js": "^1.3.12",
->>>>>>> 365129d2
     "bignumber.js": "^2.3.0",
     "memoizerific": "^1.8.3",
     "redux": "^3.5.2",
