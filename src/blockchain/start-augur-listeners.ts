import Augur from "augur.js";
import * as Knex from "knex";
import { Int256, FormattedEventLog, Block } from "../types";
import { logProcessors } from "./log-processors";
import { makeLogListener } from "./make-log-listener";
import { processBlock, processBlockRemoval } from "./process-block";
import { logError } from "../utils/log-error";

<<<<<<< HEAD
export function startAugurListeners(db: Knex, augur: Augur): void {
  augur.events.startListeners({
=======
export function startAugurListeners(db: Knex, augur: Augur, callback: (err: Error|null) => void): void {
  augur.events.startBlockListeners({
    onAdded: (block: Block): void => processBlock(db, augur, block),
    onRemoved: (block: Block): void => processBlockRemoval(db, block),
  });
  augur.events.startBlockchainEventListeners({
>>>>>>> a3a1c0bd
    Augur: {
      MarketCreated: makeLogListener(db, augur, "Augur", "MarketCreated"),
      TokensTransferred: makeLogListener(db, augur, "Augur", "TokensTransferred"),
      OrderCanceled: makeLogListener(db, augur, "Augur", "OrderCanceled"),
      OrderCreated: makeLogListener(db, augur, "Augur", "OrderCreated"),
      OrderFilled: makeLogListener(db, augur, "Augur", "OrderFilled"),
      TradingProceedsClaimed: makeLogListener(db, augur, "Augur", "TradingProceedsClaimed"),
      DesignatedReportSubmitted: makeLogListener(db, augur, "Augur", "DesignatedReportSubmitted"),
      ReportSubmitted: makeLogListener(db, augur, "Augur", "ReportSubmitted"),
      WinningTokensRedeemed: makeLogListener(db, augur, "Augur", "WinningTokensRedeemed"),
      ReportsDisputed: makeLogListener(db, augur, "Augur", "ReportsDisputed"),
      MarketFinalized: makeLogListener(db, augur, "Augur", "MarketFinalized"),
      UniverseForked: makeLogListener(db, augur, "Augur", "UniverseForked"),
    },
    LegacyReputationToken: {
      Transfer: makeLogListener(db, augur, "LegacyReputationToken", "Transfer"),
      Approval: makeLogListener(db, augur, "LegacyReputationToken", "Approval"),
    },
<<<<<<< HEAD
  }, (block: Block): void => processBlock(db, augur, block),
    (block: Block): void => processBlockRemoval(db, block),
    (): void => {});
=======
  }, callback);
>>>>>>> a3a1c0bd
}<|MERGE_RESOLUTION|>--- conflicted
+++ resolved
@@ -6,17 +6,12 @@
 import { processBlock, processBlockRemoval } from "./process-block";
 import { logError } from "../utils/log-error";
 
-<<<<<<< HEAD
 export function startAugurListeners(db: Knex, augur: Augur): void {
-  augur.events.startListeners({
-=======
-export function startAugurListeners(db: Knex, augur: Augur, callback: (err: Error|null) => void): void {
   augur.events.startBlockListeners({
     onAdded: (block: Block): void => processBlock(db, augur, block),
     onRemoved: (block: Block): void => processBlockRemoval(db, block),
   });
   augur.events.startBlockchainEventListeners({
->>>>>>> a3a1c0bd
     Augur: {
       MarketCreated: makeLogListener(db, augur, "Augur", "MarketCreated"),
       TokensTransferred: makeLogListener(db, augur, "Augur", "TokensTransferred"),
@@ -35,11 +30,5 @@
       Transfer: makeLogListener(db, augur, "LegacyReputationToken", "Transfer"),
       Approval: makeLogListener(db, augur, "LegacyReputationToken", "Approval"),
     },
-<<<<<<< HEAD
-  }, (block: Block): void => processBlock(db, augur, block),
-    (block: Block): void => processBlockRemoval(db, block),
-    (): void => {});
-=======
   }, callback);
->>>>>>> a3a1c0bd
 }