--- conflicted
+++ resolved
@@ -1,11 +1,8 @@
 import Augur from "augur.js";
 import * as Knex from "knex";
 import { FormattedEventLog, ErrorCallback, Address } from "../../types";
-<<<<<<< HEAD
 import { updateMarketState } from "./database";
-=======
 import { augurEmitter } from "../../events";
->>>>>>> 3425dd54
 
 // Ensures stakeToken entry exists in the database. May not need to be inserted, there's no upsert required
 export function insertStakeToken(db: Knex, trx: Knex.Transaction, stakeToken: Address, marketID: Address, payoutNumerators: Array<string|number|null>, callback: ErrorCallback): void {
@@ -28,29 +25,11 @@
 }
 
 export function processDesignatedReportSubmittedLog(db: Knex, augur: Augur, trx: Knex.Transaction, log: FormattedEventLog, callback: ErrorCallback): void {
-<<<<<<< HEAD
   updateMarketState( db, log.market, trx, log.blockNumber, augur.constants.REPORTING_STATE.DESIGNATED_DISPUTE, (err: Error|null): void => {
-=======
-  const marketStateDataToInsert: { [index: string]: string|number|boolean } = {
-    marketID: log.market,
-    reportingState: augur.constants.REPORTING_STATE.DESIGNATED_DISPUTE,
-    blockNumber: log.blockNumber,
-  };
-  db.transacting(trx).insert(marketStateDataToInsert).returning("marketStateID").into("market_state").asCallback((err: Error|null, marketStateID?: Array<number>): void => {
->>>>>>> 3425dd54
     if (err) return callback(err);
     insertStakeToken(db, trx, log.stakeToken, log.market, log.payoutNumerators, (err: Error|null) => {
       if (err) return callback(err);
-<<<<<<< HEAD
       db.transacting(trx).insert({marketID: log.market, stakeToken: log.stakeToken}).into("reports_designated").asCallback(callback);
-=======
-      insertStakeToken(db, trx, log.stakeToken, log.market, log.payoutNumerators, (err: Error|null) => {
-        if (err) return callback(err);
-        const designatedReportDataToInsert = {marketID: log.market, stakeToken: log.stakeToken};
-        augurEmitter.emit("DesignatedReportSubmitted", designatedReportDataToInsert);
-        db.transacting(trx).insert({marketID: log.market, stakeToken: log.stakeToken}).into("reports_designated").asCallback(callback);
-      });
->>>>>>> 3425dd54
     });
   });
 }
