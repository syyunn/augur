import * as Knex from "knex";
import { FormattedLog, ErrorCallback } from "../../types";

export function processOrderCreatedLog(db: Knex, log: FormattedLog, callback: ErrorCallback): void {
  db.raw("select block_timestamp from blocks where block_number = ?", [log.blockNumber])
  .asCallback((err?: Error|null, blocksRow?: {block_timestamp: number}): void => {
    if (err) return callback(err);
    if (!blocksRow) return callback(new Error("block timestamp not found"));
<<<<<<< HEAD

    db.raw("select market, outcome from token where contract_address = ?", [log.shareToken])
      .asCallback((err?: Error|null, tokensRow?: {market: string, outcome: number}): void => {
        if (err) return callback(err);
        if (!tokensRow) return callback(new Error("market and outcome not found"));
        const dataToInsert: {} = {
          order_id: log.orderId,
          market: tokensRow.market,
          outcome: tokensRow.outcome,
          share_token: log.shareToken,
          order_type: log.orderType,
          order_creator: log.creator,
          creation_time: blocksRow.block_timestamp,
          creation_block_number: log.blockNumber,
          price: log.price,
          amount: log.amount,
          tokens_escrowed: log.tokensEscrowed,
          shares_escrowed: log.sharesEscrowed,
          trade_grou_id: log.tradeGroupId
        };

      db.insert(dataToInsert).into("orders").asCallback(callback);
=======
    db.get(`SELECT market_id, outcome FROM tokens WHERE contract_address = ?`, [log.shareToken], (err?: Error|null, tokensRow?: {market_id: string, outcome: number}): void => {
      if (err) return callback(err);
      if (!tokensRow) return callback(new Error("market and outcome not found"));
      const dataToInsert: (string|number)[] = [
        log.orderId, tokensRow.market_id, tokensRow.outcome, log.shareToken, log.orderType, log.creator, blocksRow.block_timestamp, log.blockNumber, log.price, log.amount, log.tokensEscrowed, log.sharesEscrowed, log.tradeGroupId
      ];
      db.run(`INSERT INTO orders
        (order_id, market_id, outcome, share_token, order_type, creator, creation_time, creation_block_number, price, amount, tokens_escrowed, shares_escrowed, trade_group_id)
        VALUES (${dataToInsert.map(() => '?').join(',')})`, dataToInsert, callback);
>>>>>>> d81cded8
    });
  });
}<|MERGE_RESOLUTION|>--- conflicted
+++ resolved
@@ -6,15 +6,14 @@
   .asCallback((err?: Error|null, blocksRow?: {block_timestamp: number}): void => {
     if (err) return callback(err);
     if (!blocksRow) return callback(new Error("block timestamp not found"));
-<<<<<<< HEAD
 
-    db.raw("select market, outcome from token where contract_address = ?", [log.shareToken])
-      .asCallback((err?: Error|null, tokensRow?: {market: string, outcome: number}): void => {
+    db.raw("select market_id, outcome from token where contract_address = ?", [log.shareToken])
+      .asCallback((err?: Error|null, tokensRow?: {market_id: string, outcome: number}): void => {
         if (err) return callback(err);
         if (!tokensRow) return callback(new Error("market and outcome not found"));
         const dataToInsert: {} = {
           order_id: log.orderId,
-          market: tokensRow.market,
+          market_id: tokensRow.market_id,
           outcome: tokensRow.outcome,
           share_token: log.shareToken,
           order_type: log.orderType,
@@ -25,21 +24,10 @@
           amount: log.amount,
           tokens_escrowed: log.tokensEscrowed,
           shares_escrowed: log.sharesEscrowed,
-          trade_grou_id: log.tradeGroupId
+          trade_group_id: log.tradeGroupId
         };
 
       db.insert(dataToInsert).into("orders").asCallback(callback);
-=======
-    db.get(`SELECT market_id, outcome FROM tokens WHERE contract_address = ?`, [log.shareToken], (err?: Error|null, tokensRow?: {market_id: string, outcome: number}): void => {
-      if (err) return callback(err);
-      if (!tokensRow) return callback(new Error("market and outcome not found"));
-      const dataToInsert: (string|number)[] = [
-        log.orderId, tokensRow.market_id, tokensRow.outcome, log.shareToken, log.orderType, log.creator, blocksRow.block_timestamp, log.blockNumber, log.price, log.amount, log.tokensEscrowed, log.sharesEscrowed, log.tradeGroupId
-      ];
-      db.run(`INSERT INTO orders
-        (order_id, market_id, outcome, share_token, order_type, creator, creation_time, creation_block_number, price, amount, tokens_escrowed, shares_escrowed, trade_group_id)
-        VALUES (${dataToInsert.map(() => '?').join(',')})`, dataToInsert, callback);
->>>>>>> d81cded8
     });
   });
 }