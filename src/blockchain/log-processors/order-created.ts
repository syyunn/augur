import BigNumber from "bignumber.js";
import * as Knex from "knex";
import { FormattedLog, OrdersRow, ErrorCallback } from "../../types";
import { convertFixedPointToDecimal } from "../../utils/convert-fixed-point-to-decimal";
import { denormalizePrice } from "../../utils/denormalize-price";
import { formatOrderAmount, formatOrderPrice } from "../../utils/format-order";

export function processOrderCreatedLog(db: Knex, trx: Knex.Transaction, log: FormattedLog, callback: ErrorCallback): void {
  trx.raw("SELECT block_timestamp FROM blocks WHERE block_number = ?", [log.blockNumber]).asCallback((err?: Error|null, blocksRow?: {block_timestamp: number}): void => {
    if (err) return callback(err);
    if (!blocksRow) return callback(new Error("block timestamp not found"));
<<<<<<< HEAD

    trx.raw("SELECT market_id, outcome FROM token WHERE contract_address = ?", [log.shareToken]).asCallback((err?: Error|null, tokensRow?: {market_id: string, outcome: number}): void => {
      if (err) return callback(err);
      if (!tokensRow) return callback(new Error("market and outcome not found"));
      const dataToInsert: {} = {
        order_id: log.orderId,
        market_id: tokensRow.market_id,
        outcome: tokensRow.outcome,
        share_token: log.shareToken,
        order_type: log.orderType,
        order_creator: log.creator,
        creation_time: blocksRow.block_timestamp,
        creation_block_number: log.blockNumber,
        price: log.price,
        amount: log.amount,
        tokens_escrowed: log.tokensEscrowed,
        shares_escrowed: log.sharesEscrowed,
        trade_group_id: log.tradeGroupId
      };

      db.transacting(trx).insert(dataToInsert).into("orders").asCallback(callback);
=======
    trx.raw("SELECT market_id, outcome FROM token WHERE contract_address = ?", [log.shareToken]).asCallback((err?: Error|null, tokensRow?: {market_id: string, outcome: number}): void => {
      if (err) return callback(err);
      if (!tokensRow) return callback(new Error("market and outcome not found"));
      trx.raw("SELECT min_price, max_price, num_ticks FROM markets WHERE market_id = ?", [tokensRow.market_id]).asCallback((err?: Error|null, marketsRow?: {min_price: number, max_price: number, num_ticks: number}): void => {
        if (err) return callback(err);
        if (!marketsRow) return callback(new Error("market min price, max price, and/or num ticks not found"));
        const fullPrecisionPrice: string = denormalizePrice(marketsRow.min_price, marketsRow.max_price, convertFixedPointToDecimal(log.price, marketsRow.num_ticks));
        const fullPrecisionAmount: string = convertFixedPointToDecimal(log.amount, marketsRow.num_ticks);
        const dataToInsert: OrdersRow = {
          order_id: log.orderId,
          market_id: tokensRow.market_id,
          outcome: tokensRow.outcome,
          share_token: log.shareToken,
          order_type: log.orderType,
          order_creator: log.creator,
          creation_time: blocksRow.block_timestamp,
          creation_block_number: log.blockNumber,
          price: formatOrderPrice(log.orderType, marketsRow.min_price, marketsRow.max_price, fullPrecisionPrice),
          amount: formatOrderAmount(marketsRow.min_price, marketsRow.max_price, fullPrecisionAmount),
          full_precision_price: fullPrecisionPrice,
          full_precision_amount: fullPrecisionAmount,
          tokens_escrowed: convertFixedPointToDecimal(log.tokensEscrowed, marketsRow.num_ticks),
          shares_escrowed: convertFixedPointToDecimal(log.sharesEscrowed, marketsRow.num_ticks),
          better_order_id: log.betterOrderId,
          worse_order_id: log.worseOrderId,
          trade_group_id: log.tradeGroupId
        };
        db.transacting(trx).insert(dataToInsert).into("orders").asCallback(callback);
      });
>>>>>>> 1c67990d
    });
  });
}<|MERGE_RESOLUTION|>--- conflicted
+++ resolved
@@ -9,29 +9,6 @@
   trx.raw("SELECT block_timestamp FROM blocks WHERE block_number = ?", [log.blockNumber]).asCallback((err?: Error|null, blocksRow?: {block_timestamp: number}): void => {
     if (err) return callback(err);
     if (!blocksRow) return callback(new Error("block timestamp not found"));
-<<<<<<< HEAD
-
-    trx.raw("SELECT market_id, outcome FROM token WHERE contract_address = ?", [log.shareToken]).asCallback((err?: Error|null, tokensRow?: {market_id: string, outcome: number}): void => {
-      if (err) return callback(err);
-      if (!tokensRow) return callback(new Error("market and outcome not found"));
-      const dataToInsert: {} = {
-        order_id: log.orderId,
-        market_id: tokensRow.market_id,
-        outcome: tokensRow.outcome,
-        share_token: log.shareToken,
-        order_type: log.orderType,
-        order_creator: log.creator,
-        creation_time: blocksRow.block_timestamp,
-        creation_block_number: log.blockNumber,
-        price: log.price,
-        amount: log.amount,
-        tokens_escrowed: log.tokensEscrowed,
-        shares_escrowed: log.sharesEscrowed,
-        trade_group_id: log.tradeGroupId
-      };
-
-      db.transacting(trx).insert(dataToInsert).into("orders").asCallback(callback);
-=======
     trx.raw("SELECT market_id, outcome FROM token WHERE contract_address = ?", [log.shareToken]).asCallback((err?: Error|null, tokensRow?: {market_id: string, outcome: number}): void => {
       if (err) return callback(err);
       if (!tokensRow) return callback(new Error("market and outcome not found"));
@@ -61,7 +38,6 @@
         };
         db.transacting(trx).insert(dataToInsert).into("orders").asCallback(callback);
       });
->>>>>>> 1c67990d
     });
   });
 }