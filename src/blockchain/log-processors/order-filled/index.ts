import { Augur } from "augur.js";
import * as Knex from "knex";
import { BigNumber } from "bignumber.js";
import { Address, FormattedEventLog, MarketsRow, OrdersRow, TokensRow, TradesRow } from "../../../types";
import { updateOrder } from "./update-order";
import { updateVolumetrics } from "./update-volumetrics";
import { augurEmitter } from "../../../events";
import { formatBigNumberAsFixed } from "../../../utils/format-big-number-as-fixed";
import { fixedPointToDecimal, numTicksToTickSize } from "../../../utils/convert-fixed-point-to-decimal";
import { BN_WEI_PER_ETHER, SubscriptionEventNames } from "../../../constants";
import { updateOutcomeValueFromOrders, removeOutcomeValue } from "../profit-loss/update-outcome-value";
import { updateProfitLossBuyShares, updateProfitLossSellShares, updateProfitLossSellEscrowedShares } from "../profit-loss/update-profit-loss";
import { series } from "async";


interface TokensRowWithNumTicksAndCategory extends TokensRow {
  category: string;
  minPrice: BigNumber;
  maxPrice: BigNumber;
  numTicks: BigNumber;
}

export async function processOrderFilledLog(augur: Augur, log: FormattedEventLog) {
  return async (db: Knex) => {
    const shareToken: Address = log.shareToken;
    const blockNumber: number = log.blockNumber;
    const filler: Address = log.filler;
    const tokensRow: TokensRow|undefined = await db.first("marketId", "outcome").from("tokens").where({ contractAddress: shareToken });

    if (!tokensRow) throw new Error(`market and outcome not found for shareToken: ${shareToken} (${log.transactionHash})`);
    const marketId = tokensRow.marketId;
    const outcome = tokensRow.outcome!;
    const marketsRow: MarketsRow<BigNumber>|undefined = await db.first("minPrice", "maxPrice", "numTicks", "category").from("markets").where({ marketId });

<<<<<<< HEAD
  if (!marketsRow) throw new Error("market min price, max price, category, and/or num ticks not found");
  const minPrice = marketsRow.minPrice;
  const maxPrice = marketsRow.maxPrice;
  const numTicks = marketsRow.numTicks;
  const numOutcomes = marketsRow.numOutcomes!;
  const category = marketsRow.category;
  const orderId = log.orderId;
  const tickSize = numTicksToTickSize(numTicks, minPrice, maxPrice);
  const ordersRow: OrdersRow<BigNumber>|undefined = await db.first("orderCreator", "fullPrecisionPrice", "orderType").from("orders").where({ orderId });

  if (!ordersRow) throw new Error(`order not found, orderId: ${orderId} (${log.transactionHash})`);
  const orderCreator = ordersRow.orderCreator;
  const price = ordersRow.fullPrecisionPrice;
  const orderType = ordersRow.orderType;
  const amount = augur.utils.convertOnChainAmountToDisplayAmount(new BigNumber(log.amountFilled, 10), tickSize);
  const numCreatorTokens = fixedPointToDecimal(new BigNumber(log.numCreatorTokens, 10), BN_WEI_PER_ETHER);
  const numCreatorShares = augur.utils.convertOnChainAmountToDisplayAmount(new BigNumber(log.numCreatorShares, 10), tickSize);
  const numFillerTokens = fixedPointToDecimal(new BigNumber(log.numFillerTokens, 10), BN_WEI_PER_ETHER);
  const numFillerShares = augur.utils.convertOnChainAmountToDisplayAmount(new BigNumber(log.numFillerShares, 10), tickSize);
  const marketCreatorFees = fixedPointToDecimal(new BigNumber(log.marketCreatorFees, 10), BN_WEI_PER_ETHER);
  const reporterFees = fixedPointToDecimal(new BigNumber(log.reporterFees, 10), BN_WEI_PER_ETHER);
  const tradeData = formatBigNumberAsFixed<TradesRow<BigNumber>, TradesRow<string>>({
    marketId,
    outcome,
    orderId,
    creator: orderCreator,
    orderType,
    filler,
    shareToken,
    blockNumber,
    transactionHash: log.transactionHash,
    logIndex: log.logIndex,
    tradeGroupId: log.tradeGroupId,
    numCreatorTokens,
    numCreatorShares,
    numFillerTokens,
    numFillerShares,
    price,
    amount,
    marketCreatorFees,
    reporterFees,
  });
  augurEmitter.emit(SubscriptionEventNames.OrderFilled, Object.assign({}, log, tradeData));
  await db.insert(tradeData).into("trades");
  await updateVolumetrics(db, augur, category, marketId, outcome, blockNumber, orderId, orderCreator, tickSize, minPrice, maxPrice, true);
  await updateOrder(db, augur, marketId, orderId, amount, orderCreator, filler, tickSize, minPrice);
  await updateOutcomeValueFromOrders(db, marketId, outcome, log.transactionHash);
  const orderOutcome = [outcome];
  const otherOutcomes = Array.from(Array(numOutcomes).keys())
  otherOutcomes.splice(outcome, 1);
  const displayRange = augur.utils.convertOnChainPriceToDisplayPrice(maxPrice.minus(minPrice), minPrice, tickSize);
  const profitLossUpdates = [];
  if (numCreatorTokens.gt(0)) {
    await updateProfitLossBuyShares(db, marketId, orderCreator, numCreatorTokens, orderType == "buy" ? orderOutcome : otherOutcomes, log.transactionHash);
  }
  if (numFillerTokens.gt(0)) {
    await updateProfitLossBuyShares(db, marketId, filler, numFillerTokens, orderType == "sell" ? orderOutcome : otherOutcomes, log.transactionHash);
  }
  const creatorShares = new BigNumber(numCreatorShares, 10);
  const fillerShares = new BigNumber(numFillerShares, 10);
  if (creatorShares.gt(0)) {
    await updateProfitLossSellEscrowedShares(db, marketId, creatorShares, orderCreator, orderType == "buy" ? otherOutcomes : orderOutcome, creatorShares.multipliedBy(orderType == "buy" ? displayRange.minus(price) : price), log.transactionHash);
  }
  if (fillerShares.gt(0)) {
    await updateProfitLossSellShares(db, marketId, fillerShares, filler, orderType == "sell" ? otherOutcomes : orderOutcome, fillerShares.multipliedBy(orderType == "sell" ? displayRange.minus(price) : price), log.transactionHash);
  }
=======
    if (!marketsRow) throw new Error("market min price, max price, category, and/or num ticks not found");
    const minPrice = marketsRow.minPrice;
    const maxPrice = marketsRow.maxPrice;
    const numTicks = marketsRow.numTicks;
    const category = marketsRow.category;
    const orderId = log.orderId;
    const tickSize = numTicksToTickSize(numTicks, minPrice, maxPrice);
    const ordersRow: OrdersRow<BigNumber>|undefined = await db.first("orderCreator", "fullPrecisionPrice", "orderType").from("orders").where({ orderId });

    if (!ordersRow) throw new Error(`order not found, orderId: ${orderId} (${log.transactionHash})`);
    const orderCreator = ordersRow.orderCreator;
    const price = ordersRow.fullPrecisionPrice;
    const orderType = ordersRow.orderType;
    const amount = augur.utils.convertOnChainAmountToDisplayAmount(new BigNumber(log.amountFilled, 10), tickSize);
    const numCreatorTokens = fixedPointToDecimal(new BigNumber(log.numCreatorTokens, 10), BN_WEI_PER_ETHER);
    const numCreatorShares = augur.utils.convertOnChainAmountToDisplayAmount(new BigNumber(log.numCreatorShares, 10), tickSize);
    const numFillerTokens = fixedPointToDecimal(new BigNumber(log.numFillerTokens, 10), BN_WEI_PER_ETHER);
    const numFillerShares = augur.utils.convertOnChainAmountToDisplayAmount(new BigNumber(log.numFillerShares, 10), tickSize);
    const marketCreatorFees = fixedPointToDecimal(new BigNumber(log.marketCreatorFees, 10), BN_WEI_PER_ETHER);
    const reporterFees = fixedPointToDecimal(new BigNumber(log.reporterFees, 10), BN_WEI_PER_ETHER);
    const tradeData = formatBigNumberAsFixed<TradesRow<BigNumber>, TradesRow<string>>({
      marketId,
      outcome,
      orderId,
      creator: orderCreator,
      orderType,
      filler,
      shareToken,
      blockNumber,
      transactionHash: log.transactionHash,
      logIndex: log.logIndex,
      tradeGroupId: log.tradeGroupId,
      numCreatorTokens,
      numCreatorShares,
      numFillerTokens,
      numFillerShares,
      price,
      amount,
      marketCreatorFees,
      reporterFees,
    });
    augurEmitter.emit(SubscriptionEventNames.OrderFilled, Object.assign({}, log, tradeData));
    await db.insert(tradeData).into("trades");

    await updateVolumetrics(db, augur, category, marketId, outcome, blockNumber, orderId, orderCreator, tickSize, minPrice, maxPrice, true);

    return updateOrder(db, augur, marketId, orderId, amount, orderCreator, filler, tickSize, minPrice);
  };
>>>>>>> 581be4fb
}

export async function processOrderFilledLogRemoval(augur: Augur, log: FormattedEventLog) {
  return async (db: Knex) => {
    const shareToken: Address = log.shareToken;
    const blockNumber: number = log.blockNumber;
    const tokensRow: TokensRowWithNumTicksAndCategory|undefined = await db.first("tokens.marketId", "tokens.outcome", "markets.numTicks", "markets.category", "markets.minPrice", "markets.maxPrice").from("tokens").join("markets", "tokens.marketId", "markets.marketId").where("tokens.contractAddress", shareToken);

    if (!tokensRow) throw new Error(`market and outcome not found for ShareToken: ${shareToken} (${log.transactionHash})`);
    const marketId = tokensRow.marketId;
    const outcome = tokensRow.outcome!;
    const numTicks = tokensRow.numTicks;
    const minPrice = tokensRow.minPrice;
    const maxPrice = tokensRow.maxPrice;
    const category = tokensRow.category;
    const orderId = log.orderId;
    const ordersRow: OrdersRow<BigNumber>|undefined = await db.first("orderCreator", "fullPrecisionPrice", "orderType").from("orders").where({ orderId });

    if (!ordersRow) throw new Error(`order not found, orderId: ${orderId} (${log.transactionHash}`);
    const orderCreator = ordersRow.orderCreator;
    const price = ordersRow.fullPrecisionPrice;
    const orderType = ordersRow.orderType;
    const tickSize = numTicksToTickSize(numTicks, minPrice, maxPrice);
    const numCreatorTokens = fixedPointToDecimal(new BigNumber(log.numCreatorTokens), BN_WEI_PER_ETHER);
    const numCreatorShares = augur.utils.convertOnChainAmountToDisplayAmount(new BigNumber(log.numCreatorShares, 10), new BigNumber(tickSize, 10));
    const numFillerTokens = fixedPointToDecimal(new BigNumber(log.numFillerTokens), BN_WEI_PER_ETHER);
    const numFillerShares = augur.utils.convertOnChainAmountToDisplayAmount(new BigNumber(log.numFillerShares, 10), new BigNumber(tickSize, 10));
    const marketCreatorFees = fixedPointToDecimal(new BigNumber(log.marketCreatorFees), BN_WEI_PER_ETHER);
    const reporterFees = fixedPointToDecimal(new BigNumber(log.reporterFees), BN_WEI_PER_ETHER);
    const amount = augur.utils.convertOnChainAmountToDisplayAmount(new BigNumber(log.amountFilled, 10), tickSize);

<<<<<<< HEAD
  await updateVolumetrics(db, augur, category, marketId, outcome, blockNumber, orderId, orderCreator, tickSize, minPrice, maxPrice, false);
  await db.from("trades").where({ marketId, outcome, orderId, blockNumber }).del();
  await updateOrder(db, augur, marketId, orderId, amount.negated(), orderCreator, log.filler, tickSize, minPrice);
  augurEmitter.emit(SubscriptionEventNames.OrderFilled, Object.assign({}, log, {
    marketId,
    outcome,
    creator: orderCreator,
    orderType,
    numCreatorTokens,
    numCreatorShares,
    numFillerTokens,
    numFillerShares,
    price,
    amount,
    marketCreatorFees,
    reporterFees,
  }));
  await removeOutcomeValue(db, log.transactionHash);
=======
    await updateVolumetrics(db, augur, category, marketId, outcome, blockNumber, orderId, orderCreator, tickSize, minPrice, maxPrice, false);
    await db.from("trades").where({ marketId, outcome, orderId, blockNumber }).del();
    await updateOrder(db, augur, marketId, orderId, amount.negated(), orderCreator, log.filler, tickSize, minPrice);
    augurEmitter.emit(SubscriptionEventNames.OrderFilled, Object.assign({}, log, {
      marketId,
      outcome,
      creator: orderCreator,
      orderType,
      numCreatorTokens,
      numCreatorShares,
      numFillerTokens,
      numFillerShares,
      price,
      amount,
      marketCreatorFees,
      reporterFees,
    }));
  };
>>>>>>> 581be4fb
}<|MERGE_RESOLUTION|>--- conflicted
+++ resolved
@@ -32,78 +32,11 @@
     const outcome = tokensRow.outcome!;
     const marketsRow: MarketsRow<BigNumber>|undefined = await db.first("minPrice", "maxPrice", "numTicks", "category").from("markets").where({ marketId });
 
-<<<<<<< HEAD
-  if (!marketsRow) throw new Error("market min price, max price, category, and/or num ticks not found");
-  const minPrice = marketsRow.minPrice;
-  const maxPrice = marketsRow.maxPrice;
-  const numTicks = marketsRow.numTicks;
-  const numOutcomes = marketsRow.numOutcomes!;
-  const category = marketsRow.category;
-  const orderId = log.orderId;
-  const tickSize = numTicksToTickSize(numTicks, minPrice, maxPrice);
-  const ordersRow: OrdersRow<BigNumber>|undefined = await db.first("orderCreator", "fullPrecisionPrice", "orderType").from("orders").where({ orderId });
-
-  if (!ordersRow) throw new Error(`order not found, orderId: ${orderId} (${log.transactionHash})`);
-  const orderCreator = ordersRow.orderCreator;
-  const price = ordersRow.fullPrecisionPrice;
-  const orderType = ordersRow.orderType;
-  const amount = augur.utils.convertOnChainAmountToDisplayAmount(new BigNumber(log.amountFilled, 10), tickSize);
-  const numCreatorTokens = fixedPointToDecimal(new BigNumber(log.numCreatorTokens, 10), BN_WEI_PER_ETHER);
-  const numCreatorShares = augur.utils.convertOnChainAmountToDisplayAmount(new BigNumber(log.numCreatorShares, 10), tickSize);
-  const numFillerTokens = fixedPointToDecimal(new BigNumber(log.numFillerTokens, 10), BN_WEI_PER_ETHER);
-  const numFillerShares = augur.utils.convertOnChainAmountToDisplayAmount(new BigNumber(log.numFillerShares, 10), tickSize);
-  const marketCreatorFees = fixedPointToDecimal(new BigNumber(log.marketCreatorFees, 10), BN_WEI_PER_ETHER);
-  const reporterFees = fixedPointToDecimal(new BigNumber(log.reporterFees, 10), BN_WEI_PER_ETHER);
-  const tradeData = formatBigNumberAsFixed<TradesRow<BigNumber>, TradesRow<string>>({
-    marketId,
-    outcome,
-    orderId,
-    creator: orderCreator,
-    orderType,
-    filler,
-    shareToken,
-    blockNumber,
-    transactionHash: log.transactionHash,
-    logIndex: log.logIndex,
-    tradeGroupId: log.tradeGroupId,
-    numCreatorTokens,
-    numCreatorShares,
-    numFillerTokens,
-    numFillerShares,
-    price,
-    amount,
-    marketCreatorFees,
-    reporterFees,
-  });
-  augurEmitter.emit(SubscriptionEventNames.OrderFilled, Object.assign({}, log, tradeData));
-  await db.insert(tradeData).into("trades");
-  await updateVolumetrics(db, augur, category, marketId, outcome, blockNumber, orderId, orderCreator, tickSize, minPrice, maxPrice, true);
-  await updateOrder(db, augur, marketId, orderId, amount, orderCreator, filler, tickSize, minPrice);
-  await updateOutcomeValueFromOrders(db, marketId, outcome, log.transactionHash);
-  const orderOutcome = [outcome];
-  const otherOutcomes = Array.from(Array(numOutcomes).keys())
-  otherOutcomes.splice(outcome, 1);
-  const displayRange = augur.utils.convertOnChainPriceToDisplayPrice(maxPrice.minus(minPrice), minPrice, tickSize);
-  const profitLossUpdates = [];
-  if (numCreatorTokens.gt(0)) {
-    await updateProfitLossBuyShares(db, marketId, orderCreator, numCreatorTokens, orderType == "buy" ? orderOutcome : otherOutcomes, log.transactionHash);
-  }
-  if (numFillerTokens.gt(0)) {
-    await updateProfitLossBuyShares(db, marketId, filler, numFillerTokens, orderType == "sell" ? orderOutcome : otherOutcomes, log.transactionHash);
-  }
-  const creatorShares = new BigNumber(numCreatorShares, 10);
-  const fillerShares = new BigNumber(numFillerShares, 10);
-  if (creatorShares.gt(0)) {
-    await updateProfitLossSellEscrowedShares(db, marketId, creatorShares, orderCreator, orderType == "buy" ? otherOutcomes : orderOutcome, creatorShares.multipliedBy(orderType == "buy" ? displayRange.minus(price) : price), log.transactionHash);
-  }
-  if (fillerShares.gt(0)) {
-    await updateProfitLossSellShares(db, marketId, fillerShares, filler, orderType == "sell" ? otherOutcomes : orderOutcome, fillerShares.multipliedBy(orderType == "sell" ? displayRange.minus(price) : price), log.transactionHash);
-  }
-=======
     if (!marketsRow) throw new Error("market min price, max price, category, and/or num ticks not found");
     const minPrice = marketsRow.minPrice;
     const maxPrice = marketsRow.maxPrice;
     const numTicks = marketsRow.numTicks;
+    const numOutcomes = marketsRow.numOutcomes!;
     const category = marketsRow.category;
     const orderId = log.orderId;
     const tickSize = numTicksToTickSize(numTicks, minPrice, maxPrice);
@@ -146,9 +79,29 @@
 
     await updateVolumetrics(db, augur, category, marketId, outcome, blockNumber, orderId, orderCreator, tickSize, minPrice, maxPrice, true);
 
-    return updateOrder(db, augur, marketId, orderId, amount, orderCreator, filler, tickSize, minPrice);
+    await updateOrder(db, augur, marketId, orderId, amount, orderCreator, filler, tickSize, minPrice);
+
+    await updateOutcomeValueFromOrders(db, marketId, outcome, log.transactionHash);
+    const orderOutcome = [outcome];
+    const otherOutcomes = Array.from(Array(numOutcomes).keys())
+    otherOutcomes.splice(outcome, 1);
+    const displayRange = augur.utils.convertOnChainPriceToDisplayPrice(maxPrice.minus(minPrice), minPrice, tickSize);
+    const profitLossUpdates = [];
+    if (numCreatorTokens.gt(0)) {
+      await updateProfitLossBuyShares(db, marketId, orderCreator, numCreatorTokens, orderType == "buy" ? orderOutcome : otherOutcomes, log.transactionHash);
+    }
+    if (numFillerTokens.gt(0)) {
+      await updateProfitLossBuyShares(db, marketId, filler, numFillerTokens, orderType == "sell" ? orderOutcome : otherOutcomes, log.transactionHash);
+    }
+    const creatorShares = new BigNumber(numCreatorShares, 10);
+    const fillerShares = new BigNumber(numFillerShares, 10);
+    if (creatorShares.gt(0)) {
+      await updateProfitLossSellEscrowedShares(db, marketId, creatorShares, orderCreator, orderType == "buy" ? otherOutcomes : orderOutcome, creatorShares.multipliedBy(orderType == "buy" ? displayRange.minus(price) : price), log.transactionHash);
+    }
+    if (fillerShares.gt(0)) {
+      await updateProfitLossSellShares(db, marketId, fillerShares, filler, orderType == "sell" ? otherOutcomes : orderOutcome, fillerShares.multipliedBy(orderType == "sell" ? displayRange.minus(price) : price), log.transactionHash);
+    }
   };
->>>>>>> 581be4fb
 }
 
 export async function processOrderFilledLogRemoval(augur: Augur, log: FormattedEventLog) {
@@ -180,26 +133,6 @@
     const reporterFees = fixedPointToDecimal(new BigNumber(log.reporterFees), BN_WEI_PER_ETHER);
     const amount = augur.utils.convertOnChainAmountToDisplayAmount(new BigNumber(log.amountFilled, 10), tickSize);
 
-<<<<<<< HEAD
-  await updateVolumetrics(db, augur, category, marketId, outcome, blockNumber, orderId, orderCreator, tickSize, minPrice, maxPrice, false);
-  await db.from("trades").where({ marketId, outcome, orderId, blockNumber }).del();
-  await updateOrder(db, augur, marketId, orderId, amount.negated(), orderCreator, log.filler, tickSize, minPrice);
-  augurEmitter.emit(SubscriptionEventNames.OrderFilled, Object.assign({}, log, {
-    marketId,
-    outcome,
-    creator: orderCreator,
-    orderType,
-    numCreatorTokens,
-    numCreatorShares,
-    numFillerTokens,
-    numFillerShares,
-    price,
-    amount,
-    marketCreatorFees,
-    reporterFees,
-  }));
-  await removeOutcomeValue(db, log.transactionHash);
-=======
     await updateVolumetrics(db, augur, category, marketId, outcome, blockNumber, orderId, orderCreator, tickSize, minPrice, maxPrice, false);
     await db.from("trades").where({ marketId, outcome, orderId, blockNumber }).del();
     await updateOrder(db, augur, marketId, orderId, amount.negated(), orderCreator, log.filler, tickSize, minPrice);
@@ -217,6 +150,6 @@
       marketCreatorFees,
       reporterFees,
     }));
+    await removeOutcomeValue(db, log.transactionHash);
   };
->>>>>>> 581be4fb
 }