--- conflicted
+++ resolved
@@ -69,15 +69,8 @@
           amount,
           marketCreatorFees,
           reporterFees,
-<<<<<<< HEAD
         });
-
-        console.log("TRADE DATA: ", tradeData);
-        augurEmitter.emit("OrderFilled", tradeData);
-=======
-        };
         augurEmitter.emit("OrderFilled", Object.assign({}, log, tradeData));
->>>>>>> 2b432c30
         db.insert(tradeData).into("trades").asCallback((err: Error|null): void => {
           if (err) return callback(err);
           updateVolumetrics(db, augur, category, marketId, outcome, blockNumber, orderId, orderCreator, tickSize, minPrice, maxPrice, true, (err: Error|null): void => {
