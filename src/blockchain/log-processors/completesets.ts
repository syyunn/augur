import { Augur } from "augur.js";
import * as Knex from "knex";
import { BigNumber } from "bignumber.js";
import { CompleteSetsRow, FormattedEventLog, MarketsRow } from "../../types";
import { numTicksToTickSize } from "../../utils/convert-fixed-point-to-decimal";
import { augurEmitter } from "../../events";
import { SubscriptionEventNames } from "../../constants";
import { updateOpenInterest } from "./order-filled/update-volumetrics";
import { updateProfitLossBuyShares, updateProfitLossSellShares } from "./profit-loss/update-profit-loss";

export async function processCompleteSetsPurchasedOrSoldLog(augur: Augur, log: FormattedEventLog) {
  return async (db: Knex) => {
    const marketId = log.market;
    const marketsRow: MarketsRow<BigNumber>|undefined = await db.first("minPrice", "maxPrice", "numTicks").from("markets").where({ marketId });

<<<<<<< HEAD
  if (!marketsRow) throw new Error("market min price, max price, category, and/or num ticks not found");
  const minPrice = marketsRow.minPrice!;
  const maxPrice = marketsRow.maxPrice!;
  const numTicks = marketsRow.numTicks!;
  const numOutcomes = marketsRow.numOutcomes!;
  const tickSize = numTicksToTickSize(numTicks, minPrice, maxPrice);
  const numCompleteSets = augur.utils.convertOnChainAmountToDisplayAmount(new BigNumber(log.numCompleteSets, 10), tickSize).toString();
  const completeSetPurchasedData: CompleteSetsRow<string> = {
    marketId,
    account: log.account,
    blockNumber: log.blockNumber,
    universe: log.universe,
    eventName: log.eventName,
    transactionHash: log.transactionHash,
    logIndex: log.logIndex,
    tradeGroupId: log.tradeGroupId,
    numCompleteSets,
    numPurchasedOrSold: numCompleteSets,
  };
  const eventName = log.eventName as keyof typeof SubscriptionEventNames;
  await db.insert(completeSetPurchasedData).into("completeSets");
  augurEmitter.emit(SubscriptionEventNames[eventName], completeSetPurchasedData);
  await updateOpenInterest(db, marketId);
  // Don't process FillOrder buying and selling complete sets for profit loss
  if (log.account === augur.contracts.addresses[augur.rpc.getNetworkID()].FillOrder) return;
  if (log.eventName === "CompleteSetsPurchased") {
    await updateProfitLossBuyShares(db, marketId, log.account, numCompleteSets, Array.from(Array(numOutcomes).keys()), log.transactionHash);
  } else {
    await updateProfitLossSellShares(db, marketId, numCompleteSets, log.account, Array.from(Array(numOutcomes).keys()), numCompleteSets, log.transactionHash);
  }
=======
    if (!marketsRow) throw new Error("market min price, max price, category, and/or num ticks not found");
    const minPrice = marketsRow.minPrice!;
    const maxPrice = marketsRow.maxPrice!;
    const numTicks = marketsRow.numTicks!;
    const tickSize = numTicksToTickSize(numTicks, minPrice, maxPrice);
    const numCompleteSets = augur.utils.convertOnChainAmountToDisplayAmount(new BigNumber(log.numCompleteSets, 10), tickSize).toString();
    const completeSetPurchasedData: CompleteSetsRow<string> = {
      marketId,
      account: log.account,
      blockNumber: log.blockNumber,
      universe: log.universe,
      eventName: log.eventName,
      transactionHash: log.transactionHash,
      logIndex: log.logIndex,
      tradeGroupId: log.tradeGroupId,
      numCompleteSets,
      numPurchasedOrSold: numCompleteSets,
    };
    const eventName = log.eventName as keyof typeof SubscriptionEventNames;
    await db.insert(completeSetPurchasedData).into("completeSets");
    augurEmitter.emit(SubscriptionEventNames[eventName], completeSetPurchasedData);
    return updateOpenInterest(db, marketId);
  };
>>>>>>> 581be4fb
}

export async function processCompleteSetsPurchasedOrSoldLogRemoval(augur: Augur, log: FormattedEventLog) {
  return async (db: Knex) => {
    await db.from("completeSets").where({ transactionHash: log.transactionHash, logIndex: log.logIndex }).del();
    const eventName = log.eventName as keyof typeof SubscriptionEventNames;
    augurEmitter.emit(SubscriptionEventNames[eventName], log);
    await updateOpenInterest(db, log.market);
  };
}<|MERGE_RESOLUTION|>--- conflicted
+++ resolved
@@ -12,43 +12,11 @@
   return async (db: Knex) => {
     const marketId = log.market;
     const marketsRow: MarketsRow<BigNumber>|undefined = await db.first("minPrice", "maxPrice", "numTicks").from("markets").where({ marketId });
-
-<<<<<<< HEAD
-  if (!marketsRow) throw new Error("market min price, max price, category, and/or num ticks not found");
-  const minPrice = marketsRow.minPrice!;
-  const maxPrice = marketsRow.maxPrice!;
-  const numTicks = marketsRow.numTicks!;
-  const numOutcomes = marketsRow.numOutcomes!;
-  const tickSize = numTicksToTickSize(numTicks, minPrice, maxPrice);
-  const numCompleteSets = augur.utils.convertOnChainAmountToDisplayAmount(new BigNumber(log.numCompleteSets, 10), tickSize).toString();
-  const completeSetPurchasedData: CompleteSetsRow<string> = {
-    marketId,
-    account: log.account,
-    blockNumber: log.blockNumber,
-    universe: log.universe,
-    eventName: log.eventName,
-    transactionHash: log.transactionHash,
-    logIndex: log.logIndex,
-    tradeGroupId: log.tradeGroupId,
-    numCompleteSets,
-    numPurchasedOrSold: numCompleteSets,
-  };
-  const eventName = log.eventName as keyof typeof SubscriptionEventNames;
-  await db.insert(completeSetPurchasedData).into("completeSets");
-  augurEmitter.emit(SubscriptionEventNames[eventName], completeSetPurchasedData);
-  await updateOpenInterest(db, marketId);
-  // Don't process FillOrder buying and selling complete sets for profit loss
-  if (log.account === augur.contracts.addresses[augur.rpc.getNetworkID()].FillOrder) return;
-  if (log.eventName === "CompleteSetsPurchased") {
-    await updateProfitLossBuyShares(db, marketId, log.account, numCompleteSets, Array.from(Array(numOutcomes).keys()), log.transactionHash);
-  } else {
-    await updateProfitLossSellShares(db, marketId, numCompleteSets, log.account, Array.from(Array(numOutcomes).keys()), numCompleteSets, log.transactionHash);
-  }
-=======
     if (!marketsRow) throw new Error("market min price, max price, category, and/or num ticks not found");
     const minPrice = marketsRow.minPrice!;
     const maxPrice = marketsRow.maxPrice!;
     const numTicks = marketsRow.numTicks!;
+    const numOutcomes = marketsRow.numOutcomes!;
     const tickSize = numTicksToTickSize(numTicks, minPrice, maxPrice);
     const numCompleteSets = augur.utils.convertOnChainAmountToDisplayAmount(new BigNumber(log.numCompleteSets, 10), tickSize).toString();
     const completeSetPurchasedData: CompleteSetsRow<string> = {
@@ -66,9 +34,16 @@
     const eventName = log.eventName as keyof typeof SubscriptionEventNames;
     await db.insert(completeSetPurchasedData).into("completeSets");
     augurEmitter.emit(SubscriptionEventNames[eventName], completeSetPurchasedData);
-    return updateOpenInterest(db, marketId);
+    await updateOpenInterest(db, marketId);
+
+    // Don't process FillOrder buying and selling complete sets for profit loss
+    if (log.account === augur.contracts.addresses[augur.rpc.getNetworkID()].FillOrder) return;
+    if (log.eventName === "CompleteSetsPurchased") {
+      await updateProfitLossBuyShares(db, marketId, log.account, numCompleteSets, Array.from(Array(numOutcomes).keys()), log.transactionHash);
+    } else {
+      await updateProfitLossSellShares(db, marketId, numCompleteSets, log.account, Array.from(Array(numOutcomes).keys()), numCompleteSets, log.transactionHash);
+    }
   };
->>>>>>> 581be4fb
 }
 
 export async function processCompleteSetsPurchasedOrSoldLogRemoval(augur: Augur, log: FormattedEventLog) {
