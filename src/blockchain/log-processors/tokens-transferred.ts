import Augur from "augur.js";
import * as Knex from "knex";
import { BigNumber } from "bignumber.js";
import { FormattedEventLog } from "../../types";
import { augurEmitter } from "../../events";
import { increaseTokenBalance } from "./token/increase-token-balance";
import { decreaseTokenBalance } from "./token/decrease-token-balance";
import { SubscriptionEventNames } from "../../constants";
import { updateProfitLossRemoveRow } from "./profit-loss/update-profit-loss";

<<<<<<< HEAD
export async function processTokensTransferredLog(db: Knex, augur: Augur, log: FormattedEventLog) {
  const token = log.token || log.address;
  const value = new BigNumber(log.value || log.amount, 10);
  const tokenTransferDataToInsert = {
    transactionHash: log.transactionHash,
    logIndex: log.logIndex,
    sender: log.from,
    recipient: log.to,
    value: value.toString(),
    blockNumber: log.blockNumber,
    token,
  };

  await db.insert(tokenTransferDataToInsert).into("transfers");
  augurEmitter.emit(SubscriptionEventNames.TokensTransferred, Object.assign({}, log, tokenTransferDataToInsert));

  await increaseTokenBalance(db, augur, token, log.to, value, log);
  await decreaseTokenBalance(db, augur, token, log.from, value, log);
}

export async function processTokensTransferredLogRemoval(db: Knex, augur: Augur, log: FormattedEventLog) {
  await db.from("transfers").where({ transactionHash: log.transactionHash, logIndex: log.logIndex }).del();
  augurEmitter.emit(SubscriptionEventNames.TokensTransferred, log);
  const token = log.token || log.address;
  const value = new BigNumber(log.value || log.amount, 10);
  await increaseTokenBalance(db, augur, token, log.from, value, log);
  await decreaseTokenBalance(db, augur, token, log.to, value, log);
  await updateProfitLossRemoveRow(db, log.transactionHash)
=======
export async function processTokensTransferredLog(augur: Augur, log: FormattedEventLog) {
  return async (db: Knex) => {
    const token = log.token || log.address;
    const value = new BigNumber(log.value || log.amount, 10);
    const tokenTransferDataToInsert = {
      transactionHash: log.transactionHash,
      logIndex: log.logIndex,
      sender: log.from,
      recipient: log.to,
      value: value.toString(),
      blockNumber: log.blockNumber,
      token,
    };
    await db.insert(tokenTransferDataToInsert).into("transfers");
    augurEmitter.emit(SubscriptionEventNames.TokensTransferred, Object.assign({}, log, tokenTransferDataToInsert));

    await increaseTokenBalance(db, augur, token, log.to, value);
    await decreaseTokenBalance(db, augur, token, log.from, value);
  };
}

export async function processTokensTransferredLogRemoval(augur: Augur, log: FormattedEventLog) {
  return async (db: Knex) => {
    await db.from("transfers").where({ transactionHash: log.transactionHash, logIndex: log.logIndex }).del();
    augurEmitter.emit(SubscriptionEventNames.TokensTransferred, log);
    const token = log.token || log.address;
    const value = new BigNumber(log.value || log.amount, 10);
    await increaseTokenBalance(db, augur, token, log.from, value);
    await decreaseTokenBalance(db, augur, token, log.to, value);
  };
>>>>>>> 581be4fb
}<|MERGE_RESOLUTION|>--- conflicted
+++ resolved
@@ -8,36 +8,6 @@
 import { SubscriptionEventNames } from "../../constants";
 import { updateProfitLossRemoveRow } from "./profit-loss/update-profit-loss";
 
-<<<<<<< HEAD
-export async function processTokensTransferredLog(db: Knex, augur: Augur, log: FormattedEventLog) {
-  const token = log.token || log.address;
-  const value = new BigNumber(log.value || log.amount, 10);
-  const tokenTransferDataToInsert = {
-    transactionHash: log.transactionHash,
-    logIndex: log.logIndex,
-    sender: log.from,
-    recipient: log.to,
-    value: value.toString(),
-    blockNumber: log.blockNumber,
-    token,
-  };
-
-  await db.insert(tokenTransferDataToInsert).into("transfers");
-  augurEmitter.emit(SubscriptionEventNames.TokensTransferred, Object.assign({}, log, tokenTransferDataToInsert));
-
-  await increaseTokenBalance(db, augur, token, log.to, value, log);
-  await decreaseTokenBalance(db, augur, token, log.from, value, log);
-}
-
-export async function processTokensTransferredLogRemoval(db: Knex, augur: Augur, log: FormattedEventLog) {
-  await db.from("transfers").where({ transactionHash: log.transactionHash, logIndex: log.logIndex }).del();
-  augurEmitter.emit(SubscriptionEventNames.TokensTransferred, log);
-  const token = log.token || log.address;
-  const value = new BigNumber(log.value || log.amount, 10);
-  await increaseTokenBalance(db, augur, token, log.from, value, log);
-  await decreaseTokenBalance(db, augur, token, log.to, value, log);
-  await updateProfitLossRemoveRow(db, log.transactionHash)
-=======
 export async function processTokensTransferredLog(augur: Augur, log: FormattedEventLog) {
   return async (db: Knex) => {
     const token = log.token || log.address;
@@ -54,8 +24,8 @@
     await db.insert(tokenTransferDataToInsert).into("transfers");
     augurEmitter.emit(SubscriptionEventNames.TokensTransferred, Object.assign({}, log, tokenTransferDataToInsert));
 
-    await increaseTokenBalance(db, augur, token, log.to, value);
-    await decreaseTokenBalance(db, augur, token, log.from, value);
+    await increaseTokenBalance(db, augur, token, log.to, value, log);
+    await decreaseTokenBalance(db, augur, token, log.from, value, log);
   };
 }
 
@@ -65,8 +35,8 @@
     augurEmitter.emit(SubscriptionEventNames.TokensTransferred, log);
     const token = log.token || log.address;
     const value = new BigNumber(log.value || log.amount, 10);
-    await increaseTokenBalance(db, augur, token, log.from, value);
-    await decreaseTokenBalance(db, augur, token, log.to, value);
+    await increaseTokenBalance(db, augur, token, log.from, value, log);
+    await decreaseTokenBalance(db, augur, token, log.to, value, log);
+    await updateProfitLossRemoveRow(db, log.transactionHash)
   };
->>>>>>> 581be4fb
 }