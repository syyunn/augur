import Augur from "augur.js";
import * as Knex from "knex";

import { EthereumNodeEndpoints, UploadBlockNumbers, ErrorCallback } from "../types";
import { startAugurListeners } from "./start-augur-listeners";
import { downloadAugurLogs } from "./download-augur-logs";
<<<<<<< HEAD
import { setOverrideTimestamp } from "./process-block";
=======
import { NetworkConfiguration } from "augur-core";
>>>>>>> 329d98f1

interface HighestBlockNumberRow {
  highestBlockNumber: number;
}

interface NetworkIDRow {
  networkID: string;
  overrideTimestamp: number|null;
}

function getNetworkID(db: Knex, augur: Augur, callback: (err?: Error|null, networkID?: string|null) => void) {
  const networkID: string = augur.rpc.getNetworkID();
  db.first(["networkID", "overrideTimestamp"]).from("network_id").asCallback((err: Error|null, networkRow?: NetworkIDRow): void => {
    if (err) return callback(err, null);
    if (networkRow == null) {
      db.insert({ networkID }).into("network_id").asCallback((err: Error|null): void => {
        callback(err, networkID);
      });
    } else {
      const lastNetworkID: string = networkRow.networkID;
      if (networkID === lastNetworkID) {
        db("network_id").update({ lastLaunched: db.fn.now() }).asCallback((err?: Error|null): void => {
          if (err) return callback(err, null);
          if (networkRow.overrideTimestamp == null) return callback(err, networkID);
          setOverrideTimestamp(db, networkRow.overrideTimestamp, (err) => callback(err, networkID));
        });
      } else {
        callback(new Error(`NetworkID mismatch: current: ${networkID}, expected ${lastNetworkID}`), null);
      }
    }
  });
}

function monitorEthereumNodeHealth(augur: Augur) {
  const networkID: string = augur.rpc.getNetworkID();
  const universe: string = augur.contracts.addresses[networkID].Universe;
  const controller: string = augur.contracts.addresses[networkID].Controller;
  setInterval(() => {
    augur.api.Universe.getController({ tx: { to: universe } }, (err: Error, universeController: string) => {
      if (err) throw err;
      if (universeController !== controller) {
        throw new Error("Controller mismatch");
      }
    });
  }, 5000);
}

export function syncAugurNodeWithBlockchain(db: Knex, augur: Augur, network: NetworkConfiguration, uploadBlockNumbers: UploadBlockNumbers, callback: ErrorCallback): void {
  augur.connect({ ethereumNode: { http: network.http, ws: network.ws }, startBlockStreamOnConnect: false }, (): void => {
    getNetworkID(db, augur, (err: Error|null, networkID: string|null) => {
      if (err) return callback(err);
      if (networkID == null) return callback(new Error("could not get networkID"));
      monitorEthereumNodeHealth(augur);
      db("blockchain_sync_history").max("highestBlockNumber as highestBlockNumber").asCallback((err: Error|null, rows?: Array<HighestBlockNumberRow>): void => {
        if (err) return callback(err);
        if (!rows || !rows.length || !rows[0]) return callback(new Error("blockchain_sync_history lookup failed"));
        const row: HighestBlockNumberRow = rows[0];
        const uploadBlockNumber: number = augur.contracts.uploadBlockNumbers[networkID] || 0;
        const highestBlockNumber: number = parseInt(augur.rpc.getCurrentBlock().number, 16) - 1;
        let fromBlock: number;
        if (uploadBlockNumber > highestBlockNumber) {
          console.log(`UploadBlockNumber (${uploadBlockNumber}) exceeds HighestBlockNumber (${highestBlockNumber}), starting from 0 instead`);
          fromBlock = 0;
        } else {
          fromBlock = (!row || !row.highestBlockNumber) ? uploadBlockNumber : row.highestBlockNumber + 1;
        }
        downloadAugurLogs(db, augur, fromBlock, highestBlockNumber, (err?: Error|null): void => {
          if (err) return callback(err);
          db.insert({ highestBlockNumber }).into("blockchain_sync_history").asCallback(callback);
          console.log(`Finished batch load from ${fromBlock} to ${highestBlockNumber}`);
          startAugurListeners(db, augur, highestBlockNumber);
        });
      });
    });
  });
}<|MERGE_RESOLUTION|>--- conflicted
+++ resolved
@@ -1,14 +1,11 @@
 import Augur from "augur.js";
 import * as Knex from "knex";
 
-import { EthereumNodeEndpoints, UploadBlockNumbers, ErrorCallback } from "../types";
+import { UploadBlockNumbers, ErrorCallback } from "../types";
 import { startAugurListeners } from "./start-augur-listeners";
 import { downloadAugurLogs } from "./download-augur-logs";
-<<<<<<< HEAD
 import { setOverrideTimestamp } from "./process-block";
-=======
 import { NetworkConfiguration } from "augur-core";
->>>>>>> 329d98f1
 
 interface HighestBlockNumberRow {
   highestBlockNumber: number;
