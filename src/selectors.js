import loginAccount from './selectors/login-account';
import markets from './selectors/markets';

import { makeNumber } from './utils/make-number';

import { MARKETS, MAKE, POSITIONS, TRANSACTIONS, M } from './modules/site/constants/pages';
import { REGISTER, LOGIN, LOGOUT } from './modules/auth/constants/auth-types';

var selectors = {
	update: (newState = {}) => {
		console.log('*** update', newState);
		Object.keys(newState).forEach(key => selectors[key] = newState[key]);
		selectors.render();
	},
	loginAccount,
	markets
};

selectors.activePage = MARKETS;

selectors.links = {
	authLink: { href: '', onClick: () => module.exports.update({ activePage: LOGIN }) },
	marketsLink: { href: '', onClick: () => module.exports.update({ activePage: MARKETS }) },
	positionsLink: { href: '', onClick: () => module.exports.update({ activePage: POSITIONS }) },
	transactionsLink: { href: '', onClick: () => module.exports.update({ activePage: TRANSACTIONS }) },
	marketLink: { href: '', onClick: () => module.exports.update({ activePage: M }) },
	previousLink: { href: '', onClick: () => module.exports.update({ activePage: MARKETS }) },
	createMarketLink: { href: '', onClick: () => module.exports.update({ activePage: MAKE }) }
};

selectors.keywords = {
	value: '',
	onChangeKeywords: () => {}
};

selectors.authForm = {};

selectors.transactions =  [];
selectors.transactionsTotals =  {
	title: '0 Transactions'
};
selectors.isTransactionsWorking =  false;


selectors.searchSort = {
	selectedSort: { prop: 'creationDate', isDesc: true },
	sortOptions: [{ label: 'Creation Date', value: 'creationDate' }, { label: 'End Date', value: 'endDate' }, { label: 'Description', value: 'description' }]
};

selectors.marketsHeader =  {};

selectors.market =  {}; // selected market
selectors.marketsTotals = {
	positionsSummary: {
		numPositions: makeNumber(3, 'Positions', true),
		totalValue: makeNumber(985, 'eth'),
		gainPercent: makeNumber(15, '%')
	},
	numPendingReports: 19
};

selectors.filtersProps =  {};
selectors.keywords = {
	value: '',
	onChangeKeywords: () => {}
};
selectors.onChangeSort = (prop, isDesc) => {
	if (isDesc !== false && isDesc !== true) {
		isDesc = selectors.searchSort.selectedSort.isDesc;
	}
	module.exports.update({
		searchSort: {
			...selectors.searchSort,
			selectedSort: {
				prop: prop || selectors.selectedSort.prop,
				isDesc
			}
		}
	});
};

selectors.pagination = {
	numPerPage: 10,
	numPages: 10,
	selectedPageNum: 1,
	nextPageNum: 2,
	startItemNum: 1,
	endItemNum: 10,
	numUnpaginated: 89,
	nextItemNum: 11,
	onUpdateSelectedPageNum: (selectedPageNum) => module.exports.update({
		pagination: {
			...selectors.pagination,
			selectedPageNum,
			nextPageNum: selectedPageNum + 1,
			previousPageNum: selectedPageNum - 1,
			startItemNum: ((selectedPageNum - 1) * 10) + 1,
			endItemNum: selectedPageNum * 10,
			nextItemNum: selectedPageNum * 10 + 1,
			previousItemNum: ((selectedPageNum - 2) * 10) + 1
		}
	})
};

selectors.createMarketForm =  {};

module.exports = selectors;

<<<<<<< HEAD
function makeNumber(num, denomination, omitSign) {
	var o = {
		value: num,

		formattedValue: num,
		formatted: num.toString(),

		roundedValue: num,
		rounded: num.toString(),

		minimized: num.toString(),
		denomination: denomination || ''
	};

	if (!omitSign) {
        if (o.value > 0) {
            o.formatted = '+' + o.formatted;
            o.rounded = '+' + o.rounded;
            o.minimized = '+' + o.minimized;
        }
	}

	o.full = o.formatted + o.denomination;

	return o;
}

function emptyNumber(denomination) {
	return {
		value: 0,
		formattedValue: 0,
		formatted: '-',
		rounded: '-',
		minimized: '-',
		full: '-',
		denomination: denomination || ''
	};
}

function makeMarkets(numMarkets = 20) {
	var markets = [],
		types = ['binary', 'categorical', 'scalar'],
		i;

	for (i = 0; i < numMarkets; i++) {
		markets.push(makeDummyMarket(i));
	}

	return markets;

	function makeDummyMarket(index) {
		let dayMillis = 24 * 60 * 60 * 1000;
		let nowMillis = new Date().getTime();

		var id = index.toString(),
			m = {
				id: id,
				type: types[randomInt(0, types.length - 1)],
				description: 'Will the dwerps achieve a mwerp by the end of zwerp ' + (index + 1) + '?',
				endDate: { formatted: '12/12/2017' },
				tradingFeePercent: makeNumber(randomInt(1, 10), '%', true),
				volume: makeNumber(randomInt(0, 10000), 'Shares', true),
				priceTimeSeries: [{
					name: "outcome 1",
					data: [
						[nowMillis - 50 * dayMillis, 0.3],
						[nowMillis - 40 * dayMillis, 0.1],
						[nowMillis - 30 * dayMillis, 0.65],
						[nowMillis - 20 * dayMillis, 0.93]
					],
					color: "#f00"
				},
					{
						name: "outcome 2",
						data: [
							[nowMillis - 55 * dayMillis, 0.8],
							[nowMillis - 45 * dayMillis, 0.7],
							[nowMillis - 35 * dayMillis, 0.6],
							[nowMillis - 25 * dayMillis, 0.4]
						],
						color: "#0f0"
					}],
				isOpen: Math.random() > 0.1,
				isPendingReport: Math.random() < 0.5,
				marketLink: { text: 'Trade', className: 'trade', onClick: () => module.exports.update({ activePage: M, market: m }) },
			};

		m.outcomes = [
			{
				id: '1',
				name: 'YES',
				lastPrice: makeNumber(Math.round(Math.random() * 100) / 100, 'eth'),
				lastPricePercent: makeNumber(randomInt(50, 100), '%'),
				position: {
					qtyShares: makeNumber(16898, 'Shares'),
					totalValue: makeNumber(14877, 'eth'),
					gainPercent: makeNumber(14, '%'),
					purchasePrice: makeNumber(0.77, 'eth'),
					shareChange: makeNumber(0.107, 'eth'),
					totalCost: makeNumber(12555, 'eth'),
					netChange: makeNumber(3344, 'eth')
				},
				trade: {
					numShares: 0,
					limitPrice: 0,
					tradeSummary: {
						totalEther: makeNumber(0)
					},
					onChangeTrade: (numShares, limitPrice) => {
						limitPrice = m.outcomes[0].lastPrice.value;
						m.outcomes[0].trade.numShares = numShares;
						m.outcomes[0].trade.limitPrice = limitPrice;
						m.outcomes[0].trade.totalCost = makeNumber(Math.round(numShares * limitPrice * -100) / 100);
						console.log(m.outcomes[0].trade);
						selectors.render();
					}
				}
			},
			{
				id: '2',
				name: 'NO',
				lastPrice: makeNumber(Math.round(Math.random() * 100) / 100, 'eth'),
				lastPricePercent: makeNumber(randomInt(20, 50), '%'),
				position: {
					qtyShares: makeNumber(455, 'Shares'),
					totalValue: makeNumber(776, 'eth'),
					gainPercent: makeNumber(-6, '%'),
					purchasePrice: makeNumber(0.6, 'eth'),
					shareChange: makeNumber(0.5, 'eth'),
					totalCost: makeNumber(980, 'eth'),
					netChange: makeNumber(230, 'eth')
				},
				trade: {
					numShares: 0,
					limitPrice: 0,
					tradeSummary: {
						totalEther: makeNumber(0)
					},
					onChangeTrade: (numShares, limitPrice) => {
						limitPrice = m.outcomes[0].lastPrice.value;
						m.outcomes[1].trade.numShares = numShares;
						m.outcomes[1].trade.limitPrice = limitPrice;
						m.outcomes[1].trade.totalCost = makeNumber(Math.round(numShares * limitPrice * -100) / 100);
						selectors.render();
					}
				}
			},
			{
				id: '3',
				name: 'MAYBE',
				lastPrice: makeNumber(Math.round(Math.random() * 100) / 100, 'eth'),
				lastPricePercent: makeNumber(randomInt(0, 30), '%'),
				trade: {
					numShares: 0,
					limitPrice: 0,
					tradeSummary: {
						totalEther: makeNumber(0)
					},
					onChangeTrade: (numShares, limitPrice) => {
						limitPrice = m.outcomes[0].lastPrice.value;
						m.outcomes[2].trade.numShares = numShares;
						m.outcomes[2].trade.limitPrice = limitPrice;
						m.outcomes[2].trade.totalCost = makeNumber(Math.round(numShares * limitPrice * -100) / 100);
						selectors.render();
					}
				}
			}
		];

		m.reportableOutcomes = m.outcomes.slice();
		m.reportableOutcomes.push({ id: '1.5', name: 'indeterminate' });

		// trade summary
		Object.defineProperty(m, 'tradeSummary', {
			get: () => {
				var tots = m.outcomes.reduce((p, outcome) => {
						var numShares,
							limitPrice,
							cost;

						if (!outcome.trade || !outcome.trade.numShares) {
							return p;
						}

						numShares = outcome.trade.numShares;
						limitPrice = outcome.trade.limitPrice || 0;
						cost = numShares * limitPrice;

						p.tradeOrders.push({ type: BUY_SHARES, shares: makeNumber(numShares), ether: makeNumber(cost), data: { outcomeName: 'MAYBE', marketDescription: m.description } });
						p.totalShares += numShares;
						p.totalEther += cost;
						return p;
					}, { totalShares: 0, totalEther: 0, totalFees: 0, totalGas: 0, tradeOrders: [] });

				tots.totalShares = makeNumber(tots.totalShares);
				tots.totalEther = makeNumber(tots.totalEther);
				tots.totalFees = makeNumber(tots.totalFees);
				tots.totalGas = makeNumber(tots.totalGas);
				tots.onSubmitPlaceTrade = () => {};

				return tots;
			},
			enumerable: true
		});

		// positions summary
		m.positionsSummary = {
			numPositions: makeNumber(3, 'Positions', true),
			totalValue: makeNumber(985, 'eth'),
			gainPercent: makeNumber(15, '%')
		};

		// report
		m.report = {
			isUnethical: true,
			onSubmitReport: (reportedOutcomeID, isUnethical) => {}
		};

		return m;
	}
}


function randomInt(min, max) {
	return Math.floor(Math.random() * (max - min + 1)) + min;
}
=======
>>>>>>> 163d3ced
<|MERGE_RESOLUTION|>--- conflicted
+++ resolved
@@ -106,232 +106,3 @@
 
 module.exports = selectors;
 
-<<<<<<< HEAD
-function makeNumber(num, denomination, omitSign) {
-	var o = {
-		value: num,
-
-		formattedValue: num,
-		formatted: num.toString(),
-
-		roundedValue: num,
-		rounded: num.toString(),
-
-		minimized: num.toString(),
-		denomination: denomination || ''
-	};
-
-	if (!omitSign) {
-        if (o.value > 0) {
-            o.formatted = '+' + o.formatted;
-            o.rounded = '+' + o.rounded;
-            o.minimized = '+' + o.minimized;
-        }
-	}
-
-	o.full = o.formatted + o.denomination;
-
-	return o;
-}
-
-function emptyNumber(denomination) {
-	return {
-		value: 0,
-		formattedValue: 0,
-		formatted: '-',
-		rounded: '-',
-		minimized: '-',
-		full: '-',
-		denomination: denomination || ''
-	};
-}
-
-function makeMarkets(numMarkets = 20) {
-	var markets = [],
-		types = ['binary', 'categorical', 'scalar'],
-		i;
-
-	for (i = 0; i < numMarkets; i++) {
-		markets.push(makeDummyMarket(i));
-	}
-
-	return markets;
-
-	function makeDummyMarket(index) {
-		let dayMillis = 24 * 60 * 60 * 1000;
-		let nowMillis = new Date().getTime();
-
-		var id = index.toString(),
-			m = {
-				id: id,
-				type: types[randomInt(0, types.length - 1)],
-				description: 'Will the dwerps achieve a mwerp by the end of zwerp ' + (index + 1) + '?',
-				endDate: { formatted: '12/12/2017' },
-				tradingFeePercent: makeNumber(randomInt(1, 10), '%', true),
-				volume: makeNumber(randomInt(0, 10000), 'Shares', true),
-				priceTimeSeries: [{
-					name: "outcome 1",
-					data: [
-						[nowMillis - 50 * dayMillis, 0.3],
-						[nowMillis - 40 * dayMillis, 0.1],
-						[nowMillis - 30 * dayMillis, 0.65],
-						[nowMillis - 20 * dayMillis, 0.93]
-					],
-					color: "#f00"
-				},
-					{
-						name: "outcome 2",
-						data: [
-							[nowMillis - 55 * dayMillis, 0.8],
-							[nowMillis - 45 * dayMillis, 0.7],
-							[nowMillis - 35 * dayMillis, 0.6],
-							[nowMillis - 25 * dayMillis, 0.4]
-						],
-						color: "#0f0"
-					}],
-				isOpen: Math.random() > 0.1,
-				isPendingReport: Math.random() < 0.5,
-				marketLink: { text: 'Trade', className: 'trade', onClick: () => module.exports.update({ activePage: M, market: m }) },
-			};
-
-		m.outcomes = [
-			{
-				id: '1',
-				name: 'YES',
-				lastPrice: makeNumber(Math.round(Math.random() * 100) / 100, 'eth'),
-				lastPricePercent: makeNumber(randomInt(50, 100), '%'),
-				position: {
-					qtyShares: makeNumber(16898, 'Shares'),
-					totalValue: makeNumber(14877, 'eth'),
-					gainPercent: makeNumber(14, '%'),
-					purchasePrice: makeNumber(0.77, 'eth'),
-					shareChange: makeNumber(0.107, 'eth'),
-					totalCost: makeNumber(12555, 'eth'),
-					netChange: makeNumber(3344, 'eth')
-				},
-				trade: {
-					numShares: 0,
-					limitPrice: 0,
-					tradeSummary: {
-						totalEther: makeNumber(0)
-					},
-					onChangeTrade: (numShares, limitPrice) => {
-						limitPrice = m.outcomes[0].lastPrice.value;
-						m.outcomes[0].trade.numShares = numShares;
-						m.outcomes[0].trade.limitPrice = limitPrice;
-						m.outcomes[0].trade.totalCost = makeNumber(Math.round(numShares * limitPrice * -100) / 100);
-						console.log(m.outcomes[0].trade);
-						selectors.render();
-					}
-				}
-			},
-			{
-				id: '2',
-				name: 'NO',
-				lastPrice: makeNumber(Math.round(Math.random() * 100) / 100, 'eth'),
-				lastPricePercent: makeNumber(randomInt(20, 50), '%'),
-				position: {
-					qtyShares: makeNumber(455, 'Shares'),
-					totalValue: makeNumber(776, 'eth'),
-					gainPercent: makeNumber(-6, '%'),
-					purchasePrice: makeNumber(0.6, 'eth'),
-					shareChange: makeNumber(0.5, 'eth'),
-					totalCost: makeNumber(980, 'eth'),
-					netChange: makeNumber(230, 'eth')
-				},
-				trade: {
-					numShares: 0,
-					limitPrice: 0,
-					tradeSummary: {
-						totalEther: makeNumber(0)
-					},
-					onChangeTrade: (numShares, limitPrice) => {
-						limitPrice = m.outcomes[0].lastPrice.value;
-						m.outcomes[1].trade.numShares = numShares;
-						m.outcomes[1].trade.limitPrice = limitPrice;
-						m.outcomes[1].trade.totalCost = makeNumber(Math.round(numShares * limitPrice * -100) / 100);
-						selectors.render();
-					}
-				}
-			},
-			{
-				id: '3',
-				name: 'MAYBE',
-				lastPrice: makeNumber(Math.round(Math.random() * 100) / 100, 'eth'),
-				lastPricePercent: makeNumber(randomInt(0, 30), '%'),
-				trade: {
-					numShares: 0,
-					limitPrice: 0,
-					tradeSummary: {
-						totalEther: makeNumber(0)
-					},
-					onChangeTrade: (numShares, limitPrice) => {
-						limitPrice = m.outcomes[0].lastPrice.value;
-						m.outcomes[2].trade.numShares = numShares;
-						m.outcomes[2].trade.limitPrice = limitPrice;
-						m.outcomes[2].trade.totalCost = makeNumber(Math.round(numShares * limitPrice * -100) / 100);
-						selectors.render();
-					}
-				}
-			}
-		];
-
-		m.reportableOutcomes = m.outcomes.slice();
-		m.reportableOutcomes.push({ id: '1.5', name: 'indeterminate' });
-
-		// trade summary
-		Object.defineProperty(m, 'tradeSummary', {
-			get: () => {
-				var tots = m.outcomes.reduce((p, outcome) => {
-						var numShares,
-							limitPrice,
-							cost;
-
-						if (!outcome.trade || !outcome.trade.numShares) {
-							return p;
-						}
-
-						numShares = outcome.trade.numShares;
-						limitPrice = outcome.trade.limitPrice || 0;
-						cost = numShares * limitPrice;
-
-						p.tradeOrders.push({ type: BUY_SHARES, shares: makeNumber(numShares), ether: makeNumber(cost), data: { outcomeName: 'MAYBE', marketDescription: m.description } });
-						p.totalShares += numShares;
-						p.totalEther += cost;
-						return p;
-					}, { totalShares: 0, totalEther: 0, totalFees: 0, totalGas: 0, tradeOrders: [] });
-
-				tots.totalShares = makeNumber(tots.totalShares);
-				tots.totalEther = makeNumber(tots.totalEther);
-				tots.totalFees = makeNumber(tots.totalFees);
-				tots.totalGas = makeNumber(tots.totalGas);
-				tots.onSubmitPlaceTrade = () => {};
-
-				return tots;
-			},
-			enumerable: true
-		});
-
-		// positions summary
-		m.positionsSummary = {
-			numPositions: makeNumber(3, 'Positions', true),
-			totalValue: makeNumber(985, 'eth'),
-			gainPercent: makeNumber(15, '%')
-		};
-
-		// report
-		m.report = {
-			isUnethical: true,
-			onSubmitReport: (reportedOutcomeID, isUnethical) => {}
-		};
-
-		return m;
-	}
-}
-
-
-function randomInt(min, max) {
-	return Math.floor(Math.random() * (max - min + 1)) + min;
-}
-=======
->>>>>>> 163d3ced
