const Augur = require('augur.js')
const log = require('electron-log')
const { AugurNodeController } = require('augur-node/build/controller')
const { ControlMessageType } = require('augur-node/build/constants')
const fs = require('fs')
const path = require('path')
const { ipcMain } = require('electron')
const appData = require('app-data-folder')

const REMOTE_DELAY_WAIT = 60*1000;
const LOCAL_DELAY_WAIT = 1*1000;

const REMOTE_MAX_RETRIES = 5;
const LOCAL_MAX_RETRIES = 3;

const defaultConfig = {
  'network': 'mainnet',
  'version': '1.0.0',
  'uiPort': '8080',
  'networks': {
    'rinkeby': {
      'http': 'https://rinkeby.augur.net/ethereum-http',
      'name': 'Rinkeby',
      'ws': 'wss://rinkeby.augur.net/ethereum-ws',
      'id': '4',
    },
    'ropsten': {
      'http': 'https://ropsten.augur.net/ethereum-http',
      'name': 'Ropsten',
      'ws': 'wss://ropsten.augur.net/ethereum-ws',
      'id': '3'
    },
    'kovan': {
      'http': 'https://kovan.augur.net/ethereum-http',
      'name': 'Kovan',
      'ws': 'wss://kovan.augur.net/ethereum-ws',
      'id': '42'
    },
    'local': {
      'http': 'http://127.0.0.1:8545',
      'name': 'Local',
<<<<<<< HEAD
      'ws': 'ws://localhost:8546',
=======
      'ws': 'ws://127.0.0.1:8546',
      'ipc': guessIPCEndpoint()
>>>>>>> 3a583276
    },
    'mainnet': {
      'http': 'https://mainnet.infura.io/augur',
      'name': 'Mainnet',
      'ws': null,
      'id': '1'
    },
    'custom': {
      'http': 'http://127.0.0.1:8545',
      'name': 'Custom',
<<<<<<< HEAD
      'ws': 'ws://localhost:8546',
=======
      'ws': 'ws://127.0.0.1:8546',
      'ipc': null,
      'ipc': guessIPCEndpoint()
>>>>>>> 3a583276
    }
  }
}

function AugurNodeServer() {
  this.appDataPath = appData('augur')
  if (!fs.existsSync(this.appDataPath)) {
    fs.mkdirSync(this.appDataPath)
  }
  this.configPath = path.join(this.appDataPath, 'config.json')
  if (!fs.existsSync(this.configPath)) {
    this.config = JSON.parse(JSON.stringify(defaultConfig));
    fs.writeFileSync(this.configPath, JSON.stringify(this.config, null, 4))
  } else {
    this.config = JSON.parse(fs.readFileSync(this.configPath))
  }
  this.networkConfig = this.config.networks[this.config.network]
  this.augur = new Augur()
  this.augurNodeController = new AugurNodeController(this.augur, this.networkConfig, this.appDataPath)
  this.window = null
  ipcMain.on('requestLatestSyncedBlock', this.requestLatestSyncedBlock.bind(this))
  ipcMain.on('requestConfig', this.onRequestConfig.bind(this))
  ipcMain.on('saveNetworkConfig', this.onSaveNetworkConfig.bind(this))
  ipcMain.on('start', this.onStartNetwork.bind(this))
  ipcMain.on('onSaveConfiguration', this.onSaveConfiguration.bind(this))
  ipcMain.on('reset', this.onReset.bind(this))
  ipcMain.on('resetConfig', this.onResetConfig.bind(this))
}

// We wait until the window is provided so that if it fails we can send an error message to the renderer
AugurNodeServer.prototype.setWindow = function (window) {
  this.window = window
}

AugurNodeServer.prototype.startServer = function () {
  try {
    var propagationDelayWaitMillis = REMOTE_DELAY_WAIT;
    var maxRetries = REMOTE_MAX_RETRIES;
    if (this.networkConfig.http.indexOf("localhost") > -1 || this.networkConfig.http.indexOf("127.0.0.1") > -1) {
      propagationDelayWaitMillis = LOCAL_DELAY_WAIT;
      maxRetries = LOCAL_MAX_RETRIES;
    }
    this.augurNodeController = new AugurNodeController(this.augur, Object.assign({}, this.networkConfig, { propagationDelayWaitMillis, maxRetries }), this.appDataPath)
    this.augurNodeController.clearLoggers();
    this.augurNodeController.addLogger(log);

    this.augurNodeController.controlEmitter.on(ControlMessageType.ServerError, this.onError.bind(this))
    this.augurNodeController.controlEmitter.on(ControlMessageType.WebsocketError, this.onError.bind(this))
    this.augurNodeController.controlEmitter.on(ControlMessageType.BulkSyncStarted, this.onBulkSyncStarted.bind(this))
    this.augurNodeController.controlEmitter.on(ControlMessageType.BulkSyncFinished, this.onBulkSyncFinished.bind(this))

    this.augurNodeController.start(function (err) {
      log.error(err)
      this.window.webContents.send('error', {
        error: err.message
      })
    }.bind(this))
  } catch (err) {
    log.error(err)
    this.window.webContents.send('error', {
      error: message
    })
  }
}

AugurNodeServer.prototype.restart = function () {
  try {
    this.shutDownServer()
    setTimeout(this.startServer.bind(this), 2000)
  } catch (err) {
    log.error(err)
    this.window.webContents.send('error', {
      error: err
    })
  }
}

AugurNodeServer.prototype.onWarning = function (err) {
  const errorMessage = (err || {}).message || 'Unexpected Error'
  this.window.webContents.send('error', {
    error: errorMessage
  })
}

AugurNodeServer.prototype.onError = function (err) {
  this.onWarning(err)
  this.shutDownServer()
}

AugurNodeServer.prototype.onBulkSyncStarted = function () {
  log.info('Sync with blockchain started.')
  this.window.webContents.send('bulkSyncStarted')
}

AugurNodeServer.prototype.onBulkSyncFinished = function () {
  log.info('Sync with blockchain complete.')
  this.window.webContents.send('bulkSyncFinished')
}

AugurNodeServer.prototype.onRequestConfig = function (event, data) {
  event.sender.send('config', this.config)
}

AugurNodeServer.prototype.onSaveNetworkConfig = function (event, data) {
  try {
    this.networkConfig = data.networkConfig
    this.config.networks[data.network] = this.networkConfig

    fs.writeFileSync(this.configPath, JSON.stringify(this.config, null, 4))
    event.sender.send('saveNetworkConfigResponse', data)
  } catch (err) {
    log.error(err)
    this.window.webContents.send('error', {
      error: err
    })
  }
}

AugurNodeServer.prototype.onResetConfig = function (event) {
  try {
    this.config = JSON.parse(JSON.stringify(defaultConfig));
    fs.writeFileSync(this.configPath, JSON.stringify(this.config, null, 4))
    event.sender.send('config', this.config)
  } catch (err) {
    log.error(err)
    this.window.webContents.send('error', {
      error: err
    })
  }
}


AugurNodeServer.prototype.onReset = function (event, data) {

  try {
    if (this.augurNodeController.isRunning()) {
      return event.sender.send('noResetDatabase')
    } else {
      const network = data.network
      const id = this.config.networks[network].id || defaultConfig.networks[network].id
      this.augurNodeController.resetDatabase(id)
    }
  } catch (err) {
    log.error(err)
    log.error(err)
    this.window.webContents.send('error', {
      error: err
    })
  }
  event.sender.send('resetResponse', {})
}

AugurNodeServer.prototype.onStartNetwork = function (event, data) {
  try {
    this.onSaveConfiguration()
    this.config.network = data.network
    this.config.networks[data.network] = data.networkConfig
    this.networkConfig = this.config.networks[this.config.network]
    this.restart()

    const waiting = setInterval(() => {
      if (this.augurNodeController && this.augurNodeController.isRunning()) {
        event.sender.send('onServerConnected', data)
        clearInterval(waiting)
      }
    }, 1000)

  } catch (err) {
    log.error(err)
    this.window.webContents.send('error', {
      error: err
    })
  }
}

AugurNodeServer.prototype.onSaveConfiguration = function (event, data) {
  try {
    fs.writeFileSync(this.configPath, JSON.stringify(this.config, null, 4))
  } catch (err) {
    log.error(err)
    this.window.webContents.send('error', {
      error: err
    })
  }
}

AugurNodeServer.prototype.requestLatestSyncedBlock = function (event, data) {
  if (this.augurNodeController == null || !this.augurNodeController.isRunning()) return
  this.augurNodeController.requestLatestSyncedBlock()
    .then((syncedBlockInfo) => {
      event.sender.send('latestSyncedBlock', syncedBlockInfo)
    }).catch((err) => {
      log.error(err)
      this.window.webContents.send('error', {
        error: err
      })
    })
}

AugurNodeServer.prototype.disconnectServerMessage = function () {
  try {
    this.window.webContents.send('onServerDisconnected', {})
  } catch (err) {
    log.error(err)
  }
}

AugurNodeServer.prototype.shutDownServer = function () {
  try {
    if (this.augurNodeController == null || !this.augurNodeController.isRunning()) return
    log.info('Stopping Augur Node Server')
    this.augurNodeController.shutdown()
    this.disconnectServerMessage()
  } catch (err) {
    log.error(err)
    if (this.augurNodeController && !this.augurNodeController.isRunning()) {
      this.disconnectServerMessage()
    }
    this.window.webContents.send('error', {
      error: err
    })
  }
}

module.exports = AugurNodeServer<|MERGE_RESOLUTION|>--- conflicted
+++ resolved
@@ -39,12 +39,7 @@
     'local': {
       'http': 'http://127.0.0.1:8545',
       'name': 'Local',
-<<<<<<< HEAD
-      'ws': 'ws://localhost:8546',
-=======
-      'ws': 'ws://127.0.0.1:8546',
-      'ipc': guessIPCEndpoint()
->>>>>>> 3a583276
+      'ws': 'ws://127.0.0.1:8546'
     },
     'mainnet': {
       'http': 'https://mainnet.infura.io/augur',
@@ -55,13 +50,7 @@
     'custom': {
       'http': 'http://127.0.0.1:8545',
       'name': 'Custom',
-<<<<<<< HEAD
-      'ws': 'ws://localhost:8546',
-=======
-      'ws': 'ws://127.0.0.1:8546',
-      'ipc': null,
-      'ipc': guessIPCEndpoint()
->>>>>>> 3a583276
+      'ws': 'ws://127.0.0.1:8546'
     }
   }
 }
