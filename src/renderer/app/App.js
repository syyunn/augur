--- conflicted
+++ resolved
@@ -33,12 +33,8 @@
       connectedPressed: !prevState.connected
     }));
     const selected = this.props.selected
-<<<<<<< HEAD
-    startAugurNode(selected)
-=======
     if (this.props.serverStatus.CONNECTED) stopAugurNode()
     else startAugurNode(selected)
->>>>>>> 0b2aeedf
   }
 
   render() {
@@ -56,11 +52,7 @@
           <div>
             <NetworkDropdownContainer />
             <button className={Styles.App__connectButton} onClick={this.connect}>
-<<<<<<< HEAD
-              {this.state.connectedPressed ? 'Disconnect' : 'Connect'}
-=======
               {this.props.serverStatus.CONNECTED ? 'Disconnect' : 'Connect'}
->>>>>>> 0b2aeedf
             </button>
             <ConnectingView
               connected={this.props.serverStatus.CONNECTED}
