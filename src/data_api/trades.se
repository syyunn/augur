--- conflicted
+++ resolved
@@ -50,19 +50,9 @@
     self.trades[tradeID].sharesEscrowed = shares
     return(1)
 
-<<<<<<< HEAD
-def getTradeOwner(id):
-    refund()
-    return(self.trades[id].owner)
-
-def get_trade(id):
-    refund()
-    trade = array(8)
-=======
 def getTrade(id):
     callstackCheck()
     trade = array(10)
->>>>>>> 43454699
     trade[0] = self.trades[id].id
     trade[1] = self.trades[id].type
     trade[2] = self.trades[id].market
@@ -90,13 +80,6 @@
     self.trades[id].moneyEscrowed = 0
     self.trades[id].sharesEscrowed = 0
     return(1)
-<<<<<<< HEAD
-    
-def fill_trade(id, fill):
-    refund()
-    self.trades[id].amount -= fill
-    return(1)
-=======
 
 def fillTrade(tradeID, fill):
     callstackCheck()
@@ -115,5 +98,4 @@
 # @return fxp
 def getPrice(id):
     callstackCheck()
-    return(self.trades[id].price)
->>>>>>> 43454699
+    return(self.trades[id].price)