--- conflicted
+++ resolved
@@ -34,29 +34,12 @@
     hashInfo[0] = reporter
     hashInfo[1] = salt
     hashInfo[2] = report
-<<<<<<< HEAD
     hashInfo[3] = event
     hashInfo[4] = ethics
     reportHash = sha3(hashInfo, chars = 32 * len(hashInfo))
     checkSlashRepInvariants()
     
     CONSENSUS.setSlashed(branch, votePeriod, reporter)
-=======
-    hashInfo[3] = eventID
-    reportHash = sha3(hashInfo, chars=32*len(hashInfo))
-    if(residual > periodLength/2):
-        return(-2)
-    if(votePeriodShouldBe!=votePeriod):
-        return(-1)
-    if(alreadySlashed):
-        return(-5)
-    if(reportHash!=realHash):
-        return(-4)
-    CONSENSUS.setSlashed(branch, votePeriod, reporter)
-    reporterIndex = REPORTING.repIDToIndex(branch, reporter)
-    if(REPORTING.getReporterID(branch, reporterIndex)!=reporter):
-        return(-3)
->>>>>>> 5a7a3702aa69dcedc74646eb7243e9d11cacee26
     trutherIndex = REPORTING.repIDToIndex(branch, msg.sender)
     # if the truther's rep. account doesn't exist, make one
     if(REPORTING.getReporterID(branch, trutherIndex) != msg.sender):
@@ -68,12 +51,7 @@
     # gives truther half
     REPORTING.addRep(branch, trutherIndex, safeFxpMul(reporterBalance, ONE_HALF))
     # other half sent to branch
-<<<<<<< HEAD
-<<<<<<< HEAD
-    REPORTING.addRep(branch, REPORTING.repIDToIndex(branch, branch), reporterBalance * ONE_HALF / ONE)
-=======
     REPORTING.addRep(branch, REPORTING.repIDToIndex(branch, branch), safeFxpMul(reporterBalance, ONE_HALF))
->>>>>>> 0dc85836
     MUTEX.unsetMutex()
     return(1)
 
@@ -91,9 +69,4 @@
         return(-4)
     if(alreadySlashed):
         MUTEX.unsetMutex()
-        return(-5)
-=======
-    REPORTING.addRep(branch, REPORTING.repIDToIndex(branch, branch), reporterBalance*ONEHALF/ONE)
-    log(type=slashedRep, branch, msg.sender, reporter, eventID, reporterBalance, REPORTING.getRepBalance(branch, msg.sender), block.timestamp)
-    return(1)
->>>>>>> 5a7a3702aa69dcedc74646eb7243e9d11cacee26+        return(-5)