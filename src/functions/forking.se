# need to assure people penalize for fork period
#Notes:
    #Anyone can pay some amount significantly greater than the bond amount to force a branching event, splitting rep into two classes.  
    #In one class the reported outcome for whatever event was the cause of dispute is said to be right, and rep is redistributed accordingly.  
    #In the other class/branch, the event is readjudicated and remove the outcome on the pre fork branch and rep is redistributed as normal, except people who said the original outcome in the original fork lose rep.  
    # Note: Whichever outcome was truly the correct one would determine which branch had rep that actually held value.  This would be akin to a Bitcoin hard fork scenario.  The winning fork, of course, would be the one with the most voluminous markets, which would be determined by the fork that represented reality, which would have a higher market cap.  Markets go to the most popular fork by default after 2 months.

import info as INFO
import cash as CASH
import branches as BRANCHES
import reporting as REPORTING
import events as EVENTS
import markets as MARKETS
import backstops as BACKSTOPS
import sendReputation as SENDREP
import roundTwo as ROUNDTWO
import expiringEvents as EXPEVENTS
import createBranch as CREATEBRANCH
inset('refund.se')

data branch[](denominator[], penalized[][](event[], num, notEnoughReportsPenalized), penalizedUpTo[], feesCollected[][])

#Notes:
    #Anyone can pay some amount significantly greater than the bond amount to force a branching event, splitting rep into two classes.  
    #In one class the reported outcome for whatever event was the cause of dispute is said to be right, and rep is redistributed accordingly.  
    #In the other class/branch, the event is readjudicated and remove the outcome on the pre fork branch and rep is redistributed as normal, except people who said the original outcome in the original fork lose rep.  
    # Note: Whichever outcome was truly the correct one would determine which branch had rep that actually held value.  This would be akin to a Bitcoin hard fork scenario.  The winning fork, of course, would be the one with the most voluminous markets, which would be determined by the fork that represented reality, which would have a higher market cap.  Markets go to the most popular fork by default after 2 months.

# todo move to backstops data_api
# branch and forkperiod and who won
data forkResolved[][]
data eventMoved[]
data forkData[](originalBranch)
data forking[](bondPoster)
data bondPaid[]
data forkedOverEthicality[]
data bondAmount[]

def getForkBondPoster(event):
    return(self.forking[event].bondPoster)

def getForkedOverEthicality(event):
    return(self.forkedOverEthicality[event])
    
def getBondPaid(event):
    return(self.bondPaid[event])

def getBondAmount(event):
    return(self.bondAmount[event])



# Period where we forked, at the end of it
    # don't penalize for this period / anything that happened here should be considered to not have happened - done
    # let period be incremented as normal - done
    # no rbcr on this period besides for event forked over on original. parent but don't actually resolve the event until later per below - done
    # fork users get a free pass for not reporting on this period - done
# Period after fork where we need to do nothing while waiting for fork to resolve
    # free pass for not reporting during this period in og branch - done
    # no reporting or rbcr in this period except for on fork branch we re-report on the forked market and that's it, so no free pass on fork for that one event - done
# Period after fork is resolved
    # markets can't be moved until now - done
    # all markets have early exp disabled until this point - done
    # each event which should've resolved in the past 2 periods and this one is pushed up into period after this - done
        # stays in parent if it wins, otherwise goes to new fork - done
    # each event resolving further in the future is pushed into the respective period on whichever fork wins - done
def move_event(event):
    forkPeriod = BRANCHES.getForkPeriod(EVENTS.getEventBranch(event))
    branch = EVENTS.getEventBranch(event)
    eventForkedOver = BRANCHES.getEventForkedOver(branch)
    currentPeriod = block.timestamp / BRANCHES.getPeriodLength(branch)
    if(forkPeriod && currentPeriod == (forkPeriod+2) && !EVENTS.getOutcome(event) && !self.eventMoved[event]):
        winner = self.forkResolved[branch][forkPeriod]
        if(winner==0):
            winner = self.resolve_fork(branch)
        EVENTS.setBranch(event, winner)
        self.eventMoved[event] = 1
        if(event == eventForkedOver):
            return(1)
        elif(winner == EVENTS.getEventBranch(event)):
            # set outcomes to 0
            EVENTS.setOutcome(event, 0)
            EVENTS.setmode(event, 0)
            EVENTS.setEthics(event, 0)
            EVENTS.setUncaughtOutcome(event, 0)
            # return bond if it's a round 2 event and make it not one anymore
            ROUNDTWO.roundTwoResolve(branch, event, eventIndex)
            
            # leave event here
            expPeriod = EVENTS.getExpiration(event)/BRANCHES.getPeriodLength(branch)
            # if should've resolved in past periods
            if(expPeriod == forkPeriod or expPeriod == (forkPeriod+1) or expPeriod == (forkPeriod+2)):
                # push it into next [this] period
                EXPEVENTS.addEvent(branch, currentPeriod+1, eventID)
                EVENTS.setExpiration(event, block.timestamp)
            # otherwise it's set to expire in the period it would've expired in as normal, no changes needed
        else:
            # set outcomes to 0
            EVENTS.setOutcome(event, 0)
            EVENTS.setmode(event, 0)
            EVENTS.setEthics(event, 0)
            EVENTS.setUncaughtOutcome(event, 0)
            # return bond if it's a round 2 event and make it not one anymore
            ROUNDTWO.roundTwoResolve(branch, event, eventIndex)

            # move event to fork
            expPeriod = EVENTS.getExpiration(event)/BRANCHES.getPeriodLength(branch)
            # and place it into the next reporting period w/ outcomes to 0
            if(expPeriod == forkPeriod or expPeriod == (forkPeriod+1) or expPeriod == (forkPeriod+2)):
                # push it into next [this] period
                EXPEVENTS.addEvent(branch, currentPeriod+1, eventID)
                EVENTS.setExpiration(event, block.timestamp)
            else:
                # push into period it wouldve expired in
                EXPEVENTS.addEvent(branch, expPeriod, eventID)
                # expiration time doesnt need to change
    else:
        return(0)

# parent branch is branch here
def resolve_fork(branch):
    forkPeriod = BRANCHES.getForkPeriod(EVENTS.getEventBranch(event))
    currentPeriod = block.timestamp / BRANCHES.getPeriodLength(branch)
    # make sure branch forked
    if(currentPeriod != (forkPeriod+2)):
        return(0)
    origCap = self.exchangeRate(branch)
    fork = REPORTING.getFork(branch)
    forkCap = self.exchangeRate(fork)
    if(origcap >= forkCap):
        winner = branch
        self.setWinner(branch, winner)
        return(winner)
    else:
        winner = fork
        self.setWinner(branch, winner)
        return(winner)
    
def setWinner(branch, winner):
    self.forkResolved[branch][winner] = winner
    return(1)

#Resolve fork method that gets exchange rate
def exchangeRate(branch):
    # get rep exchange rate from etherex for (branch)
    #return(exchangeRate)
    # for testing we'll just rng the exchange rate :)
    return(sha256(branch))

# In the last 48 hours during period where a round 2 was pushed back to, can be made to fork instead of just round 2, so round 2 bond poster gets bond back
# bond is 1% of rep
# todo make it so can only push back in last 48 hr of _second_ period
# todo pay back bond poster
# todo fork over ethicality or outcome
# round 2 penalize consensus don't pay back reporter b/c bond already returned.. on orig. branch
# todo make sure branch isn't forking when we make a fork...
def fork(event, branch, forkedOverEthicality):
    if(!EVENTS.getRoundTwo(event) || EVENTS.getFinal(event) || EVENTS.getForked(event)):
        return(-1)
    if(EVENTS.getBranch(event)!=branch):
        return(0)
    # if in last 48 hr of period
    if(block.timestamp/BRANCHES.getPeriodLength(branch)!=((block.timestamp + 2*TWENTYFOURHR)/BRANCHES.getPeriodLength(branch)) && EVENTS.getUncaughtOutcome(event)!=0 && !EVENTS.getForked(event)):
        bond = 184467440737095520*REPORTING.getTotalRep(branch)/ONE
        self.bondAmount[branch] = bond
        # lose fork bond in branch 1
        # results same as roundtwobond, let it resolve as that on original network
        if(SENDREP.sendReputation(branch, event, bond)==0):
            return(-2)

        # on branch 2 fork bond isn't lost
        # on fork bond isn't lost, gets paid up to 2x from "liars"
        # make the fork
        newBranch = CREATEBRANCH.createSubbranch(text("fork"), BRANCHES.getPeriodLength(branch), branch, BRANCHES.getMinTradingFee(branch), 0)
        REPORTING.setFork(newBranch)
        period = BRANCHES.getVotePeriod(newBranch)
        EXPEVENTS.setEventRequired(newBranch, period+1, event)
        EXPEVENTS.addEvent(newBranch, period+1, event)
        EVENTS.setExpiration(event, block.timestamp)
        self.forkData[event].originalBranch = branch
        self.forking[event].bondPoster = msg.sender
        EVENTS.setForked(event)
        BACKSTOPS.setFinal(event)
        BRANCHES.setForkPeriod(branch)
        BRANCHES.setForkPeriod(newBranch)
        BRANCHES.setEventForkedOver(newBranch, event)
        BRANCHES.setEventForkedOver(branch, event)
        self.forkedOverEthicality[event] = forkedOverEthicality
        # return round 2 bond
        market = EVENTS.getMarket(event, 0)
        avgAdjCost = BRANCHES.getInitialBalance(branch, period-1)/EXPEVENTS.getNumberEvents(branch, votePeriod-1)
        bond = avgAdjCost + MARKETS.getSharesValue(market)*(184467440737095520 + MARKETS.getTradingFee(market)/2) / 2**64
        bond = min(bond, 200*ONE)
        REPORTING.subtractRep(branch, REPORTING.repIDToIndex(branch, event), bond)
        REPORTING.addRep(branch, REPORTING.repIDToIndex(branch, BACKSTOPS.getBondPoster(event)), bond)
    else:
        return(0)

<<<<<<< HEAD

# once winning fork decided this sets fork done and sets the event outcome to the forkoutcome + ethicality if the fork won, or to the resolved round 2 outcome + ethicality if the original parent won
# branch is orig. branch
# market creator pay for or bond person pay for?
def resolveForkedEvent(branch, event, votePeriod):
    refund()
    bond = 100*ONE
    votedOnAgain = 0
    if(EVENTS.getBranch(event)!=branch):
        return(0)
    if(BRANCHES.getVotePeriod(branch) > (EVENTS.getExpiration(event) / BRANCHES.getPeriodLength(branch))):
        votedOnAgain = 1
    if(!EVENTS.getForked(event)):
        return(-1)
    if(self.resolveForkEvent(branch, event)):
        EVENTS.setForkDone(event)
    # fork not done yet
    else:
        return(0)

# once winning fork decided this sets fork done and sets the event outcome to the forkoutcome + ethicality if the fork won, or to the resolved round 2 outcome + ethicality if the original parent won
def resolveForkEvent(branch, event):
    refund()
    winner = self.forkResolved[branch][forkPeriod]
    if(!winner):
        return(-5)
    
    # binary
    if(binary(event)):
        fxpOutcome = 0
        ethical = 0
        # original parent won
        if(winner==branch):
            fxpOutcome = catch(EVENTS.getUncaughtOutcome(event))
            ethical = ethic_catch(EVENTS.getEthical(event))
        # fork won
        else:
            fxpOutcome = catch(EVENTS.getForkOutcome(event))
            ethical = ethic_catch(EVENTS.getForkEthicality(event))
        
        EVENTS.setOutcome(event, fxpOutcome)
        if(fxpOutcome==3*ONEHALF || !ethical):
            # give event bond money to reporters
            CASH.subtractCash(event, EVENTS.getBond(event))
            CASH.addCash(branch, EVENTS.getBond(event))
            # not ethical is same as .5 outcome
            fxpOutcome = 3*ONEHALF
            EVENTS.setOutcome(event, fxpOutcome)
        else:
            # return bond
            CASH.subtractCash(event, EVENTS.getBond(event))
            CASH.addCash(INFO.getCreator(event), EVENTS.getBond(event))
        return(1)
    # scalar
    elif(scalar(event) or categorical(event)):
        mode = 0
        ethical = 0
        # original parent won
        if(winner==branch):
            mode = EVENTS.getUncaughtOutcome(event)
            ethical = ethic_catch(EVENTS.getEthical(event))
        # fork won
        else:
            mode = EVENTS.getForkOutcome(event)
            ethical = ethic_catch(EVENTS.getForkEthicality(event))

        EVENTS.setmode(event, mode)
        scaled_max = EVENTS.getMaxValue(event)
        scaled_min = EVENTS.getMinValue(event)
        fxpOutcome = mode * (scaled_max - scaled_min)/ONE + scaled_min
        EVENTS.setOutcome(event, fxpOutcome)

        if(mode==ONEHALF || !ethical):
            # give event bond money to reporters
            CASH.subtractCash(event, EVENTS.getBond(event))
            CASH.addCash(branch, EVENTS.getBond(event))
            # not ethical is same as .5 outcome
            fxpOutcome = ONEHALF
            EVENTS.setOutcome(event, fxpOutcome)
            EVENTS.setmode(event, fxpOutcome)
        else:
            # return bond
            CASH.subtractCash(event, EVENTS.getBond(event))
            CASH.addCash(INFO.getCreator(event), EVENTS.getBond(event))
        return(1)
    # (should never be reached)
    else:
        return(0)


# rbcr is done as a normal event where everyone reports on it
# only called on the fork not the parent, normal penalization except the values are forkOutcome and forkEthicality as opposed to anything else
# some rep from this goes to bond poster, original / last period report is actually what a user reported on the parent for the round 2 bond vote, they lose rep as well as people this time who report wrong
# branch is fork
def penalizeOnForkedEvent(branch, event):
    if(EVENTS.getForked(event)==0):
        return(-1)
    # means event / fork isn't resolved
    if(EVENTS.getForkedDone(event)==0):
        return(-2)
    repBalance = REPORTING.getRepBalance(branch, msg.sender)
    lastPeriod = BRANCHES.getVotePeriod(branch)-1
    if(!self.branch[branch].penalized[lastPeriod][msg.sender].notEnoughReportsPenalized):
        return(-3)
    periodLength = BRANCHES.getPeriodLength(branch)
    residual = block.timestamp % periodLength
    if(residual > periodLength/2 or (block.timestamp / periodLength - 2)!=lastPeriod):
        return(-2)
    if(EVENTS.getOriginalExpiration(event)!=EVENTS.getExpiration(event) && MARKETS.getPushedForward(market)):
        if(lastPeriod==EVENTS.getOriginalExpiration(event)/BRANCHES.getPeriodLength(branch)):
            return(-1)

    newRep = 0
    newAfterRep = 0
    smoothedRep = 0
    totalRepDifference = 0
    outcome = catch(EVENTS.getForkOutcome(event))
    reportValue = EXPEVENTS.getReport(branch, lastPeriod, event, msg.sender)
    lastPenalizationPeriod = lastPeriod - 1
    oldReport = EXPEVENTS.getReport(BRANCHES.getParent(branch), lastPenalizationPeriod, msg.sender)
    p = self.proportionCorrectForkEvent(event)
    if(scalar(event) or categorical(event)):
        outcome = EVENTS.getForkOutcome(event)
    oldRep = EXPEVENTS.getBeforeRep(branch, lastPeriod, msg.sender)

    # Do the first rbcr based on first report and final outcome if reported first time
    if(oldReport && !self.branch[branch].penalized[lastPeriod][msg.sender].event[event] && outcome!=0):
        oldEthics = EXPEVENTS.getEthicReport(BRANCHES.getParent(branch), lastPenalizationPeriod, event, msg.sender)
        # wrong
        #184467440737095520 == 0.01 in fxp
        if(oldReport > outcome+184467440737095520 or oldReport < outcome-184467440737095520):
            if(scalar(event) or categorical(event) or outcome==3*ONEHALF):
                diff = oldReport - outcome
                p = -(abs(diff)/2) + ONE
            newRep = oldRep*(2*p - ONE)/ONE
        # right
        else:
            if(scalar(event) or categorical(event) or outcome==3*ONEHALF):
                diff = oldReport - outcome
                p = -(abs(diff)/2) + ONE
            newRep = oldRep*(2*(ONE-p)**2 / p + ONE)/ONE
        #smoothedRep = oldRep*.8 + newRep*.2
        smoothedRep = oldRep * 14757395258967642112/ONE + newRep * 3689348814741910528/ONE
        repChange = smoothedRep - oldRep
        newAfterRep = EXPEVENTS.getAfterRep(branch, lastPeriod, msg.sender) + repChange
        EXPEVENTS.setAfterRep(branch, lastPeriod, newAfterRep, msg.sender)
        totalRepDifference = repChange
        # for ethicality if diff. appeal then pay back the fork bond from people who reported the wrong ethicality, but don't take rep beyond that and max at 20% of their rep respectively
        if(oldEthics != ethic_catch(EVENTS.getEthical(event)) && totalRepDifference >=0):
            totalRepDifference = -184467440737095520*repBalance / ONE
        if(repBalance + totalRepDifference <= 0):
            totalRepDifference = -1*repBalance
        # reward the bonded challenger with whatever rep would normally be taken from the liars up to 2x the bond, rest goes to branch as usual later in the process
        if(self.bondPaid[event] < self.bondAmount[branch]*2 && totalRepDifference < 0):
            # done instead of sending to redistrib. pool
            REPORTING.addRep(branch, REPORTING.repIDToIndex(branch, msg.sender), totalRepDifference)
            # sends that rep to the bonded challenger
            REPORTING.addRep(branch, REPORTING.repIDToIndex(branch, self.forking[event].bondPoster), -totalRepDifference)
            self.bondPaid[event] += -1*totalRepDifference
    
    # Do the second (for each user) based on second report and final outcome
    if(reportValue && !self.branch[branch].penalized[lastPeriod][msg.sender].event[event] && outcome!=0):
        ethics = EXPEVENTS.getEthicReport(branch, lastPeriod, event, msg.sender)
        # wrong
        #184467440737095520 == 0.01 in fxp
        if(reportValue > outcome+184467440737095520 or reportValue < outcome-184467440737095520):
            if(scalar(event) or categorical(event) or outcome==3*ONEHALF):
                diff = reportValue - outcome
                p = -(abs(diff)/2) + ONE
            newRep = oldRep*(2*p - ONE)/ONE
        # right
        else:
            if(scalar(event) or categorical(event) or outcome==3*ONEHALF):
                diff = reportValue - outcome    
                p = -(abs(diff)/2) + ONE
            newRep = oldRep*(2*(ONE-p)**2 / p + ONE)/ONE
        #smoothedRep = oldRep*.8 + newRep*.2
        smoothedRep = oldRep * 14757395258967642112/ONE + newRep * 3689348814741910528/ONE
        repChange = smoothedRep - oldRep
        newAfterRep = EXPEVENTS.getAfterRep(branch, lastPeriod, msg.sender) + repChange
        EXPEVENTS.setAfterRep(branch, lastPeriod, newAfterRep, msg.sender)
        totalRepDifference = repChange
        # for ethicality if diff. appeal then pay back the fork bond from people who reported the wrong ethicality, but don't take rep beyond that and max at 20% of their rep respectively
        if(ethics != ethic_catch(EVENTS.getEthical(event)) && totalRepDifference >=0):
            totalRepDifference = -184467440737095520*repBalance / ONE
        if(repBalance + repChange <= 0):
            totalRepDifference = -1*repBalance
        if(self.bondPaid[event] < self.bondAmount[branch]*2 && totalRepDifference < 0):
            # done instead of sending to redistrib. pool
            REPORTING.addRep(branch, REPORTING.repIDToIndex(branch, msg.sender), totalRepDifference)
            # sends that rep to the bonded challenger
            REPORTING.addRep(branch, REPORTING.repIDToIndex(branch, self.forking[event].bondPoster), -totalRepDifference)
            self.bondPaid[event] += -1*totalRepDifference
        
        self.branch[branch].penalized[lastPeriod][msg.sender].event[event] = 1
        self.branch[branch].penalized[lastPeriod][msg.sender].num += 1
        if(EXPEVENTS.getNumReportsActual(branch, lastPeriod, msg.sender)==self.branch[branch].penalized[lastPeriod][msg.sender].num):
            if(newAfterRep <= 0):
                newAfterRep = 0
                EXPEVENTS.setAfterRep(branch, lastPeriod, newAfterRep, msg.sender)
            self.branch[branch].penalizedUpTo[msg.sender] = lastPeriod
            self.branch[branch].denominator[lastPeriod] += newAfterRep
            totalRepDifference = newAfterRep - oldRep
            if(repBalance + totalRepDifference <= 0):
                totalRepDifference = -1*repBalance
            if(totalRepDifference<0):
                # removes rep from reporter who lost it [those who gained rep will get it in the claim rep phase]
                REPORTING.addRep(branch, REPORTING.repIDToIndex(branch, msg.sender), totalRepDifference)
                # sends that rep to the branch
                REPORTING.addRep(branch, REPORTING.repIDToIndex(branch, branch), -totalRepDifference)
    return(1)

def proportionCorrectForkEvent(event):
    refund()
    p = 0
    outcome = catch(EVENTS.getForkOutcome(event))
    if(outcome!=0):
        # binary
        if(EVENTS.getNumOutcomes(event)==2 and EVENTS.getMaxValue(event)==TWO and EVENTS.getMinValue(event)==ONE):
            # subtract 1 to get it from 0 to 1
            avgOutcome = EVENTS.getForkOutcome(event) - ONE
            # say we have outcome of 0, avg is .4, what is p?
            # p is .6 or 60%
            if(outcome == ONE):
                p = ONE - avgOutcome
            # say we have outcome of 1, avg is .8, what is p (proportion correct)?
            # p is .8 or 80%
            if(outcome == 2 * ONE):
                p = avgOutcome
            if(outcome == 3 * ONEHALF):
                return(0)
        return(p)
    else:
        return(0)


=======
>>>>>>> a2c58961
macro scalar($event):
    ((EVENTS.getMaxValue($event)!=TWO || EVENTS.getMinValue($event)!=ONE) && EVENTS.getNumOutcomes($event)==2)
        
macro binary($event):
    (EVENTS.getNumOutcomes($event)==2 and EVENTS.getMaxValue($event)==TWO and EVENTS.getMinValue($event)==ONE)
        
macro categorical($event):
    (EVENTS.getNumOutcomes($event)>2)
    
macro ethic_catch($x):
    if($x < ONEHALF):
        0
    else:
        ONE

macro abs($a):
    if($a<0):
        $a = -$a
    $a
    
# Bins values to 1, 1.5, 2
macro catch($x):
    if($x < (BAD - CATCH_TOLERANCE)):
        NO
    elif($x > (BAD + CATCH_TOLERANCE)):
        YES
    else:
        BAD<|MERGE_RESOLUTION|>--- conflicted
+++ resolved
@@ -196,7 +196,6 @@
     else:
         return(0)
 
-<<<<<<< HEAD
 
 # once winning fork decided this sets fork done and sets the event outcome to the forkoutcome + ethicality if the fork won, or to the resolved round 2 outcome + ethicality if the original parent won
 # branch is orig. branch
@@ -433,8 +432,7 @@
         return(0)
 
 
-=======
->>>>>>> a2c58961
+
 macro scalar($event):
     ((EVENTS.getMaxValue($event)!=TWO || EVENTS.getMinValue($event)!=ONE) && EVENTS.getNumOutcomes($event)==2)
         
