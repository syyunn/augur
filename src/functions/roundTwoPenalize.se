import reporting as REPORTING
import branches as BRANCHES
import expiringEvents as EXPEVENTS
import events as EVENTS
import proportionCorrect as PROPORTION
import markets as MARKETS
import backstops as BACKSTOPS
import consensusData as CONSENSUS
import roundTwo as ROUNDTWO

inset('refund.se')

#event penalize(user:indexed, outcome, oldrep, repchange, newafterrep, p, reportValue)

macro POINTZEROONE: 184467440737095520
macro POINTEIGHT: 14757395258967642112
macro POINTTWO: 3689348814741910528
macro POINTFOUR: 7378697629483821056
macro MINBOND: 200*ONE

# Penalizes a reporter for reporting wrongly on a round 2 reporting / backstop 1 event
# So we want to do the rep redistribution for both period 1 and period 2 at this time
# essentially penalizeWrong for backstop 1 [where everyone reports on a given event]
# in a fork this is called on the original branch and event is reported on again on new branch
# Errors:
    #  0: event isn't eligible/up for round two penalization
    # -2: already past first half of new period and needed to penalize before then
    # -3: round two resolve wasn't successful
    # -4: in fork period only thing that rep redistribution is done on is the round 2 event in the original branch via round 2 penalize
    # -5: already done for all events in this period
    # -6: needed to collect fees last period which sets the before/after rep
# force event to be resolved first if it can be
# roundTwoResolve needs to be called for any event here before can be penalized if it's a backstop 1 event, a la close market for other events before being penalized
# todo go over penalty amounts like .2 for ethicality seems too high
def penalizeRoundTwoWrong(branch, event):
    refund()
    roundTwo = BACKSTOPS.getRoundTwo(event)
    repBalance = REPORTING.getRepBalance(branch, msg.sender)
    lastPeriod = BRANCHES.getVotePeriod(branch)-1
    forkPeriod = BRANCHES.getForkPeriod(branch)
    periodLength = BRANCHES.getPeriodLength(branch)
    residual = block.timestamp % periodLength
    newRep = 0
    newAfterRep = EXPEVENTS.getAfterRep(branch, lastPeriod, msg.sender)
    oldRep = EXPEVENTS.getBeforeRep(branch, lastPeriod, msg.sender)
    if(CONSENSUS.getPenalizedUpTo(branch, msg.sender)==lastPeriod):
        return(-5)
    if(!CONSENSUS.getFeesCollected(branch, msg.sender, lastPeriod)):
        return(-6)
    elif(BRANCHES.getForkPeriod(branch) == lastPeriod && event!=forkEvent):
        return(-4)
    # if no outcome / event not resolved yet, resolve it [as long as it wasn't an event that was pushed fwd and got rejected and thus hasn't actually resolved yet]
    uncaught = EVENTS.getUncaughtOutcome(event)
    if(!uncaught):
        if(ROUNDTWO.roundTwoResolve(branch, event, EXPEVENTS.getEventIndex(votePeriod, event), msg.sender)==0):
            return(-3)
    outcome = catch(uncaught)
    if(scalar(event) or categorical(event)):
        outcome = uncaught
    forkEvent = BRANCHES.getEventForkedOver(branch)
    p = PROPORTION.proportionCorrect(event)
    reportValue = EXPEVENTS.getReport(branch, lastPeriod, event, msg.sender)
    lastPenalizationPeriod = lastPeriod - 1
    oldReport = EXPEVENTS.getReport(branch,lastPenalizationPeriod,event,msg.sender)
    ethics = EXPEVENTS.getEthicReport(branch, lastPeriod, event, msg.sender)
    oldEthics = EXPEVENTS.getEthicReport(branch, lastPenalizationPeriod, event, msg.sender)
    avgAdjCost = BRANCHES.getInitialBalance(branch, votePeriod)/EXPIRING.getNumberEvents(branch, votePeriod)
    bond = avgAdjCost + MARKETS.getSharesValue(market)*(POINTZEROONE + MARKETS.getTradingFee(market)/2) / 2**64
    bond = min(bond, MINBOND)
    # makes sure we're actually still able to report on the last vote period and that we're in 1st half of current period
    elif(residual > periodLength/2 or (block.timestamp / periodLength - 2)!=lastPeriod):
        return(-2)
    # if overruled / different outcome after reporting on again
    overruled = 0
    if(scalar(event) or categorical(event)):
        if((BACKSTOPS.getOriginalOutcome(event) != EVENTS.getUncaughtOutcome(event) or BACKSTOPS.getOriginalEthicality(event)!=ethic_catch(EVENTS.getEthical(event)))):
            overruled = 1
    elif((BACKSTOPS.getOriginalOutcome(event) != catch(EVENTS.getUncaughtOutcome(event)) or BACKSTOPS.getOriginalEthicality(event)!=ethic_catch(EVENTS.getEthical(event)))):
        overruled = 1
        
    numReportedOn = EXPEVENTS.getNumReportsActual(branch, lastPeriod, msg.sender)

    # penalization on a round 2 event if not already penalized, it has outcome, and user reported on it
    # if it's penalizing in the period it was pushed back to we can do the penalization, should do it for both the first and second period
    if(BACKSTOPS.getRoundTwo(event) && (BACKSTOPS.getFinal(event) or event==forkEvent) && !CONSENSUS.getPenalized(branch, lastPeriod, msg.sender, event) && (reportValue or oldReport)):
        newAfterRep = 0
        smoothedRep = 0
        # Do the first rep redistribution based on first report and final outcome if reported first time
        if(oldReport && outcome!=0):
            # wrong
            #184467440737095520 == 0.01 in fxp
            if(oldReport > outcome+POINTZEROONE or oldReport < outcome-POINTZEROONE):
                if(scalar(event) or categorical(event) or outcome==3*ONEHALF):
                    diff = oldReport - outcome
                    p = -(abs(diff)/2) + ONE
                newRep = oldRep*(2*p - ONE)/ONE
            # right
            else:
                if(scalar(event) or categorical(event) or outcome==3*ONEHALF):
                    diff = oldReport - outcome
                    p = -(abs(diff)/2) + ONE
                newRep = oldRep*(2*(ONE-p)**2 / p + ONE)/ONE
            # (1-k) * old rep + k * new rep where k = 0.4 / (number of events you reported on last period) for penalization and pen. rate for backstop 1
            # use .04 as a max penalty per event for round 2 liars who lied on first report --- todo should do .02 in the not-overruled case
            if(numReportedOn<10):
                repChange = oldRep * (ONE - POINTFOUR/10)/ONE + newRep*(POINTFOUR/10)/ONE - oldRep
            else:
                repChange = oldRep * (ONE - POINTFOUR/numReportedOn)/ONE + newRep*(POINTFOUR/numReportedOn)/ONE - oldRep
            newAfterRep = EXPEVENTS.getAfterRep(branch, lastPeriod, msg.sender) + repChange
            EXPEVENTS.setAfterRep(branch, lastPeriod, newAfterRep, msg.sender)
            # for ethicality if diff. appeal then pay back the appeal bond from people who reported the wrong ethicality, but don't take rep beyond that and max at 20% of their rep respectively
            if(oldEthics != ethic_catch(EVENTS.getEthical(event)) && repChange >=0):
                repChange = -POINTTWO*repBalance / ONE
            if(repBalance + repChange <= 0):
                repChange = -1*repBalance
            # if overruled: reward the bonded challenger with whatever rep would normally be taken from the liars up to 2x the bond, rest goes to branch as usual later in the process
            if(overruled && BACKSTOPS.getBondPaid(event) < 2*bond && repChange < 0 && event!=forkEvent):
                # done instead of sending to redistrib. pool
                REPORTING.addRep(branch, REPORTING.repIDToIndex(branch, msg.sender), repChange)
                # sends that rep to the bonded challenger
                REPORTING.addRep(branch, REPORTING.repIDToIndex(branch, BACKSTOPS.getBondPoster(event)), -repChange)
                BACKSTOPS.increaseBondPaid(event, (-1*repChange))
        # Do the second (for each user) based on second report and final outcome
        if(reportValue && outcome!=0):
            # wrong
            #184467440737095520 == 0.01 in fxp
            if(reportValue > outcome+POINTZEROONE or reportValue < outcome-POINTZEROONE):
                if(scalar(event) or categorical(event) or outcome==3*ONEHALF):
                    diff = reportValue - outcome
                    p = -(abs(diff)/2) + ONE
                newRep = oldRep*(2*p - ONE)/ONE
            # right
            else:
                if(scalar(event) or categorical(event) or outcome==3*ONEHALF):
                    diff = reportValue - outcome    
                    p = -(abs(diff)/2) + ONE
                newRep = oldRep*(2*(ONE-p)**2 / p + ONE)/ONE
            # (1-k) * old rep + k * new rep where k = 0.2 / (number of events you reported on last period) for penalization and pen. rate for backstop 1
            # use .02 as a max penalty per event for round 2 on second report
            if(numReportedOn<10):
                repChange = oldRep * (ONE - POINTTWO/10)/ONE + newRep*(POINTTWO/10)/ONE - oldRep
            else:
                repChange = oldRep * (ONE - POINTTWO/numReportedOn)/ONE + newRep*(POINTTWO/numReportedOn)/ONE - oldRep
            newAfterRep = EXPEVENTS.getAfterRep(branch, lastPeriod, msg.sender) + repChange
            EXPEVENTS.setAfterRep(branch, lastPeriod, newAfterRep, msg.sender)
            # for ethicality if diff. appeal then pay back the appeal bond from people who reported the wrong ethicality, but don't take rep beyond that and max at 20% of their rep respectively - or should this only be done for last period?
            if(ethics != ethic_catch(EVENTS.getEthical(event)) && repChange >=0):
                repChange = -POINTTWO*repBalance / ONE
            if(repBalance + repChange <= 0):
                repChange = -1*repBalance
            if(overruled && BACKSTOPS.getBondPaid(event) < 2*bond && repChange < 0 && event!=forkEvent):
                # done instead of sending to redistrib. pool
                REPORTING.addRep(branch, REPORTING.repIDToIndex(branch, msg.sender), repChange)
                # sends that rep to the bonded challenger
                REPORTING.addRep(branch, REPORTING.repIDToIndex(branch, BACKSTOPS.getBondPoster(event)), -repChange)
                BACKSTOPS.increaseBondPaid(event, (-1*repChange))
        CONSENSUS.setPenalized(branch, lastPeriod, msg.sender, event)
        CONSENSUS.increasePenalizedNum(branch, lastPeriod, msg.sender, 1)
    else:
        return(0)
    # if a fork event in original branch, only event needed to report on in this period is that one [b/c the original branch resolves it as a regular round 2 event, fork reports again]
    if(event==forkEvent):
        CONSENSUS.increasePenalizedNum(branch, lastPeriod, msg.sender, (numReportedOn - 1))
    # penalization on a regular event if not already penalized, it has outcome, and user reported on it
    if(numReportedOn==CONSENSUS.getPenalizedNum(branch, lastPeriod, msg.sender)):
        if(newAfterRep <= 0):
            newAfterRep = 0
            EXPEVENTS.setAfterRep(branch, lastPeriod, newAfterRep, msg.sender)
        CONSENSUS.setPenalizedUpTo(branch, msg.sender, lastPeriod)
        CONSENSUS.increaseDenominator(branch, lastPeriod, newAfterRep)
        totalRepDifference = newAfterRep - oldRep
        if(repBalance + totalRepDifference <= 0):
            totalRepDifference = -1*repBalance
        if(totalRepDifference<0):
            # removes rep from reporter who lost it [those who gained rep will get it in the claim rep phase]
            REPORTING.addRep(branch, REPORTING.repIDToIndex(branch, msg.sender), totalRepDifference)
            # sends that rep to the branch
            REPORTING.addRep(branch, REPORTING.repIDToIndex(branch, branch), -totalRepDifference)
    return(1)


### Helper functions:
macro YES: TWO
macro NO: ONE
macro BAD: 3 * ONEHALF
macro CATCH_TOLERANCE: ONE / 10

<<<<<<< HEAD
# put in consensus data
def proportionCorrect(event):
   refund()
   p = 0
   outcome = catch(EVENTS.getUncaughtOutcome(event))
   if(outcome!=0):
       # binary
       if(EVENTS.getNumOutcomes(event)==2 and EVENTS.getMaxValue(event)==TWO and EVENTS.getMinValue(event)==ONE):
           # subtract 1 to get it from 0 to 1
           avgOutcome = EVENTS.getUncaughtOutcome(event) - ONE
           # say we have outcome of 0, avg is .4, what is p?
           # p is .6 or 60%
           if(outcome == ONE):
               p = ONE - avgOutcome
           # say we have outcome of 1, avg is .8, what is p (proportion correct)?
           # p is .8 or 80%
           if(outcome == 2 * ONE):
               p = avgOutcome
           if(outcome == 3 * ONEHALF):
               return(0)
       return(p)
   else:
       return(0)

macro periodOver($branch):
    # what the current vote period should be
    currentVotePeriod = block.timestamp / BRANCHES.getPeriodLength($branch) - 1
    # if actual vote period is less than what the current one should be, return 1, it can be incremented
    if(BRANCHES.getVotePeriod($branch) < currentVotePeriod):
        1
    else:
        0
        
=======
>>>>>>> 85a6cf28
# Bins values to 1, 1.5, 2
macro catch($x):
    if($x < (BAD - CATCH_TOLERANCE)):
        NO
    elif($x > (BAD + CATCH_TOLERANCE)):
        YES
    else:
        BAD

macro ethic_catch($x):
    if($x < ONEHALF):
        0
    else:
        ONE

macro scalar($event):
    ((EVENTS.getMaxValue($event)!=TWO || EVENTS.getMinValue($event)!=ONE) && EVENTS.getNumOutcomes($event)==2)

macro categorical($event):
    (EVENTS.getNumOutcomes($event)>2)

macro abs($a):
    if($a<0):
        $a = -$a
    $a

macro ethic_catch($x):
    if($x < ONEHALF):
        0
    else:
        ONE<|MERGE_RESOLUTION|>--- conflicted
+++ resolved
@@ -185,42 +185,6 @@
 macro BAD: 3 * ONEHALF
 macro CATCH_TOLERANCE: ONE / 10
 
-<<<<<<< HEAD
-# put in consensus data
-def proportionCorrect(event):
-   refund()
-   p = 0
-   outcome = catch(EVENTS.getUncaughtOutcome(event))
-   if(outcome!=0):
-       # binary
-       if(EVENTS.getNumOutcomes(event)==2 and EVENTS.getMaxValue(event)==TWO and EVENTS.getMinValue(event)==ONE):
-           # subtract 1 to get it from 0 to 1
-           avgOutcome = EVENTS.getUncaughtOutcome(event) - ONE
-           # say we have outcome of 0, avg is .4, what is p?
-           # p is .6 or 60%
-           if(outcome == ONE):
-               p = ONE - avgOutcome
-           # say we have outcome of 1, avg is .8, what is p (proportion correct)?
-           # p is .8 or 80%
-           if(outcome == 2 * ONE):
-               p = avgOutcome
-           if(outcome == 3 * ONEHALF):
-               return(0)
-       return(p)
-   else:
-       return(0)
-
-macro periodOver($branch):
-    # what the current vote period should be
-    currentVotePeriod = block.timestamp / BRANCHES.getPeriodLength($branch) - 1
-    # if actual vote period is less than what the current one should be, return 1, it can be incremented
-    if(BRANCHES.getVotePeriod($branch) < currentVotePeriod):
-        1
-    else:
-        0
-        
-=======
->>>>>>> 85a6cf28
 # Bins values to 1, 1.5, 2
 macro catch($x):
     if($x < (BAD - CATCH_TOLERANCE)):
