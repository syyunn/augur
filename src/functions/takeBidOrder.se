# Copyright (C) 2015 Forecast Foundation OU, full GPL notice in LICENSE

extern controller: [lookup:[int256]:int256, assertIsWhitelisted:[int256]:int256]

BRANCHES = self.controller.lookup('branches')
extern branches: [addCurrency:[int256,int256,int256,int256]:int256, addMarketToBranch:[int256,int256]:int256, disableCurrency:[int256,int256]:int256, getBaseReporters:[int256]:int256, getBranchByNum:[int256]:int256, getBranchCurrency:[int256,int256]:int256, getBranchWallet:[int256,int256]:int256, getBranches:[]:int256[], getBranchesStartingAt:[int256]:int256[], getCreationDate:[int256]:int256, getCurrencyActive:[int256,int256]:int256, getCurrencyByContract:[int256,int256]:int256, getCurrencyRate:[int256,int256]:int256, getEventForkedOver:[int256]:int256, getForkPeriod:[int256]:int256, getForkTime:[int256]:int256, getInitialBalance:[int256,int256,int256]:int256, getMarketIDsInBranch:[int256,int256,int256]:int256[], getMinTradingFee:[int256]:int256, getMostRecentChild:[int256]:int256, getNumBranches:[]:int256, getNumCurrencies:[int256]:int256, getNumMarketsBranch:[int256]:int256, getParent:[int256]:int256, getParentPeriod:[int256]:int256, getPeriodLength:[int256]:int256, getVotePeriod:[int256]:int256, incrementPeriod:[int256]:int256, initializeBranch:[int256,int256,int256,int256,int256,int256,int256,int256]:int256, reactivateCurrency:[int256,int256]:int256, removeLastCurrency:[int256]:int256, replaceCurrency:[int256,int256,int256,int256,int256]:int256, setBaseReporters:[int256,int256]:int256, setController:[address]:int256, setEventForkedOver:[int256,int256]:int256, setForkPeriod:[int256]:int256, setInitialBalance:[int256,int256,int256,int256]:int256, setMostRecentChild:[int256,int256]:int256, suicideFunds:[address]:_, updateCurrencyRate:[int256,int256,int256,int256]:int256, updateNumCurrencies:[int256,int256]:int256]

INFO = self.controller.lookup('info')
extern info: [getCreationFee:[int256]:int256, getCreator:[int256]:int256, getCurrency:[int256]:int256, getDescription:[int256]:bytes, getDescriptionLength:[int256]:int256, getWallet:[int256]:int256, setController:[address]:int256, setCurrencyAndWallet:[int256,int256,int256]:int256, setInfo:[int256,bytes,int256,int256,int256,int256]:int256, suicideFunds:[address]:_]

MARKETS = self.controller.lookup('markets')
extern markets: [addFees:[int256,int256]:int256, addOrder:[int256,int256]:int256, addToMarketsHash:[int256,int256]:int256, getBondsMan:[int256]:int256, getBranch:[int256]:int256, getCumulativeScale:[int256]:int256, getExtraInfo:[int256]:bytes, getExtraInfoLength:[int256]:int256, getFees:[int256]:int256, getGasSubsidy:[int256]:int256, getLastExpDate:[int256]:int256, getLastOrder:[int256]:int256, getLastOutcomePrice:[int256,int256]:int256, getMarketEvent:[int256]:int256, getMarketNumOutcomes:[int256]:int256, getMarketResolved:[int256]:int256, getMarketShareContracts:[int256]:int256[], getMarketsHash:[int256]:int256, getOrderIDs:[int256]:int256[], getOriginalTradingPeriod:[int256]:int256, getOutcomeShareContract:[int256,int256]:int256, getOutcomeShareWallet:[int256,int256]:int256, getParticipantSharesPurchased:[int256,int256,int256]:int256, getPrevID:[int256,int256]:int256, getPushedForward:[int256]:int256, getSharesPurchased:[int256,int256]:uint256, getSharesValue:[int256]:int256, getTags:[int256]:int256[], getTopic:[int256]:int256, getTotalOrders:[int256]:int256, getTotalSharesPurchased:[int256]:int256, getTradingFee:[int256]:int256, getTradingPeriod:[int256]:int256, getVolume:[int256]:int256, initializeMarket:[int256,int256,int256,int256,int256,int256,int256,int256,int256,int256,bytes,int256,int256,int256,int256[],int256[]]:int256, modifyMarketVolume:[int256,int256]:int256, modifySharesValue:[int256,int256]:int256, refundClosing:[int256,int256]:int256, removeOrderFromMarket:[int256,int256]:int256, setController:[address]:int256, setMarketResolved:[int256]:int256, setPrice:[int256,int256,int256]:int256, setPushedForward:[int256,int256,int256]:int256, setTradingFee:[int256,int256]:int256, setTradingPeriod:[int256,int256]:int256, suicideFunds:[address]:_]

EVENTS = self.controller.lookup('events')
extern events: [addMarket:[int256,int256]:int256, addPast24:[int256]:int256, addReportersPaidSoFar:[int256]:int256, getBond:[int256]:int256, getChallenged:[int256]:int256, getCreationTime:[int256]:int256, getEarlyResolutionBond:[int256]:int256, getEthics:[int256]:int256, getEventBranch:[int256]:int256, getEventInfo:[int256]:int256[], getEventPushedUp:[int256]:int256, getEventResolution:[int256]:bytes, getEventType:[int256]:int256, getExpiration:[int256]:int256, getExtraBond:[int256]:int256, getExtraBondPoster:[int256]:int256, getFirstPreliminaryOutcome:[int256]:int256, getForkEthicality:[int256]:int256, getForkOutcome:[int256]:int256, getForkResolveAddress:[int256]:int256, getForked:[int256]:int256, getForkedDone:[int256]:int256, getMarket:[int256,int256]:int256, getMarkets:[int256]:int256[], getMaxValue:[int256]:int256, getMinValue:[int256]:int256, getMode:[int256]:int256, getNumMarkets:[int256]:int256, getNumOutcomes:[int256]:int256, getOriginalExpiration:[int256]:int256, getOutcome:[int256]:int256, getPast24:[int256]:int256, getRejected:[int256]:int256, getRejectedPeriod:[int256]:int256, getReportersPaidSoFar:[int256]:int256, getReportingThreshold:[int256]:int256, getResolutionAddress:[int256]:int256, getResolutionLength:[int256]:int256, getResolveBondPoster:[int256]:int256, getUncaughtOutcome:[int256]:int256, initializeEvent:[int256,int256,int256,int256,int256,int256,bytes,int256,int256,int256]:int256, setBond:[int256,int256]:int256, setBranch:[int256,int256]:int256, setChallenged:[int256]:int256, setController:[address]:int256, setCreationTime:[int256]:int256, setEarlyResolutionBond:[int256,int256]:int256, setEthics:[int256,int256]:int256, setEventPushedUp:[int256,int256]:int256, setExpiration:[int256,int256]:int256, setExtraBond:[int256,int256]:int256, setExtraBondPoster:[int256,int256]:int256, setFirstPreliminaryOutcome:[int256,int256]:int256, setForkDone:[int256]:int256, setForkEthicality:[int256,int256]:int256, setForkOutcome:[int256,int256]:int256, setForked:[int256]:int256, setMode:[int256,int256]:int256, setOriginalExpiration:[int256,int256]:int256, setOutcome:[int256,int256]:int256, setRejected:[int256,int256]:int256, setThreshold:[int256,int256]:int256, setUncaughtOutcome:[int256,int256]:int256, suicideFunds:[address]:_]

ORDERS = self.controller.lookup('orders')
extern orders: [checkHash:[int256,int256]:int256, commitOrder:[int256]:int256, fillOrder:[int256,int256,int256,int256]:int256, getAmount:[int256]:int256, getID:[int256]:int256, getOrder:[int256]:int256[], getOrderOwner:[int256]:int256, getPrice:[int256]:int256, getType:[int256]:int256, makeOrderHash:[int256,int256,int256]:int256, removeOrder:[int256]:int256, saveOrder:[int256,int256,int256,int256,int256,int256,int256,int256,int256]:int256, setController:[address]:int256, suicideFunds:[address]:_]

EXPEVENTS = self.controller.lookup('expiringEvents')
extern expiringEvents: [addEvent:[int256,int256,int256,int256,int256,int256,int256]:int256, addReportToReportsSubmitted:[int256,int256,int256]:int256, addRoundTwo:[int256,int256]:int256, addToWeightOfReport:[int256,int256,int256,int256]:int256, adjustPeriodFeeValue:[int256,int256,int256]:int256, countReportAsSubmitted:[int256,int256,int256,int256,int256]:int256, deleteEvent:[int256,int256,int256]:int256, getActiveReporters:[int256,int256,int256,int256]:int256[], getAfterFork:[int256,int256]:int256, getAfterRep:[int256,int256,int256]:int256, getBeforeRep:[int256,int256,int256]:int256, getCurrentMode:[int256,int256]:int256, getCurrentModeItems:[int256,int256]:int256, getEthicReport:[int256,int256,int256,int256]:int256, getEvent:[int256,int256,int256]:int256, getEventIndex:[int256,int256,int256]:int256, getEventWeight:[int256,int256,int256]:int256, getEvents:[int256,int256]:int256[], getEventsRange:[int256,int256,int256,int256]:int256[], getFeeValue:[int256,int256]:int256, getLesserReportNum:[int256,int256,int256]:int256, getNumActiveReporters:[int256,int256]:int256, getNumEventsToReportOn:[int256,int256]:int256, getNumRemoved:[int256,int256]:int256, getNumReportsSubmitted:[int256,int256,int256]:int256, getNumRequired:[int256,int256]:int256, getNumRoundTwo:[int256,int256]:int256, getNumberEvents:[int256,int256]:int256, getPeriodDormantRep:[int256,int256,int256]:int256, getPeriodRepWeight:[int256,int256,int256]:int256, getReport:[int256,int256,int256,int256]:int256, getRequired:[int256,int256,int256]:int256, getSubsidy:[int256,int256,int256]:int256, getWeightOfReport:[int256,int256,int256]:int256, moveEvent:[int256,int256]:int256, refundCost:[int256,int256,int256,int256]:int256, removeEvent:[int256,int256]:int256, setAfterRep:[int256,int256,int256,int256]:int256, setBeforeRep:[int256,int256,int256,int256]:int256, setController:[address]:int256, setCurrentMode:[int256,int256,int256]:int256, setCurrentModeItems:[int256,int256,int256]:int256, setEthicReport:[int256,int256,int256,int256,int256]:int256, setEventRequired:[int256,int256,int256]:int256, setEventWeight:[int256,int256,int256,int256]:int256, setLesserReportNum:[int256,int256,int256,int256]:int256, setNumEventsToReportOn:[int256]:int256, setPeriodDormantRep:[int256,int256,int256,int256]:int256, setPeriodRepWeight:[int256,int256,int256,int256]:int256, setReport:[int256,int256,int256,int256,int256]:int256, suicideFunds:[address]:_]

COMPLETESETS = self.controller.lookup('completeSets')
extern completeSets: [buyCompleteSets:[address,address,uint256]:int256, publicBuyCompleteSets:[address,uint256]:int256, publicSellCompleteSets:[address,uint256]:int256, sellCompleteSets:[address,address,uint256]:int256, setController:[address]:int256, suicideFunds:[address]:_]

extern shareTokens: [allowance:[address,address]:int256, approve:[address,uint256]:int256, balanceOf:[address]:int256, changeTokens:[int256,int256]:int256, createShares:[address,uint256]:int256, destroyShares:[address,uint256]:int256, getDecimals:[]:int256, getName:[]:int256, getSymbol:[]:int256, modifySupply:[int256]:int256, setController:[address]:int256, suicideFunds:[address]:_, totalSupply:[]:int256, transfer:[address,uint256]:int256, transferFrom:[address,address,uint256]:int256]

extern subcurrency: [allowance:[address,address]:uint256, approve:[address,uint256]:uint256, balanceOf:[address]:uint256, decimals:[]:uint256, name:[]:uint256, symbol:[]:uint256, totalSupply:[]:uint256, transfer:[address,uint256]:uint256, transferFrom:[address,address,uint256]:uint256]

extern wallet: [initialize:[int256]:int256, setController:[address]:int256, suicideFunds:[address]:_, transfer:[address,uint256]:int256]

inset('../macros/refund.sem')
inset('../macros/float.sem')

data controller

<<<<<<< HEAD
event TakeBidOrder(market: address: indexed, sender: address: indexed, owner: address: indexed, type: uint256, fxpPrice, fxpAmount: uint256, timestamp: uint256, orderID: address, outcome: uint256, fxpAskerSharesFilled: uint256, fxpAskerMoneyFilled: uint256, fxpBidderSharesFilled: uint256, fxpBidderMoneyFilled: uint256, fxpFee: uint256)

=======
>>>>>>> d7caff9a
macro MIN_TRADE_VALUE: 10000000000000000
macro MAX_INT256_VALUE: 2**255 - 1

# Trade types
macro BID: 1
macro ASK: 2

# Field counts
macro ORDER_FIELDS: 10

def init():
    self.controller = 0x0

# Filling a bid [aka selling shares]
# Users need to have approved markets to spend their money, simulate fill client side to check in case an order is invalid due to someone not having approved
# Scenarios:
#  - Asker has maxValue - price and expects complete set minus the one theyre selling
#  - Or asker has shares and expects to be paid price - minValue for them
#  - Bidder owns all shares except the one theyre buying and has escrowed them and wants to pay price - minValue for the share and then sell the complete set for range thus getting maxValue - price at the end
#  - Or bidder has escrowed price - minValue for their shares
# @internal
def takeBidOrder(sender: address, orderID: address, fxpAmountTakerWants: uint256):
    refund()
    self.controller.assertIsWhitelisted(msg.sender)

    # Get order
    order = array(ORDER_FIELDS)
    order = ORDERS.getOrder(orderID, outitems=ORDER_FIELDS)
    type = order[1]
    market = order[2]
    fxpAmount = order[3]
    fxpPrice = order[4]
    owner = order[5]
    outcome = order[7]
    fxpMoneyEscrowed = order[8]
    fxpSharesEscrowed = order[9]

    # Check trade preconditions
    if(!order[0]):
        ~invalid()
    if(owner == sender):
        ~invalid()
    # Make sure the order has been mined, obvious HFT prevention
    if(block.number <= order[6]):
        ~invalid()

    orderInfo = array(4)
    orderInfo[0] = market
    orderInfo[1] = outcome
    orderInfo[2] = type
    orderInfo[3] = sender
    orderHash = ripemd160(orderInfo, items=4)
    ORDERS.checkHash(orderHash, sender)

    branch = EVENTS.getExpiration(MARKETS.getMarketEvent(market))
    fxpCumulativeScale = MARKETS.getCumulativeScale(market)
    event = MARKETS.getMarketEvent(market)
    if(EVENTS.getEventType(event) == "scalar"):
        fxpMaxValue = EVENTS.getMaxValue(event)
    else:
        fxpMaxValue = TWO
    fxpMinValue = EVENTS.getMinValue(event)

    fxpSumOfFills = 0

    # All in shares including the money filled here
    # [money filled means shares that were filled via exchanging money as opposed to shares already owned by either respective party]
    fxpAskerSharesFilled = 0
    fxpAskerMoneyFilled = 0
    fxpBidderSharesFilled = 0
    fxpBidderMoneyFilled = 0

    # Account for bidder closing short: bidder has escrowed shares of all outcomes EXCEPT the one bidded on
    if(fxpSharesEscrowed > 0):
        fxpFill = min(fxpSharesEscrowed, fxpAmountTakerWants)
        fxpAmountTakerWants = safeSub(fxpAmountTakerWants, fxpFill)
        fxpSumOfFills = safeAdd(fxpSumOfFills, fxpFill)
        fxpBidderSharesFilled = fxpFill

        # Return fxpFill shares of all other outcomes from market's escrow wallet to maker (owner)
        i = 1
        while(i <= MARKETS.getMarketNumOutcomes(market)):
            if(i != outcome):
                MARKETS.getOutcomeShareWallet(market, i).transfer(owner, fxpFill)
            i += 1

        # Update bid order with fill info
        fxpRemainderToFill = fxpFill

        # If taker has shares, transfer shares from taker (sender) to maker (owner)
        fxpBalance = MARKETS.getParticipantSharesPurchased(market, sender, outcome)
        if(fxpBalance > 0):
            fxpFill = min(fxpBalance, fxpRemainderToFill)
            MARKETS.getOutcomeShareContract(market, outcome).transferFrom(sender, owner, fxpFill)
            fxpAskerSharesFilled = fxpFill
            fxpRemainderToFill = safeSub(fxpRemainderToFill, fxpFill)

        # If taker does not have shares, taker buys complete sets and transfers shares of outcome to maker
        if(fxpRemainderToFill > 0):
            COMPLETESETS.buyCompleteSets(sender, market, fxpFill, call=delegate)
            MARKETS.getOutcomeShareContract(market, outcome).transferFrom(sender, owner, fxpRemainderToFill)
            fxpAskerMoneyFilled = fxpRemainderToFill
            fxpRemainderToFill = 0

    # Account for regular bid with money:
    #  - maker's escrowed money goes to taker (sender)
    #  - taker's shares go to maker (if taker has shares) OR shares created for maker (if short selling)
    if(fxpAmountTakerWants > 0 and fxpMoneyEscrowed > 0):
        fxpFill = min(safeFxpDiv(fxpMoneyEscrowed, safeSub(fxpPrice, fxpMinValue)), fxpAmountTakerWants)
        fxpAmountTakerWants = safeSub(fxpAmountTakerWants, fxpFill)
        fxpSumOfFills = safeAdd(fxpSumOfFills, fxpFill)
        fxpBidderMoneyFilled = fxpFill

        # Update bid order with fill info
        fxpRemainderToFill = fxpFill

        # If taker has shares, transfer shares from taker (sender) to maker (owner)
        fxpBalance = MARKETS.getParticipantSharesPurchased(market, sender, outcome)
        if(fxpBalance > 0):
            fxpFill = min(fxpBalance, fxpRemainderToFill)
            MARKETS.getOutcomeShareContract(market, outcome).transferFrom(sender, owner, fxpFill)
            fxpAskerSharesFilled = fxpFill
            fxpRemainderToFill = safeSub(fxpRemainderToFill, fxpFill)

        # If taker does not have shares, taker buys complete sets and transfers shares of outcome to maker
        if(fxpRemainderToFill > 0):
            COMPLETESETS.buyCompleteSets(sender, market, fxpRemainderToFill, call=delegate)
            MARKETS.getOutcomeShareContract(market, outcome).transferFrom(sender, owner, fxpRemainderToFill)
            fxpAskerMoneyFilled = fxpRemainderToFill
            fxpRemainderToFill = 0

    # Calculate value: must fill at least 0.00000001 in value
    if(safeFxpMul(fxpSumOfFills, fxpPrice) < MIN_TRADE_VALUE):
        ~invalid()

    # Update order amount or remove
    if(fxpSumOfFills < fxpAmount):
        ORDERS.fillOrder(orderID, fxpSumOfFills, safeFxpMul(fxpBidderMoneyFilled, safeSub(fxpPrice, fxpMinValue)), fxpBidderSharesFilled)
    else:
        ORDERS.removeOrder(orderID)
        MARKETS.removeOrderFromMarket(market, orderID)

    # Sell maker's complete sets
    fxpSharesHeld = MAX_INT256_VALUE
    i = 1
    while(i <= MARKETS.getMarketNumOutcomes(market)):
        fxpSharesHeld = min(MARKETS.getParticipantSharesPurchased(market, owner, i), fxpSharesHeld)
        i += 1
    if(fxpSharesHeld > 0):
        i = 1
        while(i <= MARKETS.getMarketNumOutcomes(market)):
            MARKETS.getOutcomeShareContract(market, i).destroyShares(owner, fxpSharesHeld)
            i += 1
        fxpCost = safeFxpMul(fxpSharesHeld, fxpCumulativeScale)

        # Send complete sets funds from the market to the user's account
        fxpFee = safeFxpMul(safeFxpMul(MARKETS.getTradingFee(market), fxpSharesHeld), fxpCumulativeScale)
        if(!INFO.getWallet(market).transfer(owner, safeSub(fxpCost, fxpFee))):
            ~invalid()

        # Send half of sell-complete-sets fees to the market creator
        if(!INFO.getWallet(market).transfer(INFO.getCreator(market), safeDiv(fxpFee, 2))):
            ~invalid()

    # Transfer (price - minValue) * fxpBidderSharesFilled to market from bidder since market hasnt been paid yet after complete sets selling. The bidder has already paid for fxpBidderMoneyFilled by escrowing their money
    if(fxpBidderSharesFilled > 0):
        if(!INFO.getCurrency(market).transferFrom(owner, INFO.getWallet(market), safeFxpMul(safeSub(fxpPrice, minValue), fxpBidderSharesFilled))):
            ~invalid()

    # Transfer money from person who bid to the person here who is selling/asker [bidder has already sent/escrowed the cash to/with the market when submitting bid so this comes from the market]
    if(!INFO.getWallet(market).transfer(sender, safeFxpMul(safeSub(fxpPrice, minValue), fxpSumOfFills))):
        ~invalid()

    # Transfer range * fxpAskerMoneyFilled to the market from asker for the amount of shares in fxpAskerMoneyFilled, for fxpAskerSharesFilled the asker simply has sent their shares to the bidder and thus doesn't have to put up money
    if(fxpAskerMoneyFilled > 0):
        if(!INFO.getCurrency(market).transferFrom(sender, INFO.getWallet(market), safeFxpMul(fxpCumulativeScale, fxpAskerMoneyFilled))):
            ~invalid()

    # Sell taker's complete sets (if they have any)
    fxpSharesHeld = -1
    i = 1
    while(i <= MARKETS.getMarketNumOutcomes(market)):
        fxpSharesHeld = min(MARKETS.getParticipantSharesPurchased(market, sender, i), fxpSharesHeld)
        i += 1
    if(fxpSharesHeld > 0):
        COMPLETESETS.sellCompleteSets(sender, market, fxpSharesHeld, call=delegate)

<<<<<<< HEAD
    # Log transaction [ASK b/c it's filling a bid so from trader's perspective they're asking]
    log(type=TakeBidOrder, market, sender, owner, ASK, fxpPrice, fxpSumOfFills, block.timestamp, orderID, outcome, fxpAskerSharesFilled, fxpAskerMoneyFilled, fxpBidderSharesFilled, fxpBidderMoneyFilled, fxpFee)
=======
    ORDERS.fillBidLog(market, sender, owner, fxpPrice, fxpSumOfFills, orderID, outcome, fxpAskerSharesFilled, fxpAskerMoneyFilled, fxpBidderSharesFilled, fxpBidderMoneyFilled)
>>>>>>> d7caff9a

    MARKETS.setPrice(market, outcome, fxpPrice)
    return(fxpAmountTakerWants: uint256)

# @controller
def setController(newController: address):
    if(msg.sender != self.controller):
        ~invalid()
    self.controller = newController
    return(1)

# @controller
def suicideFunds(to: address):
    if(msg.sender != self.controller):
        ~invalid()
    suicide(to)<|MERGE_RESOLUTION|>--- conflicted
+++ resolved
@@ -34,11 +34,6 @@
 
 data controller
 
-<<<<<<< HEAD
-event TakeBidOrder(market: address: indexed, sender: address: indexed, owner: address: indexed, type: uint256, fxpPrice, fxpAmount: uint256, timestamp: uint256, orderID: address, outcome: uint256, fxpAskerSharesFilled: uint256, fxpAskerMoneyFilled: uint256, fxpBidderSharesFilled: uint256, fxpBidderMoneyFilled: uint256, fxpFee: uint256)
-
-=======
->>>>>>> d7caff9a
 macro MIN_TRADE_VALUE: 10000000000000000
 macro MAX_INT256_VALUE: 2**255 - 1
 
@@ -226,13 +221,7 @@
     if(fxpSharesHeld > 0):
         COMPLETESETS.sellCompleteSets(sender, market, fxpSharesHeld, call=delegate)
 
-<<<<<<< HEAD
-    # Log transaction [ASK b/c it's filling a bid so from trader's perspective they're asking]
-    log(type=TakeBidOrder, market, sender, owner, ASK, fxpPrice, fxpSumOfFills, block.timestamp, orderID, outcome, fxpAskerSharesFilled, fxpAskerMoneyFilled, fxpBidderSharesFilled, fxpBidderMoneyFilled, fxpFee)
-=======
-    ORDERS.fillBidLog(market, sender, owner, fxpPrice, fxpSumOfFills, orderID, outcome, fxpAskerSharesFilled, fxpAskerMoneyFilled, fxpBidderSharesFilled, fxpBidderMoneyFilled)
->>>>>>> d7caff9a
-
+    ORDERS.takeBidOrderLog(market, sender, owner, fxpPrice, fxpSumOfFills, orderID, outcome, fxpAskerSharesFilled, fxpAskerMoneyFilled, fxpBidderSharesFilled, fxpBidderMoneyFilled, fxpFee)
     MARKETS.setPrice(market, outcome, fxpPrice)
     return(fxpAmountTakerWants: uint256)
 
