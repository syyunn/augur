# Copyright (C) 2015 Forecast Foundation OU, full GPL notice in LICENSE

extern controller: [lookup:[int256]:int256, assertIsWhitelisted:[int256]:int256]

MARKETS = self.controller.lookup('markets')
extern markets: [addFees:[int256,int256]:int256, addOrder:[int256,int256]:int256, addToMarketsHash:[int256,int256]:int256, getBondsMan:[int256]:int256, getBranch:[int256]:int256, getCumulativeScale:[int256]:int256, getExtraInfo:[int256]:bytes, getExtraInfoLength:[int256]:int256, getFees:[int256]:int256, getGasSubsidy:[int256]:int256, getLastExpDate:[int256]:int256, getLastOrder:[int256]:int256, getLastOutcomePrice:[int256,int256]:int256, getMarketEvent:[int256]:int256, getMarketNumOutcomes:[int256]:int256, getMarketResolved:[int256]:int256, getMarketShareContracts:[int256]:int256[], getMarketsHash:[int256]:int256, getOrderIDs:[int256]:int256[], getOriginalTradingPeriod:[int256]:int256, getOutcomeShareContract:[int256,int256]:int256, getOutcomeShareWallet:[int256,int256]:int256, getParticipantSharesPurchased:[int256,int256,int256]:int256, getPrevID:[int256,int256]:int256, getPushedForward:[int256]:int256, getSharesPurchased:[int256,int256]:uint256, getSharesValue:[int256]:int256, getTags:[int256]:int256[], getTopic:[int256]:int256, getTotalOrders:[int256]:int256, getTotalSharesPurchased:[int256]:int256, getTradingFee:[int256]:int256, getTradingPeriod:[int256]:int256, getVolume:[int256]:int256, initializeMarket:[int256,int256,int256,int256,int256,int256,int256,int256,int256,int256,bytes,int256,int256,int256,int256[],int256[]]:int256, modifyMarketVolume:[int256,int256]:int256, modifySharesValue:[int256,int256]:int256, refundClosing:[int256,int256]:int256, removeOrderFromMarket:[int256,int256]:int256, setController:[address]:int256, setMarketResolved:[int256]:int256, setPrice:[int256,int256,int256]:int256, setPushedForward:[int256,int256,int256]:int256, setTradingFee:[int256,int256]:int256, setTradingPeriod:[int256,int256]:int256, suicideFunds:[address]:_]

ORDERS = self.controller.lookup('orders')
extern orders: [checkHash:[int256,int256]:int256, commitOrder:[int256]:int256, fillOrder:[int256,int256,int256,int256]:int256, getAmount:[int256]:int256, getID:[int256]:int256, getOrder:[int256]:int256[], getOrderOwner:[int256]:int256, getPrice:[int256]:int256, getType:[int256]:int256, makeOrderHash:[int256,int256,int256]:int256, removeOrder:[int256]:int256, saveOrder:[int256,int256,int256,int256,int256,int256,int256,int256,int256]:int256, setController:[address]:int256, suicideFunds:[address]:_]

INFO = self.controller.lookup('info')
extern info: [getCreationFee:[int256]:int256, getCreator:[int256]:int256, getCurrency:[int256]:int256, getDescription:[int256]:bytes, getDescriptionLength:[int256]:int256, getWallet:[int256]:int256, setController:[address]:int256, setCurrencyAndWallet:[int256,int256,int256]:int256, setInfo:[int256,bytes,int256,int256,int256,int256]:int256, suicideFunds:[address]:_]

MUTEX = self.controller.lookup('mutex')
extern mutex: [acquire:[]:int256, release:[]:int256, setController:[address]:int256, suicideFunds:[address]:_]

### This allows you to cancel orders on the book

extern wallet: [initialize:[int256]:int256, setController:[address]:int256, suicideFunds:[address]:_, transfer:[address,uint256]:int256]

# Warning: subcurrencies/tokens are untrusted contracts
extern subcurrency: [allowance:[address,address]:uint256, approve:[address,uint256]:uint256, balanceOf:[address]:uint256, decimals:[]:uint256, name:[]:uint256, symbol:[]:uint256, totalSupply:[]:uint256, transfer:[address,uint256]:uint256, transferFrom:[address,address,uint256]:uint256]

inset('../macros/refund.sem')
inset('../macros/float.sem')

data controller

# Order types
macro BID: 1
macro ASK: 2

# Field counts
macro ORDER_FIELDS: 10

def init():
    self.controller = 0x0

# @public
def publicCancelOrder(orderID):
    refund()
    MUTEX.acquire()
    self.cancelOrder(msg.sender, orderID)
    MUTEX.release()
    return(1)

# Cancellation: cancels an order, if a bid refunds money, if an ask returns shares
# @internal
# @return {int256} 1 if success, throws on failure
def cancelOrder(sender: address, orderID):
    refund()
    self.controller.assertIsWhitelisted(msg.sender)
    if(orderID == 0):
        ~invalid()

    # Look up the order the sender wants to cancel
    order = ORDERS.getOrder(orderID, outitems=ORDER_FIELDS)
    type = order[1]
    market = order[2]
    fxpAmount = order[3]
    fxpPrice = order[4]
    owner = order[5]
    outcome = order[7]
    fxpMoneyEscrowed = order[8]
    fxpSharesEscrowed = order[9]

    # Check that the order ID is correct, the type is bid (1) or ask (2),
    # and that the sender owns the order
    if(order[0] != orderID):
        ~invalid()
    if(type != BID and type != ASK):
        ~invalid()
    if(sender != owner):
        ~invalid()

    # Clear the order first
    ORDERS.removeOrder(orderID)
    MARKETS.removeOrderFromMarket(market, orderID)

    self.refundOrder(sender, type, fxpSharesEscrowed, fxpMoneyEscrowed, market, outcome)

    # Log cancellation
<<<<<<< HEAD
    ORDERS.cancelOrderLog(market, sender, fxpPrice, fxpAmount, orderID, outcome, type, fxpMoneyEscrowed, fxpSharesEscrowed)
=======
    log(type=CancelOrder, market, sender, fxpPrice, fxpAmount, orderID, outcome, type, fxpMoneyEscrowed, fxpSharesEscrowed, block.timestamp)
>>>>>>> 8df8f426
    return(1)

# Issue refunds
# @private
def refundOrder(sender: address, type: uint256, fxpSharesEscrowed: uint256, fxpMoneyEscrowed: uint256, market: address, outcome: uint256):
    refund()
    if(msg.sender != self):
        ~invalid()

    if(fxpSharesEscrowed > 0):
        # Return to user sharesEscrowed that weren't filled yet for all outcomes except the order outcome
        if(type == BID):
            i = 1
            while(i <= MARKETS.getMarketNumOutcomes(market)):
                if(i != outcome):
                    MARKETS.getOutcomeShareWallet(market, i).transfer(sender, fxpSharesEscrowed)
                i += 1
        # Shares refund if has shares escrowed for this outcome
        elif(type == ASK):
            MARKETS.getOutcomeShareWallet(market, outcome).transfer(sender, fxpSharesEscrowed)

    # Return to user moneyEscrowed that wasn't filled yet
    if(fxpMoneyEscrowed > 0):
        if(!INFO.getWallet(market).transfer(sender, fxpMoneyEscrowed)):
            ~invalid()

    return(1)

# @controller
def setController(newController: address):
    if(msg.sender != self.controller):
        ~invalid()
    self.controller = newController
    return(1)

# @controller
def suicideFunds(to: address):
    if(msg.sender != self.controller):
        ~invalid()
    suicide(to)<|MERGE_RESOLUTION|>--- conflicted
+++ resolved
@@ -80,11 +80,7 @@
     self.refundOrder(sender, type, fxpSharesEscrowed, fxpMoneyEscrowed, market, outcome)
 
     # Log cancellation
-<<<<<<< HEAD
     ORDERS.cancelOrderLog(market, sender, fxpPrice, fxpAmount, orderID, outcome, type, fxpMoneyEscrowed, fxpSharesEscrowed)
-=======
-    log(type=CancelOrder, market, sender, fxpPrice, fxpAmount, orderID, outcome, type, fxpMoneyEscrowed, fxpSharesEscrowed, block.timestamp)
->>>>>>> 8df8f426
     return(1)
 
 # Issue refunds
