import * as _ from "lodash";
import * as Knex from "knex";
import { Address, JoinedReportsMarketsRow, UIReport } from "../../types";

interface UIReports {
  [universe: string]: {
    [marketID: string]: Array<UIReport>
  };
}

// Look up a user's reporting history (i.e., all reports submitted by a given reporter); should take reporter (address) as a required parameter and take market, universe, and reportingWindow all as optional parameters. For reporting windows that are complete, should also include the consensus outcome, whether the user's report matched the consensus, how much REP the user gained or lost from redistribution, and how much the user earned in reporting fees.
export function getReportingHistory(db: Knex, reporter: Address, marketID: Address|null|undefined, universe: Address|null|undefined, reportingWindow: Address|null|undefined, callback: (err?: Error|null, result?: any) => void): void {
  // { universe: { marketID: { marketID, reportingWindow, payoutNumerators, isCategorical, isScalar, isIndeterminate } } }
  const queryData: any = { reporter };
  if (marketID != null) queryData["reports.marketID"] = marketID;
  if (universe != null) queryData.universe = universe;
<<<<<<< HEAD
  if (reportingWindow != null) queryData.reportingWindow = reportingWindow;
  const rowsToSelect: Array<string> = [
    "reports.marketID",
=======
  if (reportingWindow != null) queryData.reporting_window = reportingWindow;
  const columnsToSelect: Array<string> = [
    "reports.market_id",
>>>>>>> faf4e384
    "markets.universe",
    "markets.reportingWindow",
    "reports.reportingToken",
    "reports.amountStaked",
    "reports.isInvalid",
    "reports.payout0",
    "reports.payout1",
    "reports.payout2",
    "reports.payout3",
    "reports.payout4",
    "reports.payout5",
    "reports.payout6",
    "reports.payout7"
  ];
<<<<<<< HEAD
  db.select(rowsToSelect).from("reports").join("markets", "markets.marketID", "reports.marketID").where(queryData).orderBy("reportID").asCallback((err?: Error|null, joinedReportsMarketsRows?: Array<JoinedReportsMarketsRow>): void => {
=======
  db.select(columnsToSelect).from("reports").join("markets", "markets.market_id", "reports.market_id").where(queryData).orderBy("report_id").asCallback((err?: Error|null, joinedReportsMarketsRows?: Array<JoinedReportsMarketsRow>): void => {
>>>>>>> faf4e384
    if (err) return callback(err);
    if (!joinedReportsMarketsRows || !joinedReportsMarketsRows.length) return callback(null);
    const reports: UIReports = {};
    joinedReportsMarketsRows.forEach((row: JoinedReportsMarketsRow): void => {
      if (!reports[row.universe]) reports[row.universe] = {};
      if (!reports[row.universe][row.marketID]) reports[row.universe][row.marketID] = [];
      const payoutNumerators: Array<string|number|null> = [row.payout0, row.payout1, row.payout2, row.payout3, row.payout4, row.payout5, row.payout6, row.payout7].filter((payout: string|number|null): boolean => payout != null);
      const report: UIReport = {
        marketID: row.marketID,
        reportingWindow: row.reportingWindow,
        payoutNumerators,
        amountStaked: row.amountStaked,
        reportingToken: row.reportingToken,
        isCategorical: row.marketType === "categorical",
        isScalar: row.marketType === "scalar",
        isIndeterminate: Boolean(row.isInvalid),
        isSubmitted: true
      };
      reports[row.universe][row.marketID].push(report);
    });
    callback(null, reports);
  });
}<|MERGE_RESOLUTION|>--- conflicted
+++ resolved
@@ -14,15 +14,9 @@
   const queryData: any = { reporter };
   if (marketID != null) queryData["reports.marketID"] = marketID;
   if (universe != null) queryData.universe = universe;
-<<<<<<< HEAD
   if (reportingWindow != null) queryData.reportingWindow = reportingWindow;
-  const rowsToSelect: Array<string> = [
+  const columnsToSelect = [
     "reports.marketID",
-=======
-  if (reportingWindow != null) queryData.reporting_window = reportingWindow;
-  const columnsToSelect: Array<string> = [
-    "reports.market_id",
->>>>>>> faf4e384
     "markets.universe",
     "markets.reportingWindow",
     "reports.reportingToken",
@@ -37,11 +31,7 @@
     "reports.payout6",
     "reports.payout7"
   ];
-<<<<<<< HEAD
-  db.select(rowsToSelect).from("reports").join("markets", "markets.marketID", "reports.marketID").where(queryData).orderBy("reportID").asCallback((err?: Error|null, joinedReportsMarketsRows?: Array<JoinedReportsMarketsRow>): void => {
-=======
-  db.select(columnsToSelect).from("reports").join("markets", "markets.market_id", "reports.market_id").where(queryData).orderBy("report_id").asCallback((err?: Error|null, joinedReportsMarketsRows?: Array<JoinedReportsMarketsRow>): void => {
->>>>>>> faf4e384
+  db.select(columnsToSelect).from("reports").join("markets", "markets.marketID", "reports.marketID").where(queryData).orderBy("reportID").asCallback((err?: Error|null, joinedReportsMarketsRows?: Array<JoinedReportsMarketsRow>): void => {
     if (err) return callback(err);
     if (!joinedReportsMarketsRows || !joinedReportsMarketsRows.length) return callback(null);
     const reports: UIReports = {};
