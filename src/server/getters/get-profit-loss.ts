import * as t from "io-ts";
import * as Knex from "knex";
import * as _ from "lodash";
import { Dictionary, NumericDictionary } from "lodash";
import BigNumber from "bignumber.js";
import { Augur } from "augur.js";
<<<<<<< HEAD
import { getCurrentTime } from "../../blockchain/process-block";
import { formatBigNumberAsFixed } from "../../utils/format-big-number-as-fixed";
import { numTicksToTickSize } from "../../utils/convert-fixed-point-to-decimal";
import { getProceedTradeRows } from "./get-proceed-trade-rows";
=======
>>>>>>> ddb5269f
import { ZERO } from "../../constants";
import {
  Address,
  } from "../../types";

const DEFAULT_NUMBER_OF_BUCKETS = 30;

export interface Timestamped {
  timestamp: number;
}

export interface ProfitLossTimeseries extends Timestamped {
  account: Address;
  marketId: Address;
  outcome: number;
  transactionHash: string;
  moneySpent: BigNumber;
  numOwned: BigNumber;
  numEscrowed: BigNumber;
  numOutcomes: number;
  profit: BigNumber;
}

export interface OutcomeValueTimeseries extends Timestamped {
  marketId: Address;
  outcome: number;
  value: BigNumber;
  transactionHash: string;
}

export interface ProfitLossResult extends Timestamped {
  position: BigNumber;
  averagePrice: BigNumber;
  cost: BigNumber;
  realized: BigNumber;
  unrealized: BigNumber;
  total: BigNumber;
}

const GetProfitLossSharedParams = t.type({
  universe: t.string,
  account: t.string,
  startTime: t.union([t.number, t.null]),
  endTime: t.union([t.number, t.null]),
  periodInterval: t.union([t.number, t.null]),
});

const MarketIdParams = t.type({
  marketId: t.union([t.string, t.null]),
});
export const GetProfitLossParams = t.intersection([GetProfitLossSharedParams, MarketIdParams]);
export type GetProfitLossParamsType = t.TypeOf<typeof GetProfitLossParams>;

const MarketIdAndOutcomeParams = t.type({
  marketId: t.string,
  outcome: t.number,
});
export const GetOutcomeProfitLossParams = t.intersection([GetProfitLossSharedParams, MarketIdAndOutcomeParams]);
export type GetOutcomeProfitLossParamsType = t.TypeOf<typeof GetOutcomeProfitLossParams>;

export const GetProfitLossSummaryParams = t.intersection([t.type({
  universe: t.string,
  account: t.string,
  marketId: t.union([t.string, t.null]),
}), t.partial({
  endTime: t.number,
})]);
export type GetProfitLossSummaryParamsType = t.TypeOf<typeof GetProfitLossSummaryParams>;

export function bucketRangeByInterval(startTime: number, endTime: number, periodInterval: number | null): Array<Timestamped> {
  if (startTime < 0) throw new Error("startTime must be a valid unix timestamp, greater than 0");
  if (endTime < 0) throw new Error("endTime must be a valid unix timestamp, greater than 0");
  if (endTime < startTime) throw new Error("endTime must be greater than or equal startTime");
  if (periodInterval !== null && periodInterval <= 0) throw new Error("periodInterval must be positive integer (seconds)");

  const interval = periodInterval == null ? Math.ceil((endTime - startTime) / DEFAULT_NUMBER_OF_BUCKETS) : periodInterval;

  const buckets: Array<Timestamped> = [];
  for (let bucketEndTime = startTime; bucketEndTime < endTime; bucketEndTime += interval) {
    buckets.push({ timestamp: bucketEndTime });
  }
  buckets.push({ timestamp: endTime });

  return buckets;
}

export function sumProfitLossResults<T extends ProfitLossResult>(left: T, right: T): T {
  const leftPosition = new BigNumber(left.position, 10);
  const rightPosition = new BigNumber(right.position, 10);

  const position = leftPosition.plus(rightPosition);
  const realized = left.realized.plus(right.realized);
  const unrealized = left.unrealized.plus(right.unrealized);
  const total = realized.plus(unrealized);
  const cost = left.cost.plus(right.cost);
  const averagePrice = position.gt(ZERO) ? cost.dividedBy(position) : ZERO;

  return Object.assign(_.clone(left), {
    position,
    realized,
    unrealized,
    total,
    cost,
    averagePrice,
  });
}

async function queryProfitLossTimeseries(db: Knex, now: number, params: GetProfitLossParamsType): Promise<Array<ProfitLossTimeseries>> {
  const query = db("profit_loss_timeseries")
    .select("profit_loss_timeseries.*", "markets.universe", "markets.numOutcomes")
    .join("markets", "profit_loss_timeseries.marketId", "markets.marketId")
    .where({ account: params.account, universe: params.universe })
    .orderBy("timestamp");

  if (params.marketId !== null) query.where("profit_loss_timeseries.marketId", params.marketId);
  if (params.startTime) query.where("timestamp", ">=", params.startTime);

  query.where("timestamp", "<=", params.endTime || now);

  return await query;
}

async function queryOutcomeValueTimeseries(db: Knex, now: number, params: GetProfitLossParamsType): Promise<Array<OutcomeValueTimeseries>> {
  const query = db("outcome_value_timeseries")
    .select("outcome_value_timeseries.*", "markets.universe")
    .join("markets", "outcome_value_timeseries.marketId", "markets.marketId")
    .orderBy("timestamp");

  if (params.marketId !== null) query.where("outcome_value_timeseries.marketId", params.marketId);
  if (params.startTime) query.where("timestamp", ">=", params.startTime);

  query.where("timestamp", "<=", params.endTime || now);

  return await query;
}

function getProfitAtTimestamps(pl: Array<ProfitLossTimeseries>, outcomeValues: Array<OutcomeValueTimeseries>, timestamps: Array<Timestamped>): Array<ProfitLossResult> {
  let remainingPls = pl;
  let plResult: ProfitLossTimeseries|undefined;
  return timestamps.map((bucket: Timestamped) => {
    const plsBeforeBucket = _.takeWhile(remainingPls, (pl) => pl.timestamp <= bucket.timestamp);
    if (plsBeforeBucket.length > 0) {
      remainingPls = _.drop(remainingPls, plsBeforeBucket.length);
      plResult = _.last(plsBeforeBucket);
    }

    if (!plResult) {
      return {
        timestamp: bucket.timestamp,
        position: ZERO,
        realized: ZERO,
        unrealized: ZERO,
        total: ZERO,
        cost: ZERO,
        averagePrice: ZERO,
      };
    }

    const position = plResult!.numOwned;
    const realized = plResult!.profit;
    const cost = plResult!.moneySpent;
    const averagePrice = position.gt(ZERO) ? cost.dividedBy(position) : ZERO;

    let lastPrice = ZERO;
    let unrealized = ZERO;

    if (typeof outcomeValues !== "undefined") {
      const ovResultIndex = Math.max(0, _.sortedLastIndexBy(outcomeValues, bucket, "timestamp") - 1);
      const ovResult = outcomeValues[ovResultIndex];
      lastPrice = ovResult.value;
      unrealized = lastPrice.times(position).minus(cost);
    }

    const total = realized.plus(unrealized);
    return {
      timestamp: bucket.timestamp,
      position,
      realized,
      unrealized,
      total,
      averagePrice,
      cost,
    };
  });
}

interface ProfitLossData {
  profits: Dictionary<Array<ProfitLossTimeseries>>;
  outcomeValues: Dictionary<Array<OutcomeValueTimeseries>>;
  buckets: Array<Timestamped>;
}

async function getProfitLossData(db: Knex, params: GetProfitLossParamsType): Promise<ProfitLossData> {
  const now = getCurrentTime();
  if (now === null) throw new Error("Now is null");

  // Realized Profits + Timeseries data about the state of positions
  const profitsOverTime = await queryProfitLossTimeseries(db, now, params);
  const profits = _.groupBy(profitsOverTime, (r) => [r.marketId, r.outcome].join(","));

  // Type there are no trades in this window then we'll
  if (_.isEmpty(profits))  {
    const buckets = bucketRangeByInterval(params.startTime || 0, params.endTime || now, params.periodInterval);
    return {profits: {}, outcomeValues: {}, buckets};
  }

  // The value of an outcome over time, for computing unrealized profit and loss at a time
  const outcomeValues = _.groupBy(await queryOutcomeValueTimeseries(db, now, params), (r) => [r.marketId, r.outcome].join(","));

  // The timestamps at which we need to return results
  const buckets = bucketRangeByInterval(params.startTime || profitsOverTime[0].timestamp, Math.min(_.last(profitsOverTime)!.timestamp, now), params.periodInterval || null);
  return {profits, outcomeValues, buckets};
}

export interface AllOutcomesProfitLoss {
  profit: Dictionary<Array<ProfitLossResult>>;
  buckets: Array<Timestamped>;
  marketOutcomes: Dictionary<number>;
}
export async function getAllOutcomesProfitLoss(db: Knex, augur: Augur, params: GetProfitLossParamsType): Promise<AllOutcomesProfitLoss> {
  const { profits, outcomeValues, buckets } = await getProfitLossData(db, params);
  return {
    profit: _.mapValues(profits, (pls, key) => {
      return getProfitAtTimestamps(pls, outcomeValues[key], buckets);
    }),
    marketOutcomes: _.fromPairs(_.values(_.mapValues(profits, (pls) => {
      const  first = _.first(pls)!;
      return [first.marketId, first.numOutcomes];
    }))),
    buckets,
  };
}

export async function getProfitLoss(db: Knex, augur: Augur, params: GetProfitLossParamsType): Promise<Array<ProfitLossResult>> {
  const {profit: outcomesProfitLoss, buckets }  = await getAllOutcomesProfitLoss(db, augur, params);
  if (_.isEmpty(outcomesProfitLoss)) {
    return buckets.map((bucket) => ({
      timestamp: bucket.timestamp,
      position: ZERO,
      realized: ZERO,
      unrealized: ZERO,
      total: ZERO,
      cost: ZERO,
      averagePrice: ZERO,
    }));
  }

  // This takes us from:
  //  <marketId1>,<outcome0>: [{timestamp: N,... }, {timestamp: M, ...}, ...]
  //  <marketId1>,<outcome1>: [{timestamp: N,... }, {timestamp: M, ...}, ...]
  //
  // to:
  // [
  //   [{timestamp: N, ...}, {timestamp: N, ...}],
  //   [{timestamp: M, ...}, {timestamp: M, ...}]
  // ]
  //
  //
  // This makes it easy to sum across the groups of timestamps
  const bucketsProfitLoss = _.zip(..._.values(outcomesProfitLoss));
  return bucketsProfitLoss.map((bucketProfitLoss: Array<ProfitLossResult>): ProfitLossResult => _.reduce(bucketProfitLoss, (left: ProfitLossResult, right: ProfitLossResult) => sumProfitLossResults(left, right))!);
}

export async function getProfitLossSummary(db: Knex, augur: Augur, params: GetProfitLossSummaryParamsType): Promise<NumericDictionary<ProfitLossResult>> {
  const endTime = params.endTime || getCurrentTime();

  const result: NumericDictionary<ProfitLossResult> = {};
  for (const days of [1, 30]) {
    const periodInterval = days * 60 * 60 * 24;
    const startTime = endTime - periodInterval;

    const [startProfit, endProfit, ...rest] = await getProfitLoss(db, augur, {
      universe: params.universe,
      account: params.account,
      marketId: params.marketId,
      startTime,
      endTime,
      periodInterval,
    });

    if (rest.length !== 0) throw new Error("PL calculation in summary returning more thant two bucket");

    const negativeStartProfit: ProfitLossResult = {
      timestamp: startProfit.timestamp,
      position: startProfit.position.negated(),
      realized: startProfit.realized.negated(),
      unrealized: startProfit.unrealized.negated(),
      total: startProfit.total.negated(),
      cost: startProfit.cost.negated(),
      averagePrice: startProfit.averagePrice,
    };

    result[days] = sumProfitLossResults(endProfit, negativeStartProfit);
  }

  return result;
}<|MERGE_RESOLUTION|>--- conflicted
+++ resolved
@@ -4,13 +4,8 @@
 import { Dictionary, NumericDictionary } from "lodash";
 import BigNumber from "bignumber.js";
 import { Augur } from "augur.js";
-<<<<<<< HEAD
 import { getCurrentTime } from "../../blockchain/process-block";
-import { formatBigNumberAsFixed } from "../../utils/format-big-number-as-fixed";
-import { numTicksToTickSize } from "../../utils/convert-fixed-point-to-decimal";
-import { getProceedTradeRows } from "./get-proceed-trade-rows";
-=======
->>>>>>> ddb5269f
+
 import { ZERO } from "../../constants";
 import {
   Address,
