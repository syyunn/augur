import * as Knex from "knex";
import { Address } from "../../types";
import { groupByAndSum, queryModifier } from "./database";

export interface CategoriesRow {
  category: string;
  popularity: number|string;
}

export function getCategories(db: Knex, universe: Address, sortBy: string|null|undefined, isSortDescending: boolean|null|undefined, limit: number|null|undefined, offset: number|null|undefined, callback: (err: Error|null, result?: Array<CategoriesRow>) => void): void {
  const query = db.select(["category", "popularity"]).from("categories").where({ universe });
  queryModifier(db, query, "popularity", "desc", sortBy, isSortDescending, limit, offset, (err: Error|null, categoriesInfo?: Array<CategoriesRow>): void => {
    if (err) return callback(err);
    if (!categoriesInfo) return callback(null);
<<<<<<< HEAD
    callback(null, categoriesInfo.map((categoryInfo: CategoriesRow): CategoriesRow => ({ popularity: categoryInfo.popularity.toString(), category: categoryInfo.category.toUpperCase() })));
=======
    // Group categories by upper case in case DB has not been fully sync'd with upper casing code. This can be removed once DB version > 2
    const upperCaseCategoryInfo = categoriesInfo.map((category) => {
      return {
        category: category.category.toUpperCase(),
        popularity: category.popularity,
      };
    });
    const groupedCategoryInfo = groupByAndSum(upperCaseCategoryInfo, ["category"], ["popularity"]);
    callback(null, groupedCategoryInfo.map((categoryInfo: CategoriesRow): CategoriesRow => ({ popularity: categoryInfo.popularity.toString(), category: categoryInfo.category })));
>>>>>>> b006b909
  });
}<|MERGE_RESOLUTION|>--- conflicted
+++ resolved
@@ -12,9 +12,6 @@
   queryModifier(db, query, "popularity", "desc", sortBy, isSortDescending, limit, offset, (err: Error|null, categoriesInfo?: Array<CategoriesRow>): void => {
     if (err) return callback(err);
     if (!categoriesInfo) return callback(null);
-<<<<<<< HEAD
-    callback(null, categoriesInfo.map((categoryInfo: CategoriesRow): CategoriesRow => ({ popularity: categoryInfo.popularity.toString(), category: categoryInfo.category.toUpperCase() })));
-=======
     // Group categories by upper case in case DB has not been fully sync'd with upper casing code. This can be removed once DB version > 2
     const upperCaseCategoryInfo = categoriesInfo.map((category) => {
       return {
@@ -24,6 +21,5 @@
     });
     const groupedCategoryInfo = groupByAndSum(upperCaseCategoryInfo, ["category"], ["popularity"]);
     callback(null, groupedCategoryInfo.map((categoryInfo: CategoriesRow): CategoriesRow => ({ popularity: categoryInfo.popularity.toString(), category: categoryInfo.category })));
->>>>>>> b006b909
   });
 }