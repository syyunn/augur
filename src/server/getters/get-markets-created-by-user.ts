<<<<<<< HEAD
import * as Knex from "knex";
import { Address } from "../../types";

// Should return the total amount of fees earned so far by the market creator.
export function getMarketsCreatedByUser(db: Knex, account: Address, callback: (err?: Error|null, result?: any) => void): void {

=======
import { Database } from "sqlite3";
import { Address, MarketsContractAddressRow } from "../../types";

// Should return the total amount of fees earned so far by the market creator.
export function getMarketsCreatedByUser(db: Database, creator: Address, callback: (err?: Error|null, result?: Address[]) => void): void {
  db.all(`SELECT market_id FROM markets WHERE market_creator = ?`, [creator], (err?: Error|null, rows?: MarketsContractAddressRow[]): void => {
    if (err) return callback(err);
    if (!rows || !rows.length) return callback(null);
    callback(null, rows.map((row: MarketsContractAddressRow): Address => row.market_id));
  });
>>>>>>> d81cded8
}<|MERGE_RESOLUTION|>--- conflicted
+++ resolved
@@ -1,20 +1,11 @@
-<<<<<<< HEAD
 import * as Knex from "knex";
-import { Address } from "../../types";
-
-// Should return the total amount of fees earned so far by the market creator.
-export function getMarketsCreatedByUser(db: Knex, account: Address, callback: (err?: Error|null, result?: any) => void): void {
-
-=======
-import { Database } from "sqlite3";
 import { Address, MarketsContractAddressRow } from "../../types";
 
 // Should return the total amount of fees earned so far by the market creator.
-export function getMarketsCreatedByUser(db: Database, creator: Address, callback: (err?: Error|null, result?: Address[]) => void): void {
-  db.all(`SELECT market_id FROM markets WHERE market_creator = ?`, [creator], (err?: Error|null, rows?: MarketsContractAddressRow[]): void => {
+export function getMarketsCreatedByUser(db: Knex, creator: Address, callback: (err?: Error|null, result?: Address[]) => void): void {
+  db.raw(`SELECT market_id FROM markets WHERE market_creator = ?`, [creator]).asCallback((err?: Error|null, rows?: MarketsContractAddressRow[]): void => {
     if (err) return callback(err);
     if (!rows || !rows.length) return callback(null);
     callback(null, rows.map((row: MarketsContractAddressRow): Address => row.market_id));
   });
->>>>>>> d81cded8
 }