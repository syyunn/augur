import * as Knex from "knex";
import { Address, MarketsRow, MarketInfo } from "../../types";

interface MarketsInfo {
  [marketID: string]: MarketInfo;
}

export function getMarketsInfo(db: Knex, universe: Address, callback: (err?: Error|null, result?: MarketsInfo) => void): void {
  db.raw(`SELECT * FROM markets WHERE universe = ?`, [universe]).asCallback((err?: Error|null, rows?: MarketsRow[]): void => {
    if (err) return callback(err);
    if (!rows || !rows.length) return callback(null);
    const marketsInfo: MarketsInfo = {};
    callback(null, rows.reduce((p: MarketsInfo, row: MarketsRow): MarketsInfo => {
      p[row.market_id] = {
        marketID: row.market_id,
        universe: row.universe,
        marketType: row.market_type,
        numOutcomes: row.num_outcomes,
        minPrice: row.min_price,
        maxPrice: row.max_price,
        marketCreator: row.market_creator,
        creationTime: row.creation_time,
        creationBlockNumber: row.creation_block_number,
        creationFee: row.creation_fee,
        marketCreatorFeeRate: row.market_creator_fee_rate,
        marketCreatorFeesCollected: row.market_creator_fees_collected,
        topic: row.topic,
        tag1: row.tag1,
        tag2: row.tag2,
        volume: row.volume,
        sharesOutstanding: row.shares_outstanding,
        reportingWindow: row.reporting_window,
        endTime: row.end_time,
        finalizationTime: row.finalization_time,
        shortDescription: row.short_description,
        longDescription: row.long_description,
        designatedReporter: row.designated_reporter,
<<<<<<< HEAD
        resolutionSource: row.resolution_source
      } as MarketInfo;
=======
        resolutionSource: row.resolution_source,
        numTicks: row.num_ticks
      };
>>>>>>> 1c67990d
      return p;
    }, marketsInfo));
  });
}<|MERGE_RESOLUTION|>--- conflicted
+++ resolved
@@ -35,14 +35,9 @@
         shortDescription: row.short_description,
         longDescription: row.long_description,
         designatedReporter: row.designated_reporter,
-<<<<<<< HEAD
-        resolutionSource: row.resolution_source
-      } as MarketInfo;
-=======
         resolutionSource: row.resolution_source,
         numTicks: row.num_ticks
-      };
->>>>>>> 1c67990d
+      } as MarketInfo;
       return p;
     }, marketsInfo));
   });
