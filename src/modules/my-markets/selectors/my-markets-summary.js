<<<<<<< HEAD
import selectMyMarkets from 'modules/my-markets/selectors/my-markets'
import { abi } from 'services/augurjs'
=======
import BigNumber from 'bignumber.js'
import selectMyMarkets from 'modules/my-markets/selectors/my-markets'
>>>>>>> 4e88a616
import { ZERO } from 'modules/trade/constants/numbers'

export default function () {
  const markets = selectMyMarkets()

  const numMarkets = markets.length
<<<<<<< HEAD
  const totalValue = markets.reduce((prevTotal, currentMarket) => prevTotal.plus(abi.bignum(currentMarket.fees.value)), ZERO).toNumber()
=======
  const totalValue = markets.reduce((prevTotal, currentMarket) => prevTotal.plus(new BigNumber(currentMarket.fees.value, 10)), ZERO).toNumber()
>>>>>>> 4e88a616

  return {
    numMarkets,
    totalValue
  }
}<|MERGE_RESOLUTION|>--- conflicted
+++ resolved
@@ -1,21 +1,12 @@
-<<<<<<< HEAD
-import selectMyMarkets from 'modules/my-markets/selectors/my-markets'
-import { abi } from 'services/augurjs'
-=======
 import BigNumber from 'bignumber.js'
 import selectMyMarkets from 'modules/my-markets/selectors/my-markets'
->>>>>>> 4e88a616
 import { ZERO } from 'modules/trade/constants/numbers'
 
 export default function () {
   const markets = selectMyMarkets()
 
   const numMarkets = markets.length
-<<<<<<< HEAD
-  const totalValue = markets.reduce((prevTotal, currentMarket) => prevTotal.plus(abi.bignum(currentMarket.fees.value)), ZERO).toNumber()
-=======
   const totalValue = markets.reduce((prevTotal, currentMarket) => prevTotal.plus(new BigNumber(currentMarket.fees.value, 10)), ZERO).toNumber()
->>>>>>> 4e88a616
 
   return {
     numMarkets,
