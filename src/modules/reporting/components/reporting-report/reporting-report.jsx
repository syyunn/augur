--- conflicted
+++ resolved
@@ -17,15 +17,12 @@
 
   static propTypes = {
     market: PropTypes.object.isRequired,
-<<<<<<< HEAD
     isOpenReporting: PropTypes.bool.isRequired,
     universe: PropTypes.string.isRequired,
-=======
     marketId: PropTypes.string.isRequired,
     isConnected: PropTypes.bool.isRequired,
     isMarketLoaded: PropTypes.bool.isRequired,
     loadFullMarket: PropTypes.func.isRequired,
->>>>>>> 988e289d
     submitInitialReport: PropTypes.func.isRequired,
   }
 
@@ -43,18 +40,10 @@
       // designated reporter or initial reporter (open reporting)
       stake: '',
       validations: {
-<<<<<<< HEAD
-        isMarketValid: false,
-        stake: false,
+        selectedOutcome: false,
       },
       reporterGasCost: null,
-      designatedReportNoShowReputationBond: null,
-=======
-        selectedOutcome: false,
-        // have to make configurable for dispute reporting forms
-        stake: true,
-      }
->>>>>>> 988e289d
+      designatedReportNoShowReputationBond: 0,
     }
 
     this.prevPage = this.prevPage.bind(this)
@@ -63,27 +52,12 @@
   }
 
   componentWillMount() {
-<<<<<<< HEAD
-    if (this.props.isOpenReporting) {
-      this.calculateMarketCreationCosts()
-    }
-  }
-
-=======
+    // needed for both DR and open reporting
+    this.calculateMarketCreationCosts()
     if (this.props.isConnected && !this.props.isMarketLoaded) {
       this.props.loadFullMarket()
     }
   }
-
-  componentWillUpdate(nextProps, nextState) {
-    if (
-      (this.props.isConnected === false && nextProps.isConnected === true) &&
-      !!nextProps.marketId
-    ) {
-      nextProps.loadFullMarket()
-    }
-  }
->>>>>>> 988e289d
 
   prevPage() {
     this.setState({ currentStep: this.state.currentStep <= 0 ? 0 : this.state.currentStep - 1 })
@@ -102,10 +76,15 @@
     augur.createMarket.getMarketCreationCostBreakdown({ universe: this.props.universe }, (err, marketCreationCostBreakdown) => {
       if (err) return console.error(err)
 
+      const repAmount = formatEtherEstimate(marketCreationCostBreakdown.designatedReportNoShowReputationBond)
+
       this.setState({
-        designatedReportNoShowReputationBond: formatEtherEstimate(marketCreationCostBreakdown.designatedReportNoShowReputationBond),
+        designatedReportNoShowReputationBond: repAmount,
         reporterGasCost: formatEtherEstimate(marketCreationCostBreakdown.targetReporterGasCosts),
+        stake: this.props.isOpenReporting ? 0 : repAmount.formatted,
       })
+
+
     })
   }
 
@@ -118,50 +97,6 @@
         <Helmet>
           <title>Submit Report</title>
         </Helmet>
-<<<<<<< HEAD
-        <MarketPreview
-          {...p.market}
-          isLogged={p.isLogged}
-          location={p.location}
-          history={p.history}
-          cardStyle="single-card"
-          buttonText="View"
-        />
-        <article className={FormStyles.Form}>
-          { s.currentStep === 0 &&
-            <ReportingReportForm
-              market={p.market}
-              updateState={this.updateState}
-              isMarketValid={s.isMarketValid}
-              selectedOutcome={s.selectedOutcome}
-              stake={s.stake}
-              validations={s.validations}
-            />
-          }
-          { s.currentStep === 1 &&
-            <ReportingReportConfirm
-              market={p.market}
-              isMarketValid={s.isMarketValid}
-              selectedOutcome={s.selectedOutcome}
-              stake={s.stake}
-              designatedReportNoShowReputationBond={s.designatedReportNoShowReputationBond}
-              reporterGasCost={s.reporterGasCost}
-              isOpenReporting={p.isOpenReporting}
-            />
-          }
-          <div className={FormStyles.Form__navigation}>
-            <button
-              className={classNames(FormStyles.Form__prev, { [`${FormStyles['hide-button']}`]: s.currentStep === 0 })}
-              onClick={this.prevPage}
-            >Previous
-            </button>
-            <button
-              className={classNames(FormStyles.Form__next, { [`${FormStyles['hide-button']}`]: s.currentStep === 1 })}
-              disabled={!Object.keys(s.validations).every(key => s.validations[key] === true)}
-              onClick={Object.keys(s.validations).every(key => s.validations[key] === true) && this.nextPage}
-            >Report
-            </button>
-=======
         { !isEmpty(p.market) &&
           <MarketPreview
             {...p.market}
@@ -183,15 +118,18 @@
                 selectedOutcome={s.selectedOutcome}
                 stake={s.stake}
                 validations={s.validations}
+                isOpenReporting={p.isOpenReporting}
               />
             }
->>>>>>> 988e289d
             { s.currentStep === 1 &&
               <ReportingReportConfirm
                 market={p.market}
                 isMarketValid={s.isMarketValid}
                 selectedOutcome={s.selectedOutcomeName}
                 stake={s.stake}
+                designatedReportNoShowReputationBond={s.designatedReportNoShowReputationBond}
+                reporterGasCost={s.reporterGasCost}
+                isOpenReporting={p.isOpenReporting}
               />
             }
             <div className={FormStyles.Form__navigation}>
