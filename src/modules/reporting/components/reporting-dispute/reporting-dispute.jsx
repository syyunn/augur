--- conflicted
+++ resolved
@@ -4,18 +4,13 @@
 import { Helmet } from 'react-helmet'
 import { augur } from 'services/augurjs'
 
-import { formatEtherEstimate, formatGasCostToEther } from 'utils/format-number'
+import { formatGasCostToEther } from 'utils/format-number'
 import MarketPreview from 'modules/market/components/market-preview/market-preview'
 import NullStateMessage from 'modules/common/components/null-state-message/null-state-message'
-<<<<<<< HEAD
 import ReportingDisputeForm from 'modules/reporting/components/reporting-dispute-form/reporting-dispute-form'
 import ReportingDisputeConfirm from 'modules/reporting/components/reporting-dispute-confirm/reporting-dispute-confirm'
 import { TYPE_VIEW } from 'modules/market/constants/link-types'
 import { BINARY, SCALAR } from 'modules/markets/constants/market-types'
-=======
-import DisputeMarketCard from 'modules/reporting/components/dispute-market-card/dispute-market-card'
-import MarketsHeaderStyles from 'modules/markets/components/markets-header/markets-header.styles'
->>>>>>> 475c3dac
 
 import { isEmpty } from 'lodash'
 import FormStyles from 'modules/common/less/form'
@@ -25,24 +20,14 @@
 
   static propTypes = {
     history: PropTypes.object.isRequired,
-<<<<<<< HEAD
     market: PropTypes.object.isRequired,
     universe: PropTypes.string.isRequired,
     marketId: PropTypes.string.isRequired,
-=======
-    doesUserHaveRep: PropTypes.bool.isRequired,
-    markets: PropTypes.array.isRequired,
-    upcomingMarkets: PropTypes.array.isRequired,
-    marketsCount: PropTypes.number.isRequired,
-    upcomingMarketsCount: PropTypes.number.isRequired,
-    isMobile: PropTypes.bool,
-    navigateToAccountDepositHandler: PropTypes.func.isRequired,
->>>>>>> 475c3dac
     isConnected: PropTypes.bool.isRequired,
     isMarketLoaded: PropTypes.bool.isRequired,
     loadFullMarket: PropTypes.func.isRequired,
-    //submitMarketContribute: PropTypes.func.isRequired,
-    //estimateSubmitMarketContribute: PropTypes.func.isRequired,
+    submitMarketContribute: PropTypes.func.isRequired,
+    estimateSubmitMarketContribute: PropTypes.func.isRequired,
     getDisputeInfo: PropTypes.func.isRequired,
   }
 
@@ -142,9 +127,7 @@
   }
 
   calculateGasEstimates() {
-    // TODO: format stake
-/*
-    this.props.estimateSubmitMarketContribute(this.props.market.id, this.props.stake, (err, gasEstimateValue) => {
+    this.props.estimateSubmitMarketContribute(this.props.market.id, this.state.stake, (err, gasEstimateValue) => {
       if (err) return console.error(err)
 
       const gasPrice = augur.rpc.getGasPrice()
@@ -152,7 +135,6 @@
         gasEstimate: formatGasCostToEther(gasEstimateValue, { decimalsRounded: 4 }, gasPrice),
       })
     })
-    */
   }
 
   render() {
@@ -253,25 +235,6 @@
             />
           </div>
         }
-        <article className={MarketsHeaderStyles.MarketsHeader}>
-          <h4 className={MarketsHeaderStyles.MarketsHeader__subheading}>Upcoming Dispute Window</h4>
-        </article>
-        {p.upcomingMarketsCount > 0 &&
-            p.upcomingMarkets.map(market =>
-              (<DisputeMarketCard
-                key={market.id}
-                market={market}
-                disputeRound={p.disputeRound}
-                isMobile={p.isMobile}
-                location={p.location}
-                history={p.history}
-              />))
-        }
-        { p.upcomingMarketsCount === 0 &&
-          <NullStateMessage
-            message="There are currently no markets slated for the upcoming dispute window."
-          />
-        }
       </section>
     )
   }
