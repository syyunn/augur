import React, { Component } from 'react'
import PropTypes from 'prop-types'
import { Link } from 'react-router-dom'
import moment from 'moment'

import debounce from 'utils/debounce'
import { AlertCircle, CloseBlack } from 'modules/common/components/icons/icons'
import Styles from 'modules/notifications/components/notification.styles'

export default class Notification extends Component {
  static propTypes = {
    index: PropTypes.number.isRequired,
    seen: PropTypes.bool.isRequired,
    id: PropTypes.string.isRequired,
    title: PropTypes.string.isRequired,
    description: PropTypes.string.isRequired,
    removeNotification: PropTypes.func.isRequired,
    toggleNotifications: PropTypes.func.isRequired,
    updateNotification: PropTypes.func.isRequired,
    notificationsBounds: PropTypes.object.isRequired,
    updateNotificationsBoundingBox: PropTypes.func.isRequired,
    checkSeen: PropTypes.bool.isRequired,
    linkPath: PropTypes.oneOfType([
      PropTypes.string,
      PropTypes.object
    ])
  };

  constructor(props) {
    super(props)

    this.state = {
      notificationBounds: {}
    }

    this.updateNotificationBoundingBox = debounce(this.updateNotificationBoundingBox.bind(this), 100)
    this.hasNotificationBeenSeen = this.hasNotificationBeenSeen.bind(this)
  }

  componentDidMount() {
    this.updateNotificationBoundingBox()

    window.addEventListener('scroll', this.updateNotificationBoundingBox)
  }

  componentWillUpdate(nextProps, nextState) {
    if (this.state.notificationBounds !== nextState.notificationBounds) {
      this.props.updateNotificationsBoundingBox()
    }

    if (
      this.props.notificationsBounds !== nextProps.notificationsBounds ||
      this.state.notificationBounds !== nextState.notificationBounds
    ) {
      this.hasNotificationBeenSeen(nextProps.notificationsBounds, nextState.notificationBounds)
    }

    if (this.props.checkSeen !== nextProps.checkSeen && nextProps.checkSeen) {
      this.updateNotificationBoundingBox()
    }

  }

  componentWillUnmount() {
    window.removeEventListener('scroll', this.updateNotificationBoundingBox)
  }

  updateNotificationBoundingBox() {
    if (this.notification) this.setState({ notificationBounds: this.notification.getBoundingClientRect() })
  }

  hasNotificationBeenSeen(notificationsBounds, notificationBounds) {
    if (!this.seen && notificationsBounds.top && notificationsBounds.bottom && notificationBounds.top && notificationBounds.bottom) {
      const topBound = notificationsBounds.top
      const bottomBound = notificationsBounds.bottom
      const notificationMidpoint = (notificationBounds.top + notificationBounds.bottom) / 2

      if (
        notificationMidpoint >= topBound &&
        notificationMidpoint <= bottomBound
      ) {
        setTimeout(() => {
          this.props.updateNotification(this.props.id, { seen: true })
        }, 1000)
      }
    }
  }

  render() {
    const p = this.props

    return (
      <article
        ref={(notification) => {
          this.notification = notification
        }}
        className={Styles.Notification}
      >
        <Link
          className={Styles.Notification__link}
          to={p.linkPath ? p.linkPath : ''}
          onClick={(e) => {
            e.stopPropagation()
            if (!p.linkPath) e.preventDefault()
            if (p.linkPath && p.onClick) p.toggleNotifications()
          }}
        >
          <span className={Styles.Notification__title}>{p.title}</span>
          {AlertCircle(!p.seen ? Styles.Notification__dot : Styles['Notification__dot-seen'], '#553580')}
          <button
            className={Styles.Notification__close}
            onClick={(e) => {
              e.stopPropagation()
              e.preventDefault()
              p.removeNotification()
            }}
          >
            {CloseBlack}
          </button>
          <span className={Styles.Notification__description}>{p.description}</span>
<<<<<<< HEAD
          <span className={Styles.Notification__time}>{moment.unix(p.timestamp, 'YYYYMMDD').fromNow()}</span>
=======
          <span className={Styles.Notification__time}>{moment.unix(p.timestamp).fromNow()}</span>
>>>>>>> eeb0dbf3
        </Link>
      </article>
    )
  }
}<|MERGE_RESOLUTION|>--- conflicted
+++ resolved
@@ -118,11 +118,7 @@
             {CloseBlack}
           </button>
           <span className={Styles.Notification__description}>{p.description}</span>
-<<<<<<< HEAD
-          <span className={Styles.Notification__time}>{moment.unix(p.timestamp, 'YYYYMMDD').fromNow()}</span>
-=======
           <span className={Styles.Notification__time}>{moment.unix(p.timestamp).fromNow()}</span>
->>>>>>> eeb0dbf3
         </Link>
       </article>
     )
