<<<<<<< HEAD
import { augur } from 'services/augurjs'
import { convertTradeLogsToTransactions } from 'modules/transactions/actions/convert-logs-to-transactions'
import { updateOrders } from 'modules/my-orders/actions/update-orders'
import { loadBidsAsksHistory } from 'modules/bids-asks/actions/load-bids-asks-history'
import { LOG_ADD_TX, LOG_CANCEL, LOG_FILL_TX } from 'modules/transactions/constants/types'

export const UPDATE_ACCOUNT_TRADES_DATA = 'UPDATE_ACCOUNT_TRADES_DATA'
export const UPDATE_ACCOUNT_POSITIONS_DATA = 'UPDATE_ACCOUNT_POSITIONS_DATA'
export const UPDATE_COMPLETE_SETS_BOUGHT = 'UPDATE_COMPLETE_SETS_BOUGHT'
export const UPDATE_NET_EFFECTIVE_TRADES_DATA = 'UPDATE_NET_EFFECTIVE_TRADES_DATA'
export const UPDATE_SELL_COMPLETE_SETS_LOCK = 'UPDATE_SELL_COMPLETE_SETS_LOCK'
export const UPDATE_SMALLEST_POSITIONS = 'UPDATE_SMALLEST_POSITIONS'
export const UPDATE_ORDERS_TRANSACTION_LOG = 'UPDATE_ORDERS_TRANSACTION_LOG'

export function updateSmallestPositions(marketID, smallestPosition) {
  return { type: UPDATE_SMALLEST_POSITIONS, marketID, smallestPosition }
}

export function updateSellCompleteSetsLock(marketID, isLocked) {
  return { type: UPDATE_SELL_COMPLETE_SETS_LOCK, marketID, isLocked }
}

export function updateAccountBidsAsksData(data, marketID) {
  return (dispatch, getState) => {
    dispatch(convertTradeLogsToTransactions(LOG_ADD_TX, data, marketID))
    dispatch(updateOrders(data, true))
    const { loginAccount } = getState()
    const account = loginAccount.address
    augur.trading.positions.getAdjustedPositions({ account, filter: { market: marketID } }, (err, positions) => {
      if (err) return console.error('getAdjustedPositions error: ', err)
      dispatch(updateAccountPositionsData(positions, marketID))
    })
=======
import { eachSeries, parallel } from 'async'
import { loadAccountPositions } from 'modules/my-positions/actions/load-account-positions'
import { convertTradeLogsToTransactions } from 'modules/transactions/actions/convert-logs-to-transactions'
import { updateOrders } from 'modules/my-orders/actions/update-orders'
import { loadBidsAsksHistory } from 'modules/bids-asks/actions/load-bids-asks-history'
import { CREATE_ORDER, CANCEL_ORDER, FILL_ORDER } from 'modules/transactions/constants/types'
import logError from 'utils/log-error'

export const UPDATE_ACCOUNT_TRADES_DATA = 'UPDATE_ACCOUNT_TRADES_DATA'
export const UPDATE_ACCOUNT_POSITIONS_DATA = 'UPDATE_ACCOUNT_POSITIONS_DATA'

export function updateAccountBidsAsksData(data, marketID, callback = logError) {
  return (dispatch) => {
    dispatch(convertTradeLogsToTransactions(CREATE_ORDER, data, marketID))
    dispatch(updateOrders(data, true))
    dispatch(loadAccountPositions({ market: marketID }, callback))
>>>>>>> 4e88a616
  }
}

export function updateAccountCancelsData(data, marketID) {
<<<<<<< HEAD
  return (dispatch, getState) => {
    dispatch(convertTradeLogsToTransactions(LOG_CANCEL, data, marketID))
=======
  return (dispatch) => {
    dispatch(convertTradeLogsToTransactions(CANCEL_ORDER, data, marketID))
>>>>>>> 4e88a616
    dispatch(updateOrders(data, false))
  }
}

<<<<<<< HEAD
export function updateAccountTradesData(data, marketID) {
  return (dispatch, getState) => {
    dispatch(convertTradeLogsToTransactions(LOG_FILL_TX, data, marketID))
    const { loginAccount } = getState()
    const account = loginAccount.address
    Object.keys(data).forEach((market) => {
      augur.trading.positions.getAdjustedPositions({
        account,
        filter: { market }
      }, (err, positions) => {
        if (err) return console.error('getAdjustedPositions error: ', err)
        dispatch(updateAccountPositionsData(positions, market))
        dispatch(loadBidsAsksHistory({ market }))
      })
      dispatch({
        type: UPDATE_ACCOUNT_TRADES_DATA,
        market,
        data: data[market]
      })
    })
=======
export function updateAccountTradesData(data, marketID, callback = logError) {
  return (dispatch) => {
    dispatch(convertTradeLogsToTransactions(FILL_ORDER, data, marketID))
    eachSeries(data, (market, nextMarket) => {
      dispatch({ type: UPDATE_ACCOUNT_TRADES_DATA, market, data: data[market] })
      parallel([
        next => dispatch(loadAccountPositions({ market }, next)),
        next => dispatch(loadBidsAsksHistory({ market }, next))
      ], nextMarket)
    }, callback)
>>>>>>> 4e88a616
  }
}

export function updateAccountPositionsData(data, marketID) {
  return { type: UPDATE_ACCOUNT_POSITIONS_DATA, data, marketID }
<<<<<<< HEAD
}

export function updateNetEffectiveTradesData(data, marketID) {
  return { type: UPDATE_NET_EFFECTIVE_TRADES_DATA, data, marketID }
}

export function updateCompleteSetsBought(data, marketID) {
  return { type: UPDATE_COMPLETE_SETS_BOUGHT, data, marketID }
=======
>>>>>>> 4e88a616
}<|MERGE_RESOLUTION|>--- conflicted
+++ resolved
@@ -1,37 +1,3 @@
-<<<<<<< HEAD
-import { augur } from 'services/augurjs'
-import { convertTradeLogsToTransactions } from 'modules/transactions/actions/convert-logs-to-transactions'
-import { updateOrders } from 'modules/my-orders/actions/update-orders'
-import { loadBidsAsksHistory } from 'modules/bids-asks/actions/load-bids-asks-history'
-import { LOG_ADD_TX, LOG_CANCEL, LOG_FILL_TX } from 'modules/transactions/constants/types'
-
-export const UPDATE_ACCOUNT_TRADES_DATA = 'UPDATE_ACCOUNT_TRADES_DATA'
-export const UPDATE_ACCOUNT_POSITIONS_DATA = 'UPDATE_ACCOUNT_POSITIONS_DATA'
-export const UPDATE_COMPLETE_SETS_BOUGHT = 'UPDATE_COMPLETE_SETS_BOUGHT'
-export const UPDATE_NET_EFFECTIVE_TRADES_DATA = 'UPDATE_NET_EFFECTIVE_TRADES_DATA'
-export const UPDATE_SELL_COMPLETE_SETS_LOCK = 'UPDATE_SELL_COMPLETE_SETS_LOCK'
-export const UPDATE_SMALLEST_POSITIONS = 'UPDATE_SMALLEST_POSITIONS'
-export const UPDATE_ORDERS_TRANSACTION_LOG = 'UPDATE_ORDERS_TRANSACTION_LOG'
-
-export function updateSmallestPositions(marketID, smallestPosition) {
-  return { type: UPDATE_SMALLEST_POSITIONS, marketID, smallestPosition }
-}
-
-export function updateSellCompleteSetsLock(marketID, isLocked) {
-  return { type: UPDATE_SELL_COMPLETE_SETS_LOCK, marketID, isLocked }
-}
-
-export function updateAccountBidsAsksData(data, marketID) {
-  return (dispatch, getState) => {
-    dispatch(convertTradeLogsToTransactions(LOG_ADD_TX, data, marketID))
-    dispatch(updateOrders(data, true))
-    const { loginAccount } = getState()
-    const account = loginAccount.address
-    augur.trading.positions.getAdjustedPositions({ account, filter: { market: marketID } }, (err, positions) => {
-      if (err) return console.error('getAdjustedPositions error: ', err)
-      dispatch(updateAccountPositionsData(positions, marketID))
-    })
-=======
 import { eachSeries, parallel } from 'async'
 import { loadAccountPositions } from 'modules/my-positions/actions/load-account-positions'
 import { convertTradeLogsToTransactions } from 'modules/transactions/actions/convert-logs-to-transactions'
@@ -48,44 +14,16 @@
     dispatch(convertTradeLogsToTransactions(CREATE_ORDER, data, marketID))
     dispatch(updateOrders(data, true))
     dispatch(loadAccountPositions({ market: marketID }, callback))
->>>>>>> 4e88a616
   }
 }
 
 export function updateAccountCancelsData(data, marketID) {
-<<<<<<< HEAD
-  return (dispatch, getState) => {
-    dispatch(convertTradeLogsToTransactions(LOG_CANCEL, data, marketID))
-=======
   return (dispatch) => {
     dispatch(convertTradeLogsToTransactions(CANCEL_ORDER, data, marketID))
->>>>>>> 4e88a616
     dispatch(updateOrders(data, false))
   }
 }
 
-<<<<<<< HEAD
-export function updateAccountTradesData(data, marketID) {
-  return (dispatch, getState) => {
-    dispatch(convertTradeLogsToTransactions(LOG_FILL_TX, data, marketID))
-    const { loginAccount } = getState()
-    const account = loginAccount.address
-    Object.keys(data).forEach((market) => {
-      augur.trading.positions.getAdjustedPositions({
-        account,
-        filter: { market }
-      }, (err, positions) => {
-        if (err) return console.error('getAdjustedPositions error: ', err)
-        dispatch(updateAccountPositionsData(positions, market))
-        dispatch(loadBidsAsksHistory({ market }))
-      })
-      dispatch({
-        type: UPDATE_ACCOUNT_TRADES_DATA,
-        market,
-        data: data[market]
-      })
-    })
-=======
 export function updateAccountTradesData(data, marketID, callback = logError) {
   return (dispatch) => {
     dispatch(convertTradeLogsToTransactions(FILL_ORDER, data, marketID))
@@ -96,21 +34,9 @@
         next => dispatch(loadBidsAsksHistory({ market }, next))
       ], nextMarket)
     }, callback)
->>>>>>> 4e88a616
   }
 }
 
 export function updateAccountPositionsData(data, marketID) {
   return { type: UPDATE_ACCOUNT_POSITIONS_DATA, data, marketID }
-<<<<<<< HEAD
-}
-
-export function updateNetEffectiveTradesData(data, marketID) {
-  return { type: UPDATE_NET_EFFECTIVE_TRADES_DATA, data, marketID }
-}
-
-export function updateCompleteSetsBought(data, marketID) {
-  return { type: UPDATE_COMPLETE_SETS_BOUGHT, data, marketID }
-=======
->>>>>>> 4e88a616
 }