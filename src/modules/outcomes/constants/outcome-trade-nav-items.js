<<<<<<< HEAD
import { BUY, SELL } from 'modules/trade/constants/types'
=======
import { BUY, SELL } from 'modules/transactions/constants/types'
>>>>>>> 4e88a616

export const OUTCOME_TRADE_NAV_ITEMS = {
  [BUY]: {
    label: BUY
  },
  [SELL]: {
    label: SELL
  }
}<|MERGE_RESOLUTION|>--- conflicted
+++ resolved
@@ -1,8 +1,4 @@
-<<<<<<< HEAD
-import { BUY, SELL } from 'modules/trade/constants/types'
-=======
 import { BUY, SELL } from 'modules/transactions/constants/types'
->>>>>>> 4e88a616
 
 export const OUTCOME_TRADE_NAV_ITEMS = {
   [BUY]: {
