import React, { PropTypes } from 'react';
import AuthForm from '../../auth/components/auth-form';
import Link from '../../link/components/link';
import classnames from 'classnames';

const AuthPage = p => (
	<main className="page auth">
		<header className="page-header">
<<<<<<< HEAD
			<div className="l-container">
				<span className="big-line">Augur is a completely decentralized system</span> including user accounts.
				Your credentials never leave the browser, and you are responsible for keeping them safe.
				<br />
				<b>
					<i className="negative">
						It is impossible to recover your account if your credentials get lost!
					</i>
				</b><br />
				Click&nbsp;
				<Link
					className={classnames('airbitz-button')}
					onClick={p.authForm.airbitzLink.onClick}
				>
					{p.authForm.airbitzLinkText}
				</Link>
				&nbsp;to create an encrypted and backed up account using a simple username and password.
			</div>
=======
			<span className="big-line">Augur is a completely decentralized system</span> including user accounts.
			Your credentials never leave the browser, and you are responsible for keeping them safe.
			<br />
			<b>
				<i className="negative">
					It is impossible to recover your account if your credentials get lost!
				</i>
			</b>
>>>>>>> 0ee9f58c
		</header>
		<AuthForm className="auth-form" {...p.authForm} />
	</main>
);

AuthPage.propTypes = {
	className: PropTypes.string,
	authForm: PropTypes.object
};

export default AuthPage;<|MERGE_RESOLUTION|>--- conflicted
+++ resolved
@@ -6,26 +6,6 @@
 const AuthPage = p => (
 	<main className="page auth">
 		<header className="page-header">
-<<<<<<< HEAD
-			<div className="l-container">
-				<span className="big-line">Augur is a completely decentralized system</span> including user accounts.
-				Your credentials never leave the browser, and you are responsible for keeping them safe.
-				<br />
-				<b>
-					<i className="negative">
-						It is impossible to recover your account if your credentials get lost!
-					</i>
-				</b><br />
-				Click&nbsp;
-				<Link
-					className={classnames('airbitz-button')}
-					onClick={p.authForm.airbitzLink.onClick}
-				>
-					{p.authForm.airbitzLinkText}
-				</Link>
-				&nbsp;to create an encrypted and backed up account using a simple username and password.
-			</div>
-=======
 			<span className="big-line">Augur is a completely decentralized system</span> including user accounts.
 			Your credentials never leave the browser, and you are responsible for keeping them safe.
 			<br />
@@ -33,8 +13,15 @@
 				<i className="negative">
 					It is impossible to recover your account if your credentials get lost!
 				</i>
-			</b>
->>>>>>> 0ee9f58c
+			</b><br />
+			Click&nbsp;
+			<Link
+				className={classnames('airbitz-button')}
+				onClick={p.authForm.airbitzLink.onClick}
+			>
+			{p.authForm.airbitzLinkText}
+			</Link>
+			&nbsp;to create an encrypted and backed up account using a simple username and password.
 		</header>
 		<AuthForm className="auth-form" {...p.authForm} />
 	</main>
