--- conflicted
+++ resolved
@@ -39,34 +39,22 @@
 	constructor(props) {
 		super(props);
 		this.handleSubmit = this.handleSubmit.bind(this);
-<<<<<<< HEAD
 		this.handlePasswordInput = this.handlePasswordInput.bind(this);
 		this.loginIDCopy = this.loginIDCopy.bind(this);
-=======
->>>>>>> 6ba8cf03
 		if (new FileReader()) {
 			this.fileReader = new FileReader();
 		}
 		this.state = {
 			msg: this.props.msg,
-<<<<<<< HEAD
 			loginID: undefined,
 			rememberMe: this.props.rememberMe,
 			disableInputs: false,
 			loginAccount: {}
-=======
-			secureLoginID: this.props.secureLoginID,
-			rememberMe: this.props.rememberMe || true
->>>>>>> 6ba8cf03
 		};
 	}
 
 	componentWillReceiveProps(nextProps) {
-<<<<<<< HEAD
 		this.setState({ msg: nextProps.msg });
-=======
-		this.setState({ msg: nextProps.msg, secureLoginID: nextProps.secureLoginID });
->>>>>>> 6ba8cf03
 	}
 
 	componentDidUpdate() {
@@ -84,30 +72,19 @@
 
 	handleSubmit = (e) => {
 		e.preventDefault();
-<<<<<<< HEAD
 		e.stopPropagation();
 		const name = this.refs.accountName.value;
-		// const loginID = this.state.loginID;
 		const loginID = this.refs.loginID.value;
-=======
-		const name = this.refs.name.value;
-		const secureLoginID = this.state.secureLoginID;
->>>>>>> 6ba8cf03
 		const password = this.refs.password.value;
 		const password2 = this.refs.password2.value;
 		const rememberMe = this.state.rememberMe;
 		const loginAccount = this.state.loginAccount;
 		const file = (this.refs.form[1].files[0] !== undefined);
-<<<<<<< HEAD
-
-=======
-		console.log(file);
->>>>>>> 6ba8cf03
+
 		if (file && this.fileReader) {
 			this.fileReader.readAsText(this.refs.form[1].files[0]);
 			this.fileReader.onload = (e) => {
 				const importAccount = JSON.parse(e.target.result);
-<<<<<<< HEAD
 				setTimeout(() => this.props.onSubmit(name, password, password2, loginID, rememberMe, importAccount, loginAccount, undefined), 300);
 			};
 		} else {
@@ -132,15 +109,6 @@
 				this.setState({ loginID: loginAccount.loginID, disableInputs: true, loginAccount });
 			}), 300);
 		}
-=======
-				setTimeout(() => this.props.onSubmit(name, password, password2, secureLoginID, rememberMe, importAccount), 100);
-			};
-		} else {
-			setTimeout(() => this.props.onSubmit(name, password, password2, secureLoginID, rememberMe, undefined), 100);
-		}
-
-		this.setState({ msg: '' });
->>>>>>> 6ba8cf03
 	}
 
 	loginIDCopy = (e) => {
@@ -192,7 +160,6 @@
 					placeholder="Import Account"
 					autoFocus="autofocus"
 				/>
-<<<<<<< HEAD
 				{p.loginID &&
 					<textarea ref="loginIDDisplay" className={classnames('loginID-generated')} readOnly value={p.loginID} onClick={this.loginIDCopy} />
 				}
@@ -210,17 +177,6 @@
 					autoComplete
 					onChange={(loginID) => this.setState({ loginID })}
 					required={p.isVisibleID}
-=======
-				<Input
-					name="secureLoginID"
-					ref={(ref) => { if (ref && ref.state.value !== s.secureLoginID) { this.setState({ secureLoginID: ref.state.value }); } }}
-					className={classnames('secure-login-id-input', { displayNone: !p.isVisibleID })}
-					type="text"
-					value={s.secureLoginID}
-					placeholder="secure login ID"
-					autoFocus="autofocus"
-					onChange={(secureLoginID) => this.setState({ secureLoginID })}
->>>>>>> 6ba8cf03
 				/>
 				<input
 					name="password"
@@ -231,12 +187,9 @@
 					defaultValue={p.password}
 					placeholder={p.passwordPlaceholder || 'password'}
 					maxLength="256"
-<<<<<<< HEAD
 					onChange={this.handlePasswordInput}
 					required={p.isVisiblePassword}
 					autoComplete
-=======
->>>>>>> 6ba8cf03
 				/>
 				<input
 					ref="password2"
@@ -244,11 +197,8 @@
 					type="password"
 					placeholder={p.password2Placeholder || 'confirm password'}
 					maxLength="256"
-<<<<<<< HEAD
 					onChange={this.handlePasswordInput}
 					required={p.isVisiblePassword2}
-=======
->>>>>>> 6ba8cf03
 				/>
 				<div className={classnames('bottom-container')}>
 					<Link
