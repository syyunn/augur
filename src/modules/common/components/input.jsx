import React, { Component, PropTypes } from 'react';
import classNames from 'classnames';
import BigNumber from 'bignumber.js';

import debounce from 'utils/debounce';

export default class Input extends Component {
  // TODO -- Prop Validations
  static propTypes = {
    // type: PropTypes.string,
    // className: PropTypes.string,
    value: PropTypes.any,
    // isMultiline: PropTypes.bool,
    isClearable: PropTypes.bool,
    debounceMS: PropTypes.number,
    onChange: PropTypes.func,
    onBlur: PropTypes.func,
    isIncrementable: PropTypes.bool,
    incrementAmount: PropTypes.number,
    updateValue: PropTypes.func,
    canToggleVisibility: PropTypes.bool,
    shouldMatchValue: PropTypes.bool,
    comparisonValue: PropTypes.string
  };

  constructor(props) {
    super(props);

    this.finalDebounceMS = this.props.debounceMS > 0 || this.props.debounceMS === 0 ? this.props.debounceMS : 500;
    this.state = {
      value: this.props.value || '',
      timeoutID: '',
      isHiddenContentVisible: false
    };
    this.handleOnChange = this.handleOnChange.bind(this);
    this.handleOnBlur = this.handleOnBlur.bind(this);
    this.handleClear = this.handleClear.bind(this);
    this.handleToggleVisibility = this.handleToggleVisibility.bind(this);
    this.timeoutVisibleHiddenContent = debounce(this.timeoutVisibleHiddenContent.bind(this), 1200);
  }

  componentWillReceiveProps(nextProps) {
    if (this.props.value !== nextProps.value) {
      this.setState({ value: nextProps.value });
    }
  }

  componentWillUpdate(nextProps, nextState) {
    if (nextProps.canToggleVisibility && !nextState.value && nextState.isHiddenContentVisible) {
      this.setState({ isHiddenContentVisible: false });
    }

    if (this.state.isHiddenContentVisible !== nextState.isHiddenContentVisible && nextState.isHiddenContentVisible) {
      this.timeoutVisibleHiddenContent();
    }
  }

  handleOnChange = (e) => {
    const newValue = e.target.value;
    if (this.finalDebounceMS) {
      clearTimeout(this.state.timeoutID);
      if (newValue !== this.props.value) {
        this.setState({ timeoutID: setTimeout(() => this.props.onChange(newValue), this.finalDebounceMS) });
      }
    } else if (newValue !== this.props.value) {
      this.props.onChange(newValue);
    }
    this.setState({ value: newValue });
  };

  handleOnBlur = () => {
    if (this.finalDebounceMS) {
      clearTimeout(this.state.timeoutID);
      if (this.state.value !== this.props.value) {
        this.props.onChange(this.state.value);
      }
    }
    this.props.onBlur && this.props.onBlur();
  };

  handleClear = () => {
    this.setState({ value: '' });
    this.props.onChange('');
  };

  handleToggleVisibility = () => {
    this.setState({ isHiddenContentVisible: !this.state.isHiddenContentVisible });
  };

  timeoutVisibleHiddenContent = () => {
    this.setState({ isHiddenContentVisible: false });
  }

  render() {
    const { isClearable, isIncrementable, incrementAmount, updateValue, canToggleVisibility, shouldMatchValue, comparisonValue, ...p } = this.props;
    const s = this.state;

    return (
      <div className={classNames('input', p.className, { 'is-incrementable': isIncrementable, 'can-toggle-visibility': canToggleVisibility })} >
        {!p.isMultiline &&
          <input
            {...p}
            className="box"
            type={p.type === 'password' && s.isHiddenContentVisible ? 'text' : p.type}
            value={s.value}
            onChange={this.handleOnChange}
            onBlur={this.handleOnBlur}
          />
        }

        {p.isMultiline &&
          <textarea
            {...p}
            className="box"
            value={s.value}
            onChange={this.handleOnChange}
            onBlur={this.handleOnBlur}
          />
        }

        {isClearable && !p.isMultiline && !!s.value &&
<<<<<<< HEAD
          <button
            type="button"
            className="button-text-only"
            onClick={this.handleClear}
          >
            <i></i>
=======
          <button type="button" className="button-text-only" onClick={this.handleClear}>
            <i className="fa fa-close" />
>>>>>>> 31975767
          </button>
        }

        {canToggleVisibility && s.value &&
          <button
            type="button"
            className="button-text-only"
            onClick={this.handleToggleVisibility}
            tabIndex="-1"
          >
            {s.isHiddenContentVisible ?
              <i></i> :
              <i></i>
            }
          </button>
        }

        {shouldMatchValue && s.value &&
          <div className="input-value-comparison">
            {s.value === comparisonValue ?
              <i className="input-does-match"></i> :
              <i className="input-does-not-match"></i>
            }
          </div>
        }

        {isIncrementable &&
          <div className="value-incrementers">
            <button
              className="increment-value unstyled"
              onClick={() => {
                if ((!isNaN(parseFloat(s.value)) && isFinite(s.value)) || !s.value) {
                  let newValue = new BigNumber(s.value || 0);

                  if (newValue > p.max) {
                    newValue = new BigNumber(p.max);
                  } else if (newValue < p.min) {
                    newValue = new BigNumber(p.min).plus(new BigNumber(incrementAmount)).toString();
                  } else {
                    newValue = newValue.plus(new BigNumber(incrementAmount)).toString();
                    if (newValue > p.max) {
                      newValue = new BigNumber(p.max);
                    }
                  }

                  updateValue(newValue);
                }
              }}
            >
              <i className="fa fa-angle-up" />
            </button>
            <button
              className="decrement-value unstyled"
              onClick={() => {
                if ((!isNaN(parseFloat(s.value)) && isFinite(s.value)) || !s.value) {
                  let newValue = new BigNumber(s.value || 0);

                  if (newValue > p.max) {
                    newValue = new BigNumber(p.max).minus(new BigNumber(incrementAmount));
                  } else if (newValue < p.min) {
                    newValue = new BigNumber(p.min);
                  } else {
                    newValue = newValue.minus(new BigNumber(incrementAmount));
                    if (newValue < p.min) {
                      newValue = new BigNumber(p.min);
                    }
                  }

                  updateValue(newValue);
                }
              }}
            >
              <i className="fa fa-angle-down" />
            </button>
          </div>
        }
      </div>
    );
  }
}<|MERGE_RESOLUTION|>--- conflicted
+++ resolved
@@ -119,17 +119,12 @@
         }
 
         {isClearable && !p.isMultiline && !!s.value &&
-<<<<<<< HEAD
           <button
             type="button"
             className="button-text-only"
             onClick={this.handleClear}
           >
-            <i></i>
-=======
-          <button type="button" className="button-text-only" onClick={this.handleClear}>
             <i className="fa fa-close" />
->>>>>>> 31975767
           </button>
         }
 
@@ -141,8 +136,8 @@
             tabIndex="-1"
           >
             {s.isHiddenContentVisible ?
-              <i></i> :
-              <i></i>
+              <i className="fa fa-eye-slash" /> :
+              <i className="fa fa-eye" />
             }
           </button>
         }
@@ -150,8 +145,8 @@
         {shouldMatchValue && s.value &&
           <div className="input-value-comparison">
             {s.value === comparisonValue ?
-              <i className="input-does-match"></i> :
-              <i className="input-does-not-match"></i>
+              <i className="fa fa-check-circle input-does-match" /> :
+              <i className="fa fa-times-circle input-does-not-match" />
             }
           </div>
         }
