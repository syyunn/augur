--- conflicted
+++ resolved
@@ -10,33 +10,6 @@
 	render() {
 		const p = this.props;
 
-<<<<<<< HEAD
-			{!p.loginAccount.id &&
-				<Link className={classnames('site-nav-link', AUTH_TYPES[p.activePage], { active: !!AUTH_TYPES[p.activePage] })} {...p.authLink}>
-					Sign Up / Login
-				</Link>
-			}
-			{p.loginAccount.id &&
-				<Link
-					className={classnames('site-nav-link', ACCOUNT, { active: p.activePage === ACCOUNT })} {...p.accountLink}
-					title={p.loginAccount.realEther && `${p.loginAccount.realEther.full} real ETH`}
-				>
-					<ValueDenomination
-						{...p.loginAccount.rep || {}}
-						formatted={p.loginAccount.rep && p.loginAccount.rep.rounded}
-						formattedValue={p.loginAccount.rep && p.loginAccount.rep.roundedValue}
-					/>
-					<ValueDenomination
-						{...p.loginAccount.ether || {}}
-						formatted={p.loginAccount.ether && p.loginAccount.ether.rounded}
-						formattedValue={p.loginAccount.ether && p.loginAccount.ether.roundedValue}
-					/>
-				</Link>
-      }
-		</nav>
-	</header>
-);
-=======
 		return (
 			<header
 				className="site-header"
@@ -99,7 +72,6 @@
 		);
 	}
 }
->>>>>>> 0ee9f58c
 
 
 // TODO -- Prop Validations
