--- conflicted
+++ resolved
@@ -43,11 +43,7 @@
   cursor: pointer;
   display: flex;
   justify-content: flex-end;
-<<<<<<< HEAD
-  max-width: 80px;
-=======
   width: unset !important;
->>>>>>> 26897ec1
 
   &:hover {
     background-color: @color-lightpurple;
