--- conflicted
+++ resolved
@@ -76,11 +76,11 @@
     } else {
       console.log('OrderCanceled:', log)
       // if this is the user's order, then add it to the transaction display
-      if (log.orderCreator === getState().loginAccount.address) {
+      if (log.sender === getState().loginAccount.address) {
         dispatch(addLogToTransactions(TYPES.CANCEL_ORDER, log))
+        dispatch(removeCanceledOrder(log.orderId))
+        dispatch(updateAssets())
         dispatch(updateAccountCancelsData({ [log.marketId]: { [log.outcome]: [log] } }, log.marketId))
-        dispatch(removeCanceledOrder(log.orderId))
-        dispatch(updateAssets())
       }
     }
   }
@@ -446,7 +446,6 @@
       onRemoved: block => dispatch(handleNewBlockRemoved(block)),
     })
     augur.events.startAugurNodeEventListeners({
-<<<<<<< HEAD
       MarketState: (err, log) => dispatch(handleMarketStateLog(err, log)),
       MarketCreated: (err, log) => dispatch(handleMarketCreatedLog(err, log)),
       TokensTransferred: (err, log) => dispatch(handleTokensTransferredLog(err, log)),
@@ -473,353 +472,6 @@
       DisputeCrowdsourcerRedeemed: (err, log) => dispatch(handleDisputeCrowdsourcerRedeemedLog(err, log)),
       FeeWindowRedeemed: (err, log) => dispatch(handleFeeWindowRedeemedLog(err, log)),
       UniverseCreated: (err, log) => dispatch(handleUniverseCreatedLog(err, log)),
-=======
-      MarketState: (err, log) => {
-        if (err) return console.error('MarketState:', err)
-        if (log) {
-          if (log.removed) {
-            console.log('MarketState removed:', log)
-          } else {
-            console.log('MarketState:', log)
-            dispatch(loadMarketsInfo([log.marketId]))
-          }
-        }
-      },
-      InitialReportSubmitted: (err, log) => {
-        if (err) return console.error('InitialReportSubmitted:', err)
-        if (log) {
-          if (log.removed) {
-            console.log('InitialReportSubmitted removed:', log)
-          } else {
-            dispatch(loadMarketsInfo([log.market]))
-            if (log.reporter === getState().loginAccount.address) {
-              dispatch(updateAssets())
-            }
-          }
-        }
-      },
-      MarketCreated: (err, log) => {
-        if (err) return console.error('MarketCreated:', err)
-        if (log) {
-          if (log.removed) {
-            console.log('MarketCreated removed:', log)
-          } else {
-            console.log('MarketCreated:', log)
-            // augur-node emitting log.market from raw contract logs.
-            dispatch(loadMarketsInfo([log.market]))
-            if (log.marketCreator === getState().loginAccount.address) {
-              dispatch(updateAssets())
-              dispatch(convertLogsToTransactions(TYPES.CREATE_MARKET, [log]))
-            }
-          }
-        }
-      },
-      TokensTransferred: (err, log) => {
-        if (err) return console.error('TokensTransferred:', err)
-        if (log) {
-          if (log.removed) {
-            console.log('TokensTransferred removed:', log)
-          } else {
-            console.log('TokensTransferred:', log)
-            const { address } = getState().loginAccount
-            if (log.from === address || log.to === address) {
-              dispatch(updateAssets())
-              dispatch(convertLogsToTransactions(TYPES.TRANSFER, [log]))
-            }
-          }
-        }
-      },
-      OrderCanceled: (err, log) => {
-        if (err) return console.error('OrderCanceled:', err)
-        if (log) {
-          if (log.removed) {
-            console.log('OrderCanceled removed:', log)
-          } else {
-            console.log('OrderCanceled:', log)
-            // if this is the user's order, then add it to the transaction display
-            if (log.sender === getState().loginAccount.address) {
-              dispatch(removeCanceledOrder(log.orderId))
-              dispatch(updateAssets())
-              dispatch(updateAccountCancelsData({
-                [log.marketId]: { [log.outcome]: [log] },
-              }, log.marketId))
-            }
-          }
-        }
-      },
-      OrderCreated: (err, log) => {
-        if (err) return console.error('OrderCreated:', err)
-        if (log) {
-          if (log.removed) {
-            console.log('OrderCreated removed:', log)
-          } else {
-            console.log('OrderCreated:', log)
-            // if this is the user's order, then add it to the transaction display
-            if (log.orderCreator === getState().loginAccount.address) {
-              dispatch(updateAccountBidsAsksData({
-                [log.marketId]: {
-                  [log.outcome]: [log],
-                },
-              }, log.marketId))
-              dispatch(updateAssets())
-            }
-          }
-        }
-      },
-      OrderFilled: (err, log) => {
-        if (err) return console.error('OrderFilled:', err)
-        if (log) {
-          if (log.removed) {
-            console.log('OrderFilled removed:', log)
-          } else {
-            console.log('OrderFilled:', log)
-            dispatch(updateOutcomePrice(log.marketId, log.outcome, new BigNumber(log.price, 10)))
-            dispatch(updateMarketCategoryPopularity(log.market, log.amount))
-            dispatch(loadFullMarket(log.marketId))
-            const { address } = getState().loginAccount
-            if (log.filler === address || log.creator === address) {
-              // dispatch(convertLogsToTransactions(TYPES.FILL_ORDER, [log]))
-              updateAccountTradesData(updateAccountTradesData({
-                [log.marketId]: {
-                  [log.outcome]: [log],
-                },
-              }, log.marketId))
-              dispatch(updateAccountPositionsData({
-                [log.marketId]: {
-                  [log.outcome]: [{
-                    ...log,
-                    maker: log.creator === address,
-                  }],
-                },
-              }))
-              dispatch(updateAssets())
-              console.log('MSG -- ', log)
-            }
-          }
-        }
-      },
-      TradingProceedsClaimed: (err, log) => {
-        if (err) return console.error('TradingProceedsClaimed:', err)
-        if (log) {
-          if (log.removed) {
-            console.log('TradingProceedsClaimed removed:', log)
-          } else {
-            console.log('TradingProceedsClaimed:', log)
-            if (log.sender === getState().loginAccount.address) {
-              dispatch(updateAssets())
-              dispatch(convertLogsToTransactions(TYPES.PAYOUT, [log]))
-            }
-          }
-        }
-      },
-      DesignatedReportSubmitted: (err, log) => {
-        if (err) return console.error('DesignatedReportSubmitted:', err)
-        if (log) {
-          if (log.removed) {
-            console.log('DesignatedReportSubmitted removed:', log)
-          } else {
-            console.log('DesignatedReportSubmitted:', log)
-          }
-        }
-      },
-      ReportSubmitted: (err, log) => {
-        if (err) return console.error('ReportSubmitted:', err)
-        if (log) {
-          if (log.removed) {
-            console.log('ReportSubmitted removed:', log)
-          } else {
-            console.log('ReportSubmitted:', log)
-            if (log.reporter === getState().loginAccount.address) {
-              dispatch(updateAssets())
-              dispatch(convertLogsToTransactions(TYPES.SUBMIT_REPORT, [log]))
-            }
-          }
-        }
-      },
-      ReportsDisputed: (err, log) => {
-        if (err) return console.error('ReportsDisputed:', err)
-        if (log) {
-          if (log.removed) {
-            console.log('ReportsDisputed removed:', log)
-          } else {
-            console.log('ReportsDisputed:', log)
-          }
-        }
-      },
-      MarketFinalized: (err, log) => {
-        if (err) return console.error('MarketFinalized:', err)
-        if (log) {
-          if (log.removed) {
-            console.log('MarketFinalized removed:', log)
-          } else {
-            console.log('MarketFinalized:', log)
-            const { universe, loginAccount } = getState()
-            if (universe.id === log.universe) {
-              dispatch(loadMarketsInfo([log.marketId], () => {
-                const { volume, author, description } = getState().marketsData[log.marketId]
-                dispatch(updateMarketCategoryPopularity(log.marketId, new BigNumber(volume, 10).negated().toNumber()))
-                if (loginAccount.address === author) {
-                  dispatch(addNotification({
-                    id: log.hash,
-                    timestamp: log.timestamp,
-                    blockNumber: log.blockNumber,
-                    title: `Collect Fees`,
-                    description: `Market Finalized: "${description}"`,
-                    linkPath: makePath(MY_MARKETS),
-                  }))
-                }
-              }))
-            }
-          }
-        }
-      },
-      UniverseForked: (err, log) => {
-        if (err) return console.error('UniverseForked:', err)
-        if (log) {
-          if (log.removed) {
-            console.log('UniverseForked removed:', log)
-          } else {
-            console.log('UniverseForked:', log)
-          }
-        }
-      },
-      CompleteSetsPurchased: (err, log) => {
-        if (err) return console.error('CompleteSetsPurchased:', err)
-        if (log) {
-          if (log.removed) {
-            console.log('CompleteSetsPurchased removed:', log)
-          } else {
-            console.log('CompleteSetsPurchased:', log)
-          }
-        }
-      },
-      CompleteSetsSold: (err, log) => {
-        if (err) return console.error('CompleteSetsSold:', err)
-        if (log) {
-          if (log.removed) {
-            console.log('CompleteSetsSold removed:', log)
-          } else {
-            console.log('CompleteSetsSold:', log)
-          }
-        }
-      },
-      TokensMinted: (err, log) => {
-        if (err) return console.error('TokensMinted:', err)
-        if (log) {
-          if (log.removed) {
-            console.log('TokensMinted removed:', log)
-          } else {
-            console.log('TokensMinted:', log)
-          }
-        }
-      },
-      TokensBurned: (err, log) => {
-        if (err) return console.error('TokensBurned:', err)
-        if (log) {
-          if (log.removed) {
-            console.log('TokensBurned removed:', log)
-          } else {
-            console.log('TokensBurned:', log)
-          }
-        }
-      },
-      FeeWindowCreated: (err, log) => {
-        if (err) return console.error('FeeWindowCreated:', err)
-        if (log) {
-          if (log.removed) {
-            console.log('FeeWindowCreated removed:', log)
-          } else {
-            console.log('FeeWindowCreated:', log)
-          }
-        }
-      },
-      InitialReporterTransferred: (err, log) => {
-        if (err) return console.error('InitialReporterTransferred:', err)
-        if (log) {
-          if (log.removed) {
-            console.log('InitialReporterTransferred removed:', log)
-          } else {
-            console.log('InitialReporterTransferred:', log)
-          }
-        }
-      },
-      TimestampSet: (err, log) => {
-        if (err) return console.error('TimestampSet:', err)
-        if (log) {
-          if (log.removed) {
-            console.log('TimestampSet removed:', log)
-          } else {
-            console.log('TimestampSet:', log)
-          }
-        }
-      },
-      DisputeCrowdsourcerCreated: (err, log) => {
-        if (err) return console.error('DisputeCrowdsourcerCreated:', err)
-        if (log) {
-          if (log.removed) {
-            console.log('DisputeCrowdsourcerCreated removed:', log)
-          } else {
-            console.log('DisputeCrowdsourcerCreated:', log)
-            const marketId = log.market
-            dispatch(loadMarketsDisputeInfo([marketId]))
-          }
-        }
-      },
-      DisputeCrowdsourcerContribution: (err, log) => {
-        if (err) return console.error('DisputeCrowdsourcerContribution:', err)
-        if (log) {
-          if (log.removed) {
-            console.log('DisputeCrowdsourcerContribution removed:', log)
-          } else {
-            console.log('DisputeCrowdsourcerContribution:', log)
-            const marketId = log.market
-            dispatch(loadMarketsDisputeInfo([marketId]))
-          }
-        }
-      },
-      InitialReporterRedeemed: (err, log) => {
-        if (err) return console.error('InitialReporterRedeemed:', err)
-        if (log) {
-          if (log.removed) {
-            console.log('InitialReporterRedeemed removed:', log)
-          } else {
-            console.log('InitialReporterRedeemed:', log)
-          }
-        }
-      },
-      DisputeCrowdsourcerRedeemed: (err, log) => {
-        if (err) return console.error('DisputeCrowdsourcerRedeemed:', err)
-        if (log) {
-          if (log.removed) {
-            console.log('DisputeCrowdsourcerRedeemed removed:', log)
-          } else {
-            console.log('DisputeCrowdsourcerRedeemed:', log)
-            const marketId = log.market
-            dispatch(loadMarketsDisputeInfo([marketId]))
-          }
-        }
-      },
-      FeeWindowRedeemed: (err, log) => {
-        if (err) return console.error('FeeWindowRedeemed:', err)
-        if (log) {
-          if (log.removed) {
-            console.log('FeeWindowRedeemed removed:', log)
-          } else {
-            console.log('FeeWindowRedeemed:', log)
-          }
-        }
-      },
-      UniverseCreated: (err, log) => {
-        if (err) return console.error('UniverseCreated:', err)
-        if (log) {
-          if (log.removed) {
-            console.log('UniverseCreated removed:', log)
-          } else {
-            console.log('UniverseCreated:', log)
-          }
-        }
-      },
->>>>>>> a07c7ed1
     }, err => console.log(err || 'Listening for events'))
 
     const reInitAugur = () => {
