--- conflicted
+++ resolved
@@ -31,9 +31,6 @@
   }, 250)
 }
 
-<<<<<<< HEAD
-export function initAugur(history, callback = logError) {
-=======
 function pollForNetwork(dispatch, expectedNetwork) {
   let networkId
 
@@ -53,8 +50,7 @@
   })
 }
 
-export function initAugur(callback = logError) {
->>>>>>> 3a6e549b
+export function initAugur(history, callback = logError) {
   return (dispatch, getState) => {
     const xhttp = new XMLHttpRequest()
     xhttp.onreadystatechange = () => {
