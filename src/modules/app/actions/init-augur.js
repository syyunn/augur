import * as AugurJS from 'services/augurjs'
import { updateEnv } from 'modules/app/actions/update-env'
import { updateConnectionStatus, updateAugurNodeConnectionStatus } from 'modules/app/actions/update-connection'
import { updateContractAddresses } from 'modules/contracts/actions/update-contract-addresses'
import { updateFunctionsAPI, updateEventsAPI } from 'modules/contracts/actions/update-contract-api'
import { useUnlockedAccount } from 'modules/auth/actions/use-unlocked-account'
import { logout } from 'modules/auth/actions/logout'
import { verifyMatchingNetworkIds } from 'modules/auth/actions/verify-matching-network-ids'
import { loadUniverse } from 'modules/app/actions/load-universe'
import { registerTransactionRelay } from 'modules/transactions/actions/register-transaction-relay'
import { updateModal } from 'modules/modal/actions/update-modal'
import { closeModal } from 'modules/modal/actions/close-modal'
import getAllMarkets from 'modules/markets/selectors/markets-all'
import logError from 'utils/log-error'

import { isEmpty } from 'lodash'

import { MODAL_NETWORK_MISMATCH, MODAL_ESCAPE_HATCH } from 'modules/modal/constants/modal-types'

<<<<<<< HEAD
const POLL_INTERVAL_DURATION = 250
const ESCAPE_HATCH_POLL_INTERVAL_DURATION = 1000
const NETWORK_ID_POLL_INTERVAL_DURATION = 3000

const NETWORK_NAMES = {
  1: 'Mainnet',
  4: 'Rinkeby',
  12346: 'Private',
}
=======
const POLL_INTERVAL_DURATION = 3000
const ESCAPE_HATCH_POLL_INTERVAL_DURATION = 30000
>>>>>>> 729a8d38

function pollForAccount(dispatch, getState) {
  const { env } = getState()
  let account
  setInterval(() => {
    AugurJS.augur.rpc.eth.accounts((err, accounts) => {
      if (err) return console.error(err)
      if (account !== accounts[0]) {
        account = accounts[0]
        if (account && env['auto-login']) {
          dispatch(useUnlockedAccount(account))
        } else {
          dispatch(logout())
        }
      }
    })
  }, POLL_INTERVAL_DURATION)
}

function pollForNetwork(dispatch, getState) {
  setInterval(() => {
    const { modal } = getState()
    verifyMatchingNetworkIds((err, isMatchingNetworkIds) => {
      if (err) return console.error('pollForNetwork failed', err)
      if (isMatchingNetworkIds === false && isEmpty(modal)) {
        const expectedNetworkId = AugurJS.augur.rpc.getNetworkID()
        dispatch(updateModal({
          type: MODAL_NETWORK_MISMATCH,
          expectedNetwork: NETWORK_NAMES[expectedNetworkId] || expectedNetworkId,
        }))
      } else if (isMatchingNetworkIds === true && modal.type === MODAL_NETWORK_MISMATCH) {
        dispatch(closeModal())
      }
    })
  }, NETWORK_ID_POLL_INTERVAL_DURATION)
}

function pollForEscapeHatch(dispatch, getState) {
  setInterval(() => {
    const { modal } = getState()
    const modalShowing = !!modal.type && modal.type === MODAL_ESCAPE_HATCH
    AugurJS.augur.api.Controller.stopped((err, stopped) => {
      if (stopped && !modalShowing) {
        dispatch(updateModal({
          type: MODAL_ESCAPE_HATCH,
          markets: getAllMarkets(),
          disputeBonds: [],
          initialReports: [],
          shares: [],
          participationTokens: [],
        }))
      } else if (!stopped && modalShowing) {
        dispatch(closeModal())
      }
    })
  }, ESCAPE_HATCH_POLL_INTERVAL_DURATION)
}

export function connectAugur(history, env, isInitialConnection = false, callback = logError) {
  return (dispatch, getState) => {
    AugurJS.connect(env, (err, ConnectionInfo) => {
      if (err || !ConnectionInfo.augurNode || !ConnectionInfo.ethereumNode) {
        return callback(err, ConnectionInfo)
      }
      const ethereumNodeConnectionInfo = ConnectionInfo.ethereumNode
      dispatch(updateConnectionStatus(true))
      dispatch(updateContractAddresses(ethereumNodeConnectionInfo.contracts))
      dispatch(updateFunctionsAPI(ethereumNodeConnectionInfo.abi.functions))
      dispatch(updateEventsAPI(ethereumNodeConnectionInfo.abi.events))
      dispatch(updateAugurNodeConnectionStatus(true))
      dispatch(registerTransactionRelay())
      dispatch(loadUniverse(env.universe || AugurJS.augur.contracts.addresses[AugurJS.augur.rpc.getNetworkID()].Universe, history))
      dispatch(closeModal())
      console.log('isInitialConnection -- ', isInitialConnection)
      if (isInitialConnection) {
        pollForAccount(dispatch, getState)
        pollForNetwork(dispatch, getState)
        pollForEscapeHatch(dispatch, getState)
      }
      callback()
    })
  }
}

export function initAugur(history, callback = logError) {
  return (dispatch, getState) => {
    const xhttp = new XMLHttpRequest()
    xhttp.onreadystatechange = () => {
      if (xhttp.readyState === 4) {
        if (xhttp.status === 200) {
          const env = JSON.parse(xhttp.responseText)
          dispatch(updateEnv(env))
          connectAugur(history, env, true, callback)(dispatch, getState)
        } else {
          callback(xhttp.statusText)
        }
      }
    }
    xhttp.open('GET', 'config/env.json', true)
    xhttp.send()
  }
}<|MERGE_RESOLUTION|>--- conflicted
+++ resolved
@@ -17,20 +17,15 @@
 
 import { MODAL_NETWORK_MISMATCH, MODAL_ESCAPE_HATCH } from 'modules/modal/constants/modal-types'
 
-<<<<<<< HEAD
-const POLL_INTERVAL_DURATION = 250
-const ESCAPE_HATCH_POLL_INTERVAL_DURATION = 1000
+const ACCOUNTS_POLL_INTERVAL_DURATION = 3000
 const NETWORK_ID_POLL_INTERVAL_DURATION = 3000
+const ESCAPE_HATCH_POLL_INTERVAL_DURATION = 30000
 
 const NETWORK_NAMES = {
   1: 'Mainnet',
   4: 'Rinkeby',
   12346: 'Private',
 }
-=======
-const POLL_INTERVAL_DURATION = 3000
-const ESCAPE_HATCH_POLL_INTERVAL_DURATION = 30000
->>>>>>> 729a8d38
 
 function pollForAccount(dispatch, getState) {
   const { env } = getState()
@@ -47,7 +42,7 @@
         }
       }
     })
-  }, POLL_INTERVAL_DURATION)
+  }, ACCOUNTS_POLL_INTERVAL_DURATION)
 }
 
 function pollForNetwork(dispatch, getState) {
