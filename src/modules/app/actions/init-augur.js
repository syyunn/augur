--- conflicted
+++ resolved
@@ -79,31 +79,22 @@
     loggedInAccount = windowRef.localStorage.getItem('loggedInAccount')
   }
   AugurJS.augur.rpc.eth.accounts((err, accounts) => {
-<<<<<<< HEAD
-    if (err) return callback(err)
-    let account = existing
-
-=======
+
     if (err) return callback(err);
     let account = existing;
->>>>>>> cb535f43
     if (existing !== accounts[0]) {
       account = accounts[0];
       if (account && (env.useWeb3Transport || process.env.AUTO_LOGIN)) {
-<<<<<<< HEAD
         dispatch(useUnlockedAccount(account))
-      } else if (loggedInAccount && accounts.includes(loggedInAccount)) {
+      } else if (loggedInAccount && account === loggedInAccount) {
         dispatch(useUnlockedAccount(loggedInAccount))
-=======
-        dispatch(useUnlockedAccount(account));
->>>>>>> cb535f43
       } else {
         dispatch(logout());
       }
 
-      if (loggedInAccount && account !== loggedInAccount) {
-        dispatch(logout())
-      }
+      // if (loggedInAccount && account !== loggedInAccount) {
+      //   dispatch(logout())
+      // }
     }
     if (!existing && loggedInAccount && accounts.includes(loggedInAccount)) {
       dispatch(useUnlockedAccount(loggedInAccount))
