import { augur } from 'services/augurjs'
<<<<<<< HEAD
import { updateMarketsData, updateEventMarketsMap } from 'modules/markets/actions/update-markets-data'
=======
import { updateMarketsData } from 'modules/markets/actions/update-markets-data'
>>>>>>> 4e88a616
import { convertLogsToTransactions } from 'modules/transactions/actions/convert-logs-to-transactions'

export function loadMarketThenRetryConversion(marketID, label, log, callback) {
  return (dispatch, getState) => {
    augur.markets.getMarketInfo({ marketID }, (marketInfo) => {
      if (!marketInfo || marketInfo.error) {
        if (marketInfo && marketInfo.error) console.error('augur.markets.getMarketInfo:', marketInfo)
        return callback(`[${label}] couldn't load market info for market ${marketID}: ${JSON.stringify(log)}`)
      }
      dispatch(updateMarketsData({ [marketID]: marketInfo }))
      dispatch(convertLogsToTransactions(label, [log], true))
      if (callback) callback()
    })
  }
<<<<<<< HEAD
}

export function lookupEventMarketsThenRetryConversion(eventID, label, log, callback) {
  return (dispatch, getState) => {
    augur.api.Events.getMarkets({ event: eventID }, (markets) => {
      if (!markets || markets.error) {
        if (markets && markets.error) console.error('augur.api.Events.getMarkets:', markets)
        return callback(`[${label}] couldn't load market IDs for event ${eventID}: ${JSON.stringify(log)}`)
      }
      if (markets && markets.length) {
        dispatch(updateEventMarketsMap(eventID, markets))
        dispatch(loadMarketThenRetryConversion(markets[0], label, log, callback))
      }
    })
  }
=======
>>>>>>> 4e88a616
}<|MERGE_RESOLUTION|>--- conflicted
+++ resolved
@@ -1,9 +1,5 @@
 import { augur } from 'services/augurjs'
-<<<<<<< HEAD
-import { updateMarketsData, updateEventMarketsMap } from 'modules/markets/actions/update-markets-data'
-=======
 import { updateMarketsData } from 'modules/markets/actions/update-markets-data'
->>>>>>> 4e88a616
 import { convertLogsToTransactions } from 'modules/transactions/actions/convert-logs-to-transactions'
 
 export function loadMarketThenRetryConversion(marketID, label, log, callback) {
@@ -18,22 +14,4 @@
       if (callback) callback()
     })
   }
-<<<<<<< HEAD
-}
-
-export function lookupEventMarketsThenRetryConversion(eventID, label, log, callback) {
-  return (dispatch, getState) => {
-    augur.api.Events.getMarkets({ event: eventID }, (markets) => {
-      if (!markets || markets.error) {
-        if (markets && markets.error) console.error('augur.api.Events.getMarkets:', markets)
-        return callback(`[${label}] couldn't load market IDs for event ${eventID}: ${JSON.stringify(log)}`)
-      }
-      if (markets && markets.length) {
-        dispatch(updateEventMarketsMap(eventID, markets))
-        dispatch(loadMarketThenRetryConversion(markets[0], label, log, callback))
-      }
-    })
-  }
-=======
->>>>>>> 4e88a616
 }