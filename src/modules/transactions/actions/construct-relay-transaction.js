import { constructBasicTransaction } from 'modules/transactions/actions/construct-transaction'
import unpackTransactionParameters from 'modules/transactions/actions/unpack-transaction-parameters'
import { addNotification, updateNotification } from 'modules/notifications/actions/update-notifications'
import { selectCurrentTimestampInSeconds } from 'src/select-state'

import makePath from 'modules/routes/helpers/make-path'

import { TRANSACTIONS } from 'modules/routes/constants/views'

export const constructRelayTransaction = tx => (dispatch, getState) => {
  const { notifications } = getState()
  const { hash, status } = tx
  const unpackedParams = unpackTransactionParameters(tx)
<<<<<<< HEAD
  console.log('unpacked:', unpackedParams)
=======
  console.log(unpackedParams)
>>>>>>> 885517e1
  const timestamp = tx.response.timestamp || selectCurrentTimestampInSeconds(getState())
  const blockNumber = tx.response.blockNumber && parseInt(tx.response.blockNumber, 16)
  if (notifications.filter(notification => notification.id === hash).length) {
    dispatch(updateNotification(hash, {
      ...unpackedParams,
      id: hash,
      timestamp,
      blockNumber,
      title: `${unpackedParams.type} - ${status}`,
      description: unpackedParams._description || '',
      linkPath: makePath(TRANSACTIONS),
      seen: false, // Manually set to false to ensure notification
    }))
  } else {
    dispatch(addNotification({
      ...unpackedParams,
      id: hash,
      timestamp,
      blockNumber,
      title: `${unpackedParams.type} - ${status}`,
      description: unpackedParams._description || '',
      linkPath: makePath(TRANSACTIONS),
    }))
  }
  return {
    [hash]: constructBasicTransaction(unpackedParams.type, hash, blockNumber, timestamp, '', unpackedParams._description || '', tx.response.gasFees, status),
  }
}<|MERGE_RESOLUTION|>--- conflicted
+++ resolved
@@ -11,11 +11,7 @@
   const { notifications } = getState()
   const { hash, status } = tx
   const unpackedParams = unpackTransactionParameters(tx)
-<<<<<<< HEAD
-  console.log('unpacked:', unpackedParams)
-=======
   console.log(unpackedParams)
->>>>>>> 885517e1
   const timestamp = tx.response.timestamp || selectCurrentTimestampInSeconds(getState())
   const blockNumber = tx.response.blockNumber && parseInt(tx.response.blockNumber, 16)
   if (notifications.filter(notification => notification.id === hash).length) {
