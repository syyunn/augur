--- conflicted
+++ resolved
@@ -127,11 +127,7 @@
 
 export const handleInitialReportSubmittedLog = log => (dispatch, getState) => {
   dispatch(loadMarketsInfo([log.market]))
-<<<<<<< HEAD
-  dispatch(loadMarketsDisputeInfo([log.market])) // need this in here for now because of that bug
-=======
   dispatch(loadMarketsDisputeInfo([log.market]))
->>>>>>> 360526fb
   const isStoredTransaction = log.reporter === getState().loginAccount.address
   if (isStoredTransaction) {
     dispatch(loadReporting())
