import React, { Component } from 'react'
import PropTypes from 'prop-types'

// TODO -- generalize modals where possible

import ModalLedger from 'modules/modal/components/modal-ledger/modal-ledger'
import ModalUport from 'modules/modal/components/modal-uport/modal-uport'
import ModalNetworkMismatch from 'modules/modal/components/modal-network-mismatch/modal-network-mismatch'
import ModalNetworkDisconnected from 'modules/modal/components/modal-network-disconnected/modal-network-disconnected'
<<<<<<< HEAD
import ModalApproval from 'modules/modal/components/modal-approval/modal-approval'
=======
import ModalEscapeHatch from 'modules/modal/components/modal-escape-hatch/modal-escape-hatch'
>>>>>>> ec522d45

import debounce from 'utils/debounce'
import getValue from 'utils/get-value'

<<<<<<< HEAD
import { MODAL_LEDGER, MODAL_UPORT, MODAL_NETWORK_MISMATCH, MODAL_NETWORK_DISCONNECTED, MODAL_ACCOUNT_APPROVAL } from 'modules/modal/constants/modal-types'
=======
import { MODAL_LEDGER, MODAL_UPORT, MODAL_NETWORK_MISMATCH, MODAL_NETWORK_DISCONNECTED, MODAL_ESCAPE_HATCH } from 'modules/modal/constants/modal-types'
>>>>>>> ec522d45

import Styles from 'modules/modal/components/modal-view/modal-view.styles'

export default class ModalView extends Component {
  static propTypes = {
    modal: PropTypes.object.isRequired,
    closeModal: PropTypes.func.isRequired
  }

  constructor(props) {
    super(props)

    this.state = {
      modalWidth: 0,
      modalHeight: 0
    }

    this.updateModalDimensions = this.updateModalDimensions.bind(this)
    this.debounceUpdateModalDimensions = debounce(this.updateModalDimensions.bind(this))
  }

  componentDidMount() {
    this.updateModalDimensions()

    window.addEventListener('resize', this.debouncedSetQRSize)
  }

  updateModalDimensions() {
    this.setState({
      modalWidth: getValue(this, 'modal.clientWidth') || 0,
      modalHeight: getValue(this, 'modal.clientHeight') || 0
    })
  }

  render() {
    const s = this.state
    const p = this.props

    return (
      <section
        ref={(modal) => { this.modal = modal }}
        className={Styles.ModalView}
      >
        <div
          className={Styles.ModalView__content}
        >
          {p.modal.type === MODAL_LEDGER &&
            <ModalLedger {...p.modal} />
          }
          {p.modal.type === MODAL_UPORT &&
            <ModalUport
              {...p.modal}
              modalWidth={s.modalWidth}
              modalHeight={s.modalHeight}
            />
          }
          {p.modal.type === MODAL_NETWORK_MISMATCH &&
            <ModalNetworkMismatch {...p.modal} />
          }
          {p.modal.type === MODAL_NETWORK_DISCONNECTED &&
            <ModalNetworkDisconnected {...p} />
          }
<<<<<<< HEAD
          {p.modal.type === MODAL_ACCOUNT_APPROVAL &&
            <ModalApproval {...p} />
          }
          {p.modal.canClose && p.modal.type !== MODAL_ACCOUNT_APPROVAL &&
=======
          {p.modal.type === MODAL_ESCAPE_HATCH &&
            <ModalEscapeHatch {...p} />
          }
          {p.modal.canClose &&
>>>>>>> ec522d45
            <button
              className={Styles.ModalView__button}
              onClick={p.closeModal}
            >
              Close
            </button>
          }
        </div>
      </section>
    )
  }
}<|MERGE_RESOLUTION|>--- conflicted
+++ resolved
@@ -7,20 +7,13 @@
 import ModalUport from 'modules/modal/components/modal-uport/modal-uport'
 import ModalNetworkMismatch from 'modules/modal/components/modal-network-mismatch/modal-network-mismatch'
 import ModalNetworkDisconnected from 'modules/modal/components/modal-network-disconnected/modal-network-disconnected'
-<<<<<<< HEAD
 import ModalApproval from 'modules/modal/components/modal-approval/modal-approval'
-=======
 import ModalEscapeHatch from 'modules/modal/components/modal-escape-hatch/modal-escape-hatch'
->>>>>>> ec522d45
 
 import debounce from 'utils/debounce'
 import getValue from 'utils/get-value'
 
-<<<<<<< HEAD
-import { MODAL_LEDGER, MODAL_UPORT, MODAL_NETWORK_MISMATCH, MODAL_NETWORK_DISCONNECTED, MODAL_ACCOUNT_APPROVAL } from 'modules/modal/constants/modal-types'
-=======
-import { MODAL_LEDGER, MODAL_UPORT, MODAL_NETWORK_MISMATCH, MODAL_NETWORK_DISCONNECTED, MODAL_ESCAPE_HATCH } from 'modules/modal/constants/modal-types'
->>>>>>> ec522d45
+import { MODAL_LEDGER, MODAL_UPORT, MODAL_NETWORK_MISMATCH, MODAL_NETWORK_DISCONNECTED, MODAL_ACCOUNT_APPROVAL, MODAL_ESCAPE_HATCH } from 'modules/modal/constants/modal-types'
 
 import Styles from 'modules/modal/components/modal-view/modal-view.styles'
 
@@ -83,17 +76,13 @@
           {p.modal.type === MODAL_NETWORK_DISCONNECTED &&
             <ModalNetworkDisconnected {...p} />
           }
-<<<<<<< HEAD
           {p.modal.type === MODAL_ACCOUNT_APPROVAL &&
             <ModalApproval {...p} />
           }
-          {p.modal.canClose && p.modal.type !== MODAL_ACCOUNT_APPROVAL &&
-=======
           {p.modal.type === MODAL_ESCAPE_HATCH &&
             <ModalEscapeHatch {...p} />
           }
-          {p.modal.canClose &&
->>>>>>> ec522d45
+          {p.modal.canClose && p.modal.type !== MODAL_ACCOUNT_APPROVAL &&
             <button
               className={Styles.ModalView__button}
               onClick={p.closeModal}
