--- conflicted
+++ resolved
@@ -1,9 +1,8 @@
 import React, { Component } from 'react'
 import PropTypes from 'prop-types'
 import { Helmet } from 'react-helmet'
-import { augur } from 'services/augurjs'
 
-import { formatAttoRep, formatEther, formatGasCostToEther } from 'utils/format-number'
+import { formatAttoRep, formatEther } from 'utils/format-number'
 
 import { MODAL_CLAIM_REPORTING_FEES } from 'modules/modal/constants/modal-types'
 
@@ -11,60 +10,48 @@
 
 export default class PortfolioReports extends Component {
   static propTypes = {
+    claimReportingFees: PropTypes.func.isRequired,
     loadClaimableFees: PropTypes.func.isRequired,
-    claimReportingFees: PropTypes.func.isRequired,
-    location: PropTypes.object.isRequired,
-    history: PropTypes.object.isRequired,
-    recipient: PropTypes.string.isRequired,
-    markets: PropTypes.array.isRequired,
+    updateModal: PropTypes.func.isRequired,
   }
 
   constructor(props) {
     super(props)
 
-    this.state = {
-      claimableFees: {},
-      claimReportingFeesGasEstimate: '0',
-    }
+    this.handleClaimReportingFees = this.handleClaimReportingFees.bind(this)
   }
 
   componentWillMount() {
-<<<<<<< HEAD
-    const { claimableFees } = this.props
-    this.setState({ claimableFees: claimableFees() })
-=======
-    // TODO: Remove hard-coded parameters below once endpoint exists for getting contracts that are redeemable.
-    const claimReportingFeesOptions = {
-      redeemableContracts: [
-        {
-          address: '0x161c723cac007e4283cee4ba11b15277e46eec53',
-          type: 2,
-        },
-      ],
-      estimateGas: true,
-    }
-    this.props.claimReportingFees(claimReportingFeesOptions, (error, result) => {
-      const claimReportingFeesGasEstimate = result.gasEstimates.totals.all.toString()
-      const gasPrice = augur.rpc.getGasPrice()
-      this.setState({
-        claimReportingFeesGasEstimate: formatGasCostToEther(claimReportingFeesGasEstimate, { decimalsRounded: 4 }, gasPrice),
-      })
+    const claimableFees = this.props.loadClaimableFees()
+    const redeemableContracts = [
+      {
+        address: '0x161c723cac007e4283cee4ba11b15277e46eec53',
+        type: 2,
+      },
+    ]
+    this.setState({
+      unclaimedEth: formatEther(claimableFees.unclaimedEth, { decimals: 4, zeroStyled: true }),
+      unclaimedRep: formatAttoRep(claimableFees.unclaimedRepStaked, { decimals: 4, zeroStyled: true }),
+      redeemableContracts,
     })
+  }
 
-    this.setState({
-      claimableFees: this.props.loadClaimableFees(),
+  handleClaimReportingFees() {
+    const s = this.state
+    this.props.updateModal({
+      type: MODAL_CLAIM_REPORTING_FEES,
+      unclaimedEth: s.unclaimedEth,
+      unclaimedRep: s.unclaimedRep,
+      redeemableContracts: s.redeemableContracts,
+      canClose: true,
     })
->>>>>>> 47413394
   }
 
   render() {
-    const p = this.props
     const s = this.state
-    const unclaimedRep = formatAttoRep(s.claimableFees.unclaimedRepStaked, { decimals: 4, zeroStyled: true })
-    const unclaimedEth = formatEther(s.claimableFees.unclaimedEth, { decimals: 4, zeroStyled: true })
 
     let disableClaimReportingFeesButton = ''
-    if (unclaimedEth.formatted === '-' && unclaimedRep.formatted === '-') {
+    if (s.unclaimedEth.formatted === '-' && s.unclaimedRep.formatted === '-') {
       disableClaimReportingFeesButton = 'disabled'
     }
 
@@ -81,25 +68,18 @@
                 <ul className={Styles['ClaimableFees__fees--list']}>
                   <li>
                     <div className={Styles['ClaimableFees__fees--denomination']}>REP</div>
-                    <div className={Styles['ClaimableFees__fees--amount']}>{unclaimedRep.formatted}</div>
+                    <div className={Styles['ClaimableFees__fees--amount']}>{s.unclaimedRep.formatted}</div>
                   </li>
                   <li>
                     <div className={Styles['ClaimableFees__fees--denomination']}>ETH</div>
-                    <div className={Styles['ClaimableFees__fees--amount']}>{unclaimedEth.formatted}</div>
+                    <div className={Styles['ClaimableFees__fees--amount']}>{s.unclaimedEth.formatted}</div>
                   </li>
                 </ul>
                 <div>
                   <button
                     className={Styles.ClaimableFees__cta}
                     disabled={disableClaimReportingFeesButton}
-                    onClick={() => p.updateModal({
-                      type: MODAL_CLAIM_REPORTING_FEES,
-                      recipient: p.recipient,
-                      unclaimedEth,
-                      unclaimedRep,
-                      gasEstimate: s.claimReportingFeesGasEstimate,
-                      canClose: true,
-                    })}
+                    onClick={this.handleClaimReportingFees}
                   >Claim
                   </button>
                 </div>
