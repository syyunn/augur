--- conflicted
+++ resolved
@@ -212,13 +212,8 @@
       selectedOutcome,
     } = this.props
     const s = this.state
-<<<<<<< HEAD
-    const { marketType } = this.props
-    const tickSize = parseFloat(p.market.tickSize)
-=======
 
     const tickSize = parseFloat(market.tickSize)
->>>>>>> 84e055e8
     const errors = Array.from(new Set([...s.errors[this.INPUT_TYPES.QUANTITY], ...s.errors[this.INPUT_TYPES.PRICE], ...s.errors[this.INPUT_TYPES.MARKET_ORDER_SIZE]]))
 
     return (
