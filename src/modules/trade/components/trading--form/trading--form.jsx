--- conflicted
+++ resolved
@@ -6,11 +6,7 @@
 import { BigNumber, createBigNumber } from 'utils/create-big-number'
 
 import { MARKET, LIMIT } from 'modules/transactions/constants/types'
-<<<<<<< HEAD
-import { SCALAR, CATEGORICAL } from 'modules/markets/constants/market-types'
-=======
-import { BINARY, SCALAR } from 'modules/markets/constants/market-types'
->>>>>>> 01a9089f
+import { BINARY, CATEGORICAL, SCALAR } from 'modules/markets/constants/market-types'
 import { isEqual } from 'lodash'
 import ReactTooltip from 'react-tooltip'
 import TooltipStyles from 'modules/common/less/tooltip'
@@ -222,11 +218,7 @@
 
     return (
       <ul className={Styles['TradingForm__form-body']}>
-<<<<<<< HEAD
-        { !p.isMobile && p.market.marketType === CATEGORICAL &&
-=======
-        { !isMobile && market.marketType !== SCALAR &&
->>>>>>> 01a9089f
+        { !isMobile && market.marketType === CATEGORICAL &&
           <li>
             <label>Outcome</label>
             <div className={Styles['TradingForm__static-field']}>{ selectedOutcome.name }</div>
