--- conflicted
+++ resolved
@@ -3,9 +3,5 @@
 export const ZERO = new BigNumber(0)
 export const ONE = new BigNumber(1, 10)
 export const TWO = new BigNumber(2, 10)
-<<<<<<< HEAD
 export const TEN = new BigNumber(10, 10)
-=======
-export const TEN = new BigNumber(10, 10)
-export const TEN_TO_THE_EIGHTEENTH_POWER = new BigNumber(10, 10).toPower(18)
->>>>>>> 4e88a616
+export const TEN_TO_THE_EIGHTEENTH_POWER = new BigNumber(10, 10).toPower(18)