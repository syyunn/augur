--- conflicted
+++ resolved
@@ -10,60 +10,6 @@
 import { placeBuy, placeSell, placeShortSell } from '../../trade/actions/take-order';
 
 export function placeTrade(marketID, outcomeID) {
-<<<<<<< HEAD
-	console.log('PLACE TRADE');
-	return (dispatch, getState) => {
-		const { tradesInProgress, outcomesData, orderBooks, loginAccount } = getState();
-		const marketTradeInProgress = tradesInProgress[marketID];
-		const market = selectMarket(marketID);
-		if (!marketTradeInProgress || !market) {
-			return;
-		}
-
-		// Just submit the currently selected outcome's trade
-		// This is primarily a slight refactor to allow for single outcome trading, while leaving in place the functionality for multi-trade
-		const singleOutcomeMarketTradeInProgress = { [outcomeID]: marketTradeInProgress[outcomeID] };
-
-		async.forEachOf(singleOutcomeMarketTradeInProgress, (outcomeTradeInProgress, outcomeID, nextOutcome) => {
-			if (!outcomeTradeInProgress || !outcomeTradeInProgress.limitPrice || !outcomeTradeInProgress.numShares || !outcomeTradeInProgress.totalCost) {
-				return nextOutcome(outcomeTradeInProgress || 'outcome trade in progress not found');
-			}
-			console.log('outcomeTradeInProgress:', outcomeTradeInProgress);
-			const totalCost = abi.bignum(outcomeTradeInProgress.totalCost).abs().toFixed();
-			if (outcomeTradeInProgress.side === BUY) {
-				const tradeIDs = calculateBuyTradeIDs(marketID, outcomeID, outcomeTradeInProgress.limitPrice, orderBooks, loginAccount.address);
-				if (tradeIDs && tradeIDs.length) {
-					dispatch(updateTradeCommitLock(true));
-					dispatch(addTradeTransaction(
-						BUY,
-						marketID,
-						outcomeID,
-						market.type,
-						market.description,
-						outcomesData[marketID][outcomeID].name,
-						outcomeTradeInProgress.numShares,
-						outcomeTradeInProgress.limitPrice,
-						totalCost,
-						outcomeTradeInProgress.tradingFeesEth,
-						outcomeTradeInProgress.feePercent,
-						outcomeTradeInProgress.gasFeesRealEth));
-				} else {
-					dispatch(addBidTransaction(
-						marketID,
-						outcomeID,
-						market.type,
-						market.description,
-						outcomesData[marketID][outcomeID].name,
-						outcomeTradeInProgress.numShares,
-						outcomeTradeInProgress.limitPrice,
-						totalCost,
-						outcomeTradeInProgress.tradingFeesEth,
-						outcomeTradeInProgress.feePercent,
-						outcomeTradeInProgress.gasFeesRealEth));
-				}
-				nextOutcome();
-			} else if (outcomeTradeInProgress.side === SELL) {
-=======
   return (dispatch, getState) => {
     if (!marketID) return null;
     const { loginAccount, marketsData, orderBooks, tradesInProgress } = getState();
@@ -91,7 +37,6 @@
         }
         nextTradeInProgress();
       } else if (tradeInProgress.side === SELL) {
->>>>>>> facf8d20
 
 				// check if user has position
 				//  - if so, sell/ask
