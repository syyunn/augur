import BigNumber from 'bignumber.js';
import { augur, abi, constants } from '../../../services/augurjs';
import { BUY, SELL } from '../../trade/constants/types';
import { ZERO, TWO } from '../../trade/constants/numbers';
import { SCALAR } from '../../markets/constants/market-types';

import { selectAggregateOrderBook, selectTopBid, selectTopAsk } from '../../bids-asks/helpers/select-order-book';
import { selectMarket } from '../../market/selectors/market';

export const UPDATE_TRADE_IN_PROGRESS = 'UPDATE_TRADE_IN_PROGRESS';
export const CLEAR_TRADE_IN_PROGRESS = 'CLEAR_TRADE_IN_PROGRESS';

// Updates user's trade. Only defined (i.e. !== null) parameters are updated
<<<<<<< HEAD
export function updateTradesInProgress(marketID, outcomeID, side, numShares, limitPrice, maxCost, cb) {
	return (dispatch, getState) => {
		const { tradesInProgress, marketsData, loginAccount, orderBooks, orderCancellation } = getState();
		const outcomeTradeInProgress = (tradesInProgress && tradesInProgress[marketID] && tradesInProgress[marketID][outcomeID]) || {};
		const market = marketsData[marketID];
=======
export function updateTradesInProgress(marketID, outcomeID, side, numShares, limitPrice, maxCost) {
  return (dispatch, getState) => {
    const { tradesInProgress, marketsData, loginAccount, orderBooks, orderCancellation } = getState();
    const outcomeTradeInProgress = (tradesInProgress && tradesInProgress[marketID] && tradesInProgress[marketID][outcomeID]) || {};
    const market = marketsData[marketID];
>>>>>>> facf8d20
		// if nothing changed, exit
    if (!market || (outcomeTradeInProgress.numShares === numShares && outcomeTradeInProgress.limitPrice === limitPrice && outcomeTradeInProgress.side === side && outcomeTradeInProgress.totalCost === maxCost)) {
      return;
    }

		// if new side not provided, use old side
    const cleanSide = side || outcomeTradeInProgress.side;

    if ((numShares === '' || parseFloat(numShares) === 0) && limitPrice === null) { // numShares cleared
      return dispatch({
        type: UPDATE_TRADE_IN_PROGRESS,
        data: {
          marketID,
          outcomeID,
          details: {
            side: cleanSide,
            numShares: '',
            limitPrice: outcomeTradeInProgress.limitPrice
          }
        }
      });
    }

    if ((limitPrice === '' || (parseFloat(limitPrice) === 0 && market.type !== SCALAR)) && numShares === null) { // limitPrice cleared
      return dispatch({
        type: UPDATE_TRADE_IN_PROGRESS,
        data: {
          marketID,
          outcomeID,
          details: {
            side: cleanSide,
            limitPrice: '',
            numShares: outcomeTradeInProgress.numShares,
          }
        }
      });
    }

		// find top order to default limit price to
    const marketOrderBook = selectAggregateOrderBook(outcomeID, orderBooks[marketID], orderCancellation);
    const defaultPrice = market.type === SCALAR ?
			abi.bignum(market.maxValue)
				.plus(abi.bignum(market.minValue))
				.dividedBy(TWO)
				.toFixed() :
			'0.5';
    const topOrderPrice = cleanSide === BUY ?
			((selectTopAsk(marketOrderBook, true) || {}).price || {}).formattedValue || defaultPrice :
			((selectTopBid(marketOrderBook, true) || {}).price || {}).formattedValue || defaultPrice;

    const bignumShares = abi.bignum(numShares);
    const bignumLimit = abi.bignum(limitPrice);
		// clean num shares
    const cleanNumShares = numShares && bignumShares.toFixed() === '0' ? '0' : (numShares && bignumShares.abs().toFixed()) || outcomeTradeInProgress.numShares || '0';

		// if current trade order limitPrice is equal to the best price, make sure it's equal to that; otherwise, use what the user has entered
    let cleanLimitPrice;
    const topAskPrice = ((selectTopAsk(marketOrderBook, true) || {}).price || {}).formattedValue || defaultPrice;
    const topBidPrice = ((selectTopBid(marketOrderBook, true) || {}).price || {}).formattedValue || defaultPrice;

    if (limitPrice && bignumLimit.toFixed() === '0') {
      cleanLimitPrice = '0';
    } else if (limitPrice && bignumLimit.toFixed()) {
      cleanLimitPrice = bignumLimit.toFixed();
    } else if (cleanSide === BUY && outcomeTradeInProgress.limitPrice === topBidPrice) {
      cleanLimitPrice = topAskPrice;
    } else if (cleanSide === SELL && outcomeTradeInProgress.limitPrice === topAskPrice) {
      cleanLimitPrice = topBidPrice;
    } else {
      cleanLimitPrice = outcomeTradeInProgress.limitPrice;
    }

    if (cleanNumShares && !cleanLimitPrice && cleanLimitPrice !== '0') {
      cleanLimitPrice = topOrderPrice;
    }
		// if this isn't a scalar market, limitPrice must be positive.
    if (market.type !== SCALAR && limitPrice) {
      cleanLimitPrice = bignumLimit.abs().toFixed() || outcomeTradeInProgress.limitPrice || topOrderPrice;
    }

    const newTradeDetails = {
      side: cleanSide,
      numShares: cleanNumShares === '0' ? undefined : cleanNumShares,
      limitPrice: cleanLimitPrice,
      totalFee: 0,
      totalCost: 0
    };

		// trade actions
    if (newTradeDetails.side && newTradeDetails.numShares && loginAccount.address) {
      const market = selectMarket(marketID);
      augur.getParticipantSharesPurchased(marketID, loginAccount.address, outcomeID, (sharesPurchased) => {
        if (!sharesPurchased || sharesPurchased.error) {
          console.error('getParticipantSharesPurchased:', sharesPurchased);
          return dispatch({
            type: UPDATE_TRADE_IN_PROGRESS,
            data: {
              marketID,
              outcomeID,
              details: newTradeDetails
            }
          });
        }
        const position = abi.bignum(sharesPurchased).round(constants.PRECISION.decimals, BigNumber.ROUND_DOWN);
        newTradeDetails.tradeActions = augur.getTradingActions(
					newTradeDetails.side,
					newTradeDetails.numShares,
					newTradeDetails.limitPrice,
					(market && market.takerFee) || 0,
					(market && market.makerFee) || 0,
					loginAccount.address,
					position && position.toFixed(),
					outcomeID,
					market.cumulativeScale,
					(orderBooks && orderBooks[marketID]) || {},
					(market.type === SCALAR) ? {
  minValue: market.minValue,
  maxValue: market.maxValue
} : null);
        if (newTradeDetails.tradeActions) {
          const numTradeActions = newTradeDetails.tradeActions.length;
          if (numTradeActions) {
            let totalCost = ZERO;
            let tradingFeesEth = ZERO;
            let gasFeesRealEth = ZERO;
            for (let i = 0; i < numTradeActions; ++i) {
              totalCost = totalCost.plus(abi.bignum(newTradeDetails.tradeActions[i].costEth));
              tradingFeesEth = tradingFeesEth.plus(abi.bignum(newTradeDetails.tradeActions[i].feeEth));
              gasFeesRealEth = gasFeesRealEth.plus(abi.bignum(newTradeDetails.tradeActions[i].gasEth));
            }
            newTradeDetails.totalCost = totalCost.toFixed();
            newTradeDetails.tradingFeesEth = tradingFeesEth.toFixed();
            newTradeDetails.gasFeesRealEth = gasFeesRealEth.toFixed();
            newTradeDetails.totalFee = tradingFeesEth.toFixed();
            if (newTradeDetails.side === 'sell') {
              newTradeDetails.feePercent = tradingFeesEth.dividedBy(totalCost.minus(tradingFeesEth))
								.times(100).abs()
								.toFixed();
            } else {
              newTradeDetails.feePercent = tradingFeesEth.dividedBy(totalCost.plus(tradingFeesEth))
								.times(100)
								.toFixed();
<<<<<<< HEAD
						}
					}
				}
				console.debug('newTradeDetails:', JSON.stringify(newTradeDetails, null, 2));
				dispatch({
					type: UPDATE_TRADE_IN_PROGRESS,
					data: {
						marketID,
						outcomeID,
						details: newTradeDetails
					}
				});

				cb();
			});
		} else {
			dispatch({
				type: UPDATE_TRADE_IN_PROGRESS,
				data: {
					marketID,
					outcomeID,
					details: newTradeDetails
				}
			});

			cb();
		}
	};
=======
            }
          }
        }
        console.debug('newTradeDetails:', JSON.stringify(newTradeDetails, null, 2));
        dispatch({
          type: UPDATE_TRADE_IN_PROGRESS,
          data: {
            marketID,
            outcomeID,
            details: newTradeDetails
          }
        });
      });
    } else {
      dispatch({
        type: UPDATE_TRADE_IN_PROGRESS,
        data: {
          marketID,
          outcomeID,
          details: newTradeDetails
        }
      });
    }
  };
>>>>>>> facf8d20
}

export function clearTradeInProgress(marketID) {
  return { type: CLEAR_TRADE_IN_PROGRESS, marketID };
}<|MERGE_RESOLUTION|>--- conflicted
+++ resolved
@@ -11,19 +11,11 @@
 export const CLEAR_TRADE_IN_PROGRESS = 'CLEAR_TRADE_IN_PROGRESS';
 
 // Updates user's trade. Only defined (i.e. !== null) parameters are updated
-<<<<<<< HEAD
-export function updateTradesInProgress(marketID, outcomeID, side, numShares, limitPrice, maxCost, cb) {
-	return (dispatch, getState) => {
-		const { tradesInProgress, marketsData, loginAccount, orderBooks, orderCancellation } = getState();
-		const outcomeTradeInProgress = (tradesInProgress && tradesInProgress[marketID] && tradesInProgress[marketID][outcomeID]) || {};
-		const market = marketsData[marketID];
-=======
 export function updateTradesInProgress(marketID, outcomeID, side, numShares, limitPrice, maxCost) {
   return (dispatch, getState) => {
     const { tradesInProgress, marketsData, loginAccount, orderBooks, orderCancellation } = getState();
     const outcomeTradeInProgress = (tradesInProgress && tradesInProgress[marketID] && tradesInProgress[marketID][outcomeID]) || {};
     const market = marketsData[marketID];
->>>>>>> facf8d20
 		// if nothing changed, exit
     if (!market || (outcomeTradeInProgress.numShares === numShares && outcomeTradeInProgress.limitPrice === limitPrice && outcomeTradeInProgress.side === side && outcomeTradeInProgress.totalCost === maxCost)) {
       return;
@@ -166,36 +158,6 @@
               newTradeDetails.feePercent = tradingFeesEth.dividedBy(totalCost.plus(tradingFeesEth))
 								.times(100)
 								.toFixed();
-<<<<<<< HEAD
-						}
-					}
-				}
-				console.debug('newTradeDetails:', JSON.stringify(newTradeDetails, null, 2));
-				dispatch({
-					type: UPDATE_TRADE_IN_PROGRESS,
-					data: {
-						marketID,
-						outcomeID,
-						details: newTradeDetails
-					}
-				});
-
-				cb();
-			});
-		} else {
-			dispatch({
-				type: UPDATE_TRADE_IN_PROGRESS,
-				data: {
-					marketID,
-					outcomeID,
-					details: newTradeDetails
-				}
-			});
-
-			cb();
-		}
-	};
-=======
             }
           }
         }
@@ -220,7 +182,6 @@
       });
     }
   };
->>>>>>> facf8d20
 }
 
 export function clearTradeInProgress(marketID) {
