import BigNumber from 'bignumber.js';
<<<<<<< HEAD
import { augur, constants } from 'services/augurjs';
import speedomatic from 'speedomatic';
import { BUY, SELL } from 'modules/trade/constants/types';
=======
import { augur, abi, constants } from 'services/augurjs';
import { BUY, SELL } from 'modules/transactions/constants/types';
>>>>>>> 9f36af4f
import { TWO } from 'modules/trade/constants/numbers';
import { SCALAR } from 'modules/markets/constants/market-types';

import { selectAggregateOrderBook, selectTopBid, selectTopAsk } from 'modules/bids-asks/helpers/select-order-book';
import { selectMarket } from 'modules/market/selectors/market';

export const UPDATE_TRADE_IN_PROGRESS = 'UPDATE_TRADE_IN_PROGRESS';
export const CLEAR_TRADE_IN_PROGRESS = 'CLEAR_TRADE_IN_PROGRESS';

// Updates user's trade. Only defined (i.e. !== null) parameters are updated
export function updateTradesInProgress(marketID, outcomeID, side, numShares, limitPrice, maxCost, cb) {
  return (dispatch, getState) => {
    const { tradesInProgress, marketsData, loginAccount, orderBooks, orderCancellation } = getState();
    const outcomeTradeInProgress = (tradesInProgress && tradesInProgress[marketID] && tradesInProgress[marketID][outcomeID]) || {};
    const market = marketsData[marketID];
    // if nothing changed, exit
    if (!market || (outcomeTradeInProgress.numShares === numShares && outcomeTradeInProgress.limitPrice === limitPrice && outcomeTradeInProgress.side === side && outcomeTradeInProgress.totalCost === maxCost)) {
      return;
    }

    // if new side not provided, use old side
    const cleanSide = side || outcomeTradeInProgress.side;

    if ((numShares === '' || parseFloat(numShares) === 0) && limitPrice === null) { // numShares cleared
      return dispatch({
        type: UPDATE_TRADE_IN_PROGRESS,
        data: {
          marketID,
          outcomeID,
          details: {
            side: cleanSide,
            numShares: '',
            limitPrice: outcomeTradeInProgress.limitPrice
          }
        }
      });
    }

    if ((limitPrice === '' || (parseFloat(limitPrice) === 0 && market.type !== SCALAR)) && numShares === null) { // limitPrice cleared
      return dispatch({
        type: UPDATE_TRADE_IN_PROGRESS,
        data: {
          marketID,
          outcomeID,
          details: {
            side: cleanSide,
            limitPrice: '',
            numShares: outcomeTradeInProgress.numShares,
          }
        }
      });
    }

    // find top order to default limit price to
    const marketOrderBook = selectAggregateOrderBook(outcomeID, orderBooks[marketID], orderCancellation);
    const defaultPrice = market.type === SCALAR ?
      speedomatic.bignum(market.maxValue)
        .plus(speedomatic.bignum(market.minValue))
        .dividedBy(TWO)
        .toFixed() :
      '0.5';
    const topOrderPrice = cleanSide === BUY ?
      ((selectTopAsk(marketOrderBook, true) || {}).price || {}).formattedValue || defaultPrice :
      ((selectTopBid(marketOrderBook, true) || {}).price || {}).formattedValue || defaultPrice;

    const bignumShares = speedomatic.bignum(numShares);
    const bignumLimit = speedomatic.bignum(limitPrice);
    // clean num shares
    const cleanNumShares = numShares && bignumShares.toFixed() === '0' ? '0' : (numShares && bignumShares.abs().toFixed()) || outcomeTradeInProgress.numShares || '0';

    // if current trade order limitPrice is equal to the best price, make sure it's equal to that; otherwise, use what the user has entered
    let cleanLimitPrice;
    const topAskPrice = ((selectTopAsk(marketOrderBook, true) || {}).price || {}).formattedValue || defaultPrice;
    const topBidPrice = ((selectTopBid(marketOrderBook, true) || {}).price || {}).formattedValue || defaultPrice;

    if (limitPrice && bignumLimit.toFixed() === '0') {
      cleanLimitPrice = '0';
    } else if (limitPrice && bignumLimit.toFixed()) {
      cleanLimitPrice = bignumLimit.toFixed();
    } else if (cleanSide === BUY && outcomeTradeInProgress.limitPrice === topBidPrice) {
      cleanLimitPrice = topAskPrice;
    } else if (cleanSide === SELL && outcomeTradeInProgress.limitPrice === topAskPrice) {
      cleanLimitPrice = topBidPrice;
    } else {
      cleanLimitPrice = outcomeTradeInProgress.limitPrice;
    }

    if (cleanNumShares && !cleanLimitPrice && (market.type === SCALAR || cleanLimitPrice !== '0')) {
      cleanLimitPrice = topOrderPrice;
    }

    // if this isn't a scalar market, limitPrice must be positive.
    if (market.type !== SCALAR && limitPrice) {
      cleanLimitPrice = bignumLimit.abs().toFixed() || outcomeTradeInProgress.limitPrice || topOrderPrice;
    }

    const newTradeDetails = {
      side: cleanSide,
      numShares: cleanNumShares === '0' ? undefined : cleanNumShares,
      limitPrice: cleanLimitPrice,
      totalFee: 0,
      totalCost: 0
    };

    // trade actions
    if (newTradeDetails.side && newTradeDetails.numShares && loginAccount.address) {
      const market = selectMarket(marketID);
      augur.api.Markets.getParticipantSharesPurchased({
        market: marketID,
        trader: loginAccount.address,
        outcome: outcomeID
      }, (sharesPurchased) => {
        if (!sharesPurchased || sharesPurchased.error) {
          console.error('getParticipantSharesPurchased:', sharesPurchased);
          return dispatch({
            type: UPDATE_TRADE_IN_PROGRESS,
            data: { marketID, outcomeID, details: newTradeDetails }
          });
        }
        const position = speedomatic.bignum(sharesPurchased).round(constants.PRECISION.decimals, BigNumber.ROUND_DOWN);
        const tradingActions = augur.trading.simulation.getTradingActions({
          type: newTradeDetails.side,
          orderShares: newTradeDetails.numShares,
          orderLimitPrice: newTradeDetails.limitPrice,
          takerFee: (market && market.takerFee) || 0,
          makerFee: (market && market.makerFee) || 0,
          userAddress: loginAccount.address,
          userPositionShares: position && position.toFixed(),
          outcomeID,
          range: market.cumulativeScale,
          marketOrderBook: (orderBooks && orderBooks[marketID]) || {},
          scalarMinMax: (market.type === SCALAR) ? { minValue: market.minValue, maxValue: market.maxValue } : null
        });
        console.log('trading actions:', JSON.stringify(tradingActions, null, 2));
        dispatch({
          type: UPDATE_TRADE_IN_PROGRESS,
          data: { marketID, outcomeID, details: tradingActions }
        });
        if (cb) cb(tradingActions);
      });
    } else {
      dispatch({
        type: UPDATE_TRADE_IN_PROGRESS,
        data: { marketID, outcomeID, details: newTradeDetails }
      });
      if (cb) cb();
    }
  };
}

export function clearTradeInProgress(marketID) {
  return { type: CLEAR_TRADE_IN_PROGRESS, marketID };
}<|MERGE_RESOLUTION|>--- conflicted
+++ resolved
@@ -1,12 +1,7 @@
 import BigNumber from 'bignumber.js';
-<<<<<<< HEAD
+import speedomatic from 'speedomatic';
 import { augur, constants } from 'services/augurjs';
-import speedomatic from 'speedomatic';
-import { BUY, SELL } from 'modules/trade/constants/types';
-=======
-import { augur, abi, constants } from 'services/augurjs';
 import { BUY, SELL } from 'modules/transactions/constants/types';
->>>>>>> 9f36af4f
 import { TWO } from 'modules/trade/constants/numbers';
 import { SCALAR } from 'modules/markets/constants/market-types';
 
