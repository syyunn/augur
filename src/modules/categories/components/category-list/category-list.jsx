import React from 'react'
import PropTypes from 'prop-types'

import Category from 'modules/categories/components/category/category'

import Styles from 'modules/categories/components/category-list/category-list.styles'

const CategoryList = (p) => {
  const isShortList = (p.categories.length <= 2)
  const arrayLength = isShortList ? p.categories.length : p.boundedLength
  const categoryStyling = isShortList ? Styles['CategoryList__categorywrap-short'] : Styles.CategoryList__categorywrap

  return (
    <div className={Styles.CategoryList}>
      {[...Array(arrayLength)].map((_, i) => {
        const categoryIndex = (p.lowerBound - 1) + i
        const category = (p.categories && p.categories[categoryIndex]) ? p.categories[categoryIndex] : null

        return (
          <div
            className={categoryStyling}
            key={category ? JSON.stringify(category) : `${JSON.stringify(category)}${categoryIndex}`}
          >
            <Category
<<<<<<< HEAD
              category={(category && !!category.category) ? category.category : 'null-category'}
              popularity={(category && !!category.popularity) ? category.popularity : 0}
=======
              category={category !== null ? category.category : 'null-category'}
              popularity={category !== null ? category.popularity.toString() : '0'}
>>>>>>> 9f260b01
            />
          </div>
        )
      })}
    </div>
  )
}

CategoryList.propTypes = {
  categories: PropTypes.array.isRequired,
  lowerBound: PropTypes.number,
  boundedLength: PropTypes.number,
}

export default CategoryList<|MERGE_RESOLUTION|>--- conflicted
+++ resolved
@@ -22,13 +22,8 @@
             key={category ? JSON.stringify(category) : `${JSON.stringify(category)}${categoryIndex}`}
           >
             <Category
-<<<<<<< HEAD
               category={(category && !!category.category) ? category.category : 'null-category'}
-              popularity={(category && !!category.popularity) ? category.popularity : 0}
-=======
-              category={category !== null ? category.category : 'null-category'}
-              popularity={category !== null ? category.popularity.toString() : '0'}
->>>>>>> 9f260b01
+              popularity={(category && !!category.popularity) ? category.popularity.toString() : '0'}
             />
           </div>
         )
