.market-preview-outcomes {
  display: flex;
  flex: 1;
  flex-direction: column;

  .outcome {

    .font-weight-normal();

    display: flex;
    padding: 0.2em;

    .outcome-price {
      display: flex;
      flex: 1;
      justify-content: flex-end;

      .value:only-child {
        margin-right: @font-size-normal;
      }
    }

<<<<<<< HEAD
		.outcome-name {
			flex: 3;
			overflow: hidden;
			padding-left: 0.5em;
			text-overflow: ellipsis;
			white-space: nowrap;
			width: 0;
		}
	}
=======
    .outcome-name {
      flex: 3;
      padding-left: 0.5em;
    }
  }
>>>>>>> 7ed7ce99
}<|MERGE_RESOLUTION|>--- conflicted
+++ resolved
@@ -20,21 +20,13 @@
       }
     }
 
-<<<<<<< HEAD
-		.outcome-name {
-			flex: 3;
-			overflow: hidden;
-			padding-left: 0.5em;
-			text-overflow: ellipsis;
-			white-space: nowrap;
-			width: 0;
-		}
-	}
-=======
     .outcome-name {
       flex: 3;
+      overflow: hidden;
       padding-left: 0.5em;
+      text-overflow: ellipsis;
+      white-space: nowrap;
+      width: 0;
     }
   }
->>>>>>> 7ed7ce99
 }