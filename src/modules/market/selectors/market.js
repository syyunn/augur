--- conflicted
+++ resolved
@@ -1,26 +1,4 @@
 /*
-<<<<<<< HEAD
-This is the most important and sensitive selector in the app.
-It builds the fat, heavy, rigid, hierarchical market objects, that are used to
- render and display many parts of the ui.
-This is the point where the shallow, light, loose, flexible, independent pieces
- of state come together to make each market.
-
-IMPORTANT
-The assembleMarket() function (where all the action happens) is heavily
- memoized, and performance sensitive.
-Doing things sub-optimally here will cause noticeable performance degradation in
- the app.
-The "trick" is to maximize memoization cache hits as much a spossible, and not
- have assembleMarket() run any more than it has to.
-
-To achieve that, we pre-process the arguments passed in to it as much as
- possible.
-For example, instead of passing in the entire "favorites" collection and letting
- the function find the one it needs for the market,
-we instead pass in !!favorites[marketID], and the market only gets re-assembled
- if the specific favorite it is concerned with changes.
-=======
 This is one of the most important and sensitive selectors in the app.
 It builds the fat, heavy, rigid, hierarchical market objects,
 that are used to render and display many parts of the ui.
@@ -28,7 +6,8 @@
 pieces of state come together to make each market.
 
 IMPORTANT
-The assembleMarket() function (where all the action happens) is heavily memoized, and performance sensitive.
+The assembleMarket() function (where all the action happens) is heavily
+ memoized, and performance sensitive.
 Doing things sub-optimally here will cause noticeable performance degradation in the app.
 The "trick" is to maximize memoization cache hits as much a spossible, and not have assembleMarket()
 run any more than it has to.
@@ -40,7 +19,6 @@
 That way the market only gets re-assembled when that specific favorite changes.
 
 This is true for all selectors, but especially important for this one.
->>>>>>> 793690e4
 */
 
 
@@ -157,20 +135,10 @@
 	o.outcomes = [];
 
 	o.outcomes = Object.keys(marketOutcomes || {}).map(outcomeID => {
-<<<<<<< HEAD
 		const outcomeData = marketOutcomes[outcomeID];
-		const	outcomeTradeInProgress = marketTradeInProgress &&
-			marketTradeInProgress[outcomeID];
+		const	outcomeTradeInProgress = marketTradeInProgress && marketTradeInProgress[outcomeID];
 
 		const outcome = {
-=======
-		var outcomeData = marketOutcomes[outcomeID],
-			outcomeTradeInProgress = marketTradeInProgress && marketTradeInProgress[outcomeID],
-			outcomeTradeOrders,
-			outcome;
-
-		outcome = {
->>>>>>> 793690e4
 			...outcomeData,
 			id: outcomeID,
 			marketID,
@@ -213,10 +181,11 @@
 	}).sort((a, b) => (b.lastPrice.value - a.lastPrice.value) || (a.name < b.name ? -1 : 1));
 
 	o.tags = o.tags.map(tag => {
-		return {
+		const obj = {
 			name: tag,
 			onClick: () => dispatch(toggleTag(tag))
 		};
+		return obj;
 	});
 
 	o.priceTimeSeries = selectPriceTimeSeries(o.outcomes, marketPriceHistory);
