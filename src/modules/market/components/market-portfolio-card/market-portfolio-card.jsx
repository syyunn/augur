import React, { Component } from 'react'
import classNames from 'classnames'
import PropTypes from 'prop-types'

import getValue from 'utils/get-value'

import MarketPositionsListPosition from 'modules/market/components/market-positions-list--position/market-positions-list--position'
import MarketPositionsListOrder from 'modules/market/components/market-positions-list--order/market-positions-list--order'
import ChevronFlip from 'modules/common/components/chevron-flip/chevron-flip'
import MarketLink from 'modules/market/components/market-link/market-link'
import { TYPE_REPORT, TYPE_DISPUTE, TYPE_CLAIM_PROCEEDS, TYPE_MIGRATE_REP } from 'modules/market/constants/link-types'
import { dateHasPassed } from 'utils/format-date'
import CommonStyles from 'modules/market/components/common/market-common.styles'
import PositionStyles from 'modules/market/components/market-positions-list/market-positions-list.styles'
import Styles from 'modules/market/components/market-portfolio-card/market-portfolio-card.styles'

export default class MarketPortfolioCard extends Component {
  static propTypes = {
    buttonText: PropTypes.string,
    claimTradingProceeds: PropTypes.func,
    closePositionStatus: PropTypes.object.isRequired,
    currentTimestamp: PropTypes.number.isRequired,
    isMobile: PropTypes.bool,
    linkType: PropTypes.string,
    market: PropTypes.object.isRequired,
    positionsDefault: PropTypes.bool,
  }

  static defaultProps = {
    positionsDefault: true,
  }

  constructor(props) {
    super(props)
    this.state = {
      tableOpen: {
        myPositions: this.props.positionsDefault,
        openOrders: false,
      },
    }
  }

  toggleTable(tableKey) {
    this.setState({ tableOpen: { ...this.state.tableOpen, [tableKey]: !this.state.tableOpen[tableKey] } })
  }

  render() {
    const {
      buttonText,
      currentTimestamp,
      isMobile,
      linkType,
      market,
    } = this.props
    const myPositionsSummary = getValue(market, 'myPositionsSummary')
    const myPositionOutcomes = getValue(market, 'outcomes')
    let localButtonText

    switch (linkType) {
      case TYPE_REPORT:
        localButtonText = 'Report'
        break
      case TYPE_DISPUTE:
        localButtonText = 'Dispute'
        break
      case TYPE_CLAIM_PROCEEDS:
        localButtonText = 'Claim Proceeds'
        break
      case TYPE_MIGRATE_REP:
        localButtonText = 'Migrate REP'
        break
      default:
        localButtonText = 'View'
    }

    return (
      <article className={CommonStyles.MarketCommon__container}>
        <section
          className={classNames(
            CommonStyles.MarketCommon__topcontent,
            Styles.MarketCard__topcontent,
          )}
        >
          <div
            className={classNames(
              CommonStyles.MarketCommon__header,
              Styles.MarketCard__header,
            )}
          >
            <div className={Styles.MarketCard__headertext}>
              <span className={Styles['MarketCard__expiration--mobile']}>
                {dateHasPassed(currentTimestamp, market.endTime.timestamp) ? 'Expired ' : 'Expires '}
                { isMobile ? market.endTime.formattedShort : market.endTime.formatted }
              </span>
              <h1 className={CommonStyles.MarketCommon__description}>
                <MarketLink
                  id={market.id}
                  formattedDescription={market.description}
                >
                  {market.description}
                </MarketLink>
              </h1>
            </div>
          </div>
          <div className={Styles.MarketCard__topstats}>
            <div className={Styles.MarketCard__leftstats}>
              <div className={Styles.MarketCard__stat}>
                <span className={Styles.MarketCard__statlabel}>
                  Realized P/L
                </span>
                <span className={Styles.MarketCard__statvalue}>
                  {getValue(myPositionsSummary, 'realizedNet.formatted')}
                </span>
                <span className={Styles.MarketCard__statunit}>
                  ETH
                </span>
              </div>
              <div className={Styles.MarketCard__stat}>
                <span className={Styles.MarketCard__statlabel}>
                  Unrealized P/L
                </span>
                <span className={Styles.MarketCard__statvalue}>
                  {getValue(myPositionsSummary, 'unrealizedNet.formatted')}
                </span>
                <span className={Styles.MarketCard__statunit}>
                  ETH
                </span>
              </div>
              <div className={Styles.MarketCard__stat}>
                <span className={Styles.MarketCard__statlabel}>
                  Total P/L
                </span>
                <span className={Styles.MarketCard__statvalue}>
                  {getValue(myPositionsSummary, 'totalNet.formatted')}
                </span>
                <span className={Styles.MarketCard__statunit}>
                  ETH
                </span>
              </div>
            </div>
            <span className={Styles.MarketCard__expiration}>
              <span className={Styles.MarketCard__expirationlabel}>
                {market.endTimeLabel}
              </span>
              <span className={Styles.MarketCard__expirationvalue}>
                {getValue(market, 'endTime.formatted')}
              </span>
            </span>
          </div>
        </section>
        <section className={Styles.MarketCard__tablesection}>
          {(myPositionOutcomes || []).filter(outcome => outcome.position).length > 0 &&
            <button
              className={Styles.MarketCard__headingcontainer}
              onClick={() => this.toggleTable('myPositions')}
            >
              <h1 className={Styles.MarketCard__tableheading}>
                My Positions
              </h1>
              <div
                className={Styles.MarketCard__tabletoggle}
              >
                <ChevronFlip pointDown={this.state.tableOpen.myPositions} />
              </div>
            </button>
          }
          <div className={PositionStyles.MarketPositionsList__table}>
            { this.state.tableOpen.myPositions && (myPositionOutcomes || []).filter(outcome => outcome.position).length > 0 &&
              <ul className={PositionStyles['MarketPositionsList__table-header']}>
                <li>Outcome</li>
                { isMobile ? <li><span>Qty</span></li> : <li><span>Quantity</span></li>}
                { isMobile ? <li><span>Avg</span></li> : <li><span>Avg Price</span></li>}
                { !isMobile && <li><span>Last Price</span></li> }
                { !isMobile && <li><span>Realized <span />P/L</span></li>}
                { !isMobile && <li><span>Unrealized <span />P/L</span></li>}
                <li><span>Total <span />P/L</span></li>
                <li><span>Action</span></li>
              </ul>
            }
            <div className={PositionStyles['MarketPositionsList__table-body']}>
              { this.state.tableOpen.myPositions && (myPositionOutcomes || []).filter(outcome => outcome.position).map(outcome => (
                <MarketPositionsListPosition
                  key={outcome.id + outcome.marketId}
                  outcomeName={outcome.name}
                  position={outcome.position}
                  openOrders={outcome.userOpenOrders ? outcome.userOpenOrders.filter(order => order.id === outcome.position.id && order.pending) : []}
                  isExtendedDisplay
                  isMobile={isMobile}
                />
              ))}
            </div>
          </div>
        </section>
        <section className={Styles.MarketCard__tablesection}>
          <div className={PositionStyles.MarketPositionsList__table}>
            {(myPositionOutcomes || []).filter(outcome => outcome.userOpenOrders.length > 0).length > 0 &&
              <button
                className={Styles.MarketCard__headingcontainer}
                onClick={() => this.toggleTable('openOrders')}
              >
                <h1 className={Styles.MarketCard__tableheading}>
                  Open Orders
                </h1>
                <div
                  className={Styles.MarketCard__tabletoggle}
                >
                  <ChevronFlip pointDown={!this.state.tableOpen.openOrders} />
                </div>
              </button>
            }
            <div className={PositionStyles.MarketPositionsList__table}>
<<<<<<< HEAD
              { this.state.tableOpen.openOrders &&
              <ul className={classNames(
                PositionStyles['MarketPositionsList__table-header'],
                Styles['MarketCard__table-header'],
              )}
              >
=======
              { this.state.tableOpen.openOrders && (myPositionOutcomes || []).filter(outcome => outcome.userOpenOrders.length > 0).length > 0 &&
              <ul className={PositionStyles['MarketPositionsList__table-header']}>
>>>>>>> 92677542
                <li>Outcome</li>
                { isMobile ? <li><span>Qty</span></li> : <li><span>Quantity</span></li>}
                { isMobile ? <li><span>Avg</span></li> : <li><span>Avg Price</span></li>}
                { !isMobile && <li><span>Last Price</span></li> }
                { !isMobile && <li><span>Realized <span />P/L</span></li>}
                { !isMobile && <li><span>Unrealized <span />P/L</span></li>}
                <li><span>Total <span />P/L</span></li>
                <li><span>Action</span></li>
              </ul>
              }
              <div className={PositionStyles['MarketPositionsList__table-body']}>
                { this.state.tableOpen.openOrders && (myPositionOutcomes || []).filter(outcome => outcome.userOpenOrders).map(outcome => (
                  outcome.userOpenOrders.map((order, i) => (
                    <MarketPositionsListOrder
                      key={order.id}
                      outcomeName={outcome.name}
                      order={order}
                      pending={order.pending}
                      isExtendedDisplay
                      isMobile={isMobile}
                    />
                  ))
                ))
                }
              </div>
            </div>
          </div>
        </section>
        {linkType &&
          <section className={Styles['MarketCard__tablesection-mobile']}>
            <div className={Styles['MarketCard__headingcontainer-mobile']}>
              <MarketLink
                className={Styles['MarketCard__action-mobile']}
                id={market.id}
                formattedDescription={market.description}
                linkType={linkType}
              >
                { buttonText || localButtonText }
              </MarketLink>
            </div>
          </section>
        }
      </article>
    )
  }
}<|MERGE_RESOLUTION|>--- conflicted
+++ resolved
@@ -209,17 +209,12 @@
               </button>
             }
             <div className={PositionStyles.MarketPositionsList__table}>
-<<<<<<< HEAD
-              { this.state.tableOpen.openOrders &&
+              { this.state.tableOpen.openOrders && (myPositionOutcomes || []).filter(outcome => outcome.userOpenOrders.length > 0).length > 0 &&
               <ul className={classNames(
                 PositionStyles['MarketPositionsList__table-header'],
                 Styles['MarketCard__table-header'],
               )}
               >
-=======
-              { this.state.tableOpen.openOrders && (myPositionOutcomes || []).filter(outcome => outcome.userOpenOrders.length > 0).length > 0 &&
-              <ul className={PositionStyles['MarketPositionsList__table-header']}>
->>>>>>> 92677542
                 <li>Outcome</li>
                 { isMobile ? <li><span>Qty</span></li> : <li><span>Quantity</span></li>}
                 { isMobile ? <li><span>Avg</span></li> : <li><span>Avg Price</span></li>}
