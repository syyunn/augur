/* eslint react/no-array-index-key: 0 */  // It's OK in this specific instance as order remains the same

import React from 'react'
import PropTypes from 'prop-types'

import MarketOutcomesBinaryScalar from 'modules/market/components/market-outcomes-binary-scalar/market-outcomes-binary-scalar'
import MarketOutcomesCategorical from 'modules/market/components/market-outcomes-categorical/market-outcomes-categorical'
import MarketLink from 'modules/market/components/market-link/market-link'
import MarketStatusIcon from 'modules/market/components/common/market-status-icon/market-status-icon'

import toggleTag from 'modules/routes/helpers/toggle-tag'

import { BINARY, SCALAR } from 'modules/markets/constants/market-types'

import CommonStyles from 'modules/market/components/common/market-common.styles'
import Styles from 'modules/market/components/market-basics/market-basics.styles'

<<<<<<< HEAD
const MarketBasics = p => (
  <article>
    <div className={CommonStyles.MarketCommon__topcontent}>
      <div className={CommonStyles.MarketCommon__header}>
        <ul className={Styles.MarketBasics__tags}>
          <li>Tags</li>
          {(p.tags || []).map((tag, i) => (
            <li key={i}>
              <button onClick={() => toggleTag(tag, p.location, p.history)}>
                {tag}
              </button>
            </li>
          ))}
        </ul>
        <MarketStatusIcon isOpen={p.isOpen} isReported={p.isReported} />
=======
const MarketBasics = (p) => {

  let marketStatusIcon

  switch (true) {
    case p.isOpen && p.isReported:
      marketStatusIcon = MarketStatusReported
      break
    case p.isOpen:
      marketStatusIcon = MarketStatusOpen
      break
    default:
      marketStatusIcon = MarketStatusClosed
  }

  return (
    <article className={Styles.MarketBasics}>
      <div className={Styles.MarketBasics__content}>
        <div className={Styles.MarketBasics__header}>
          <ul className={Styles.MarketBasics__tags}>
            {p.tags.length > 1 &&
              <li>Tags</li>
            }
            {(p.tags || []).map((tag, i) => i !== 0 &&
              <li key={i}>
                <button onClick={() => toggleTag(tag, p.location, p.history)}>
                  {tag}
                </button>
              </li>
            )}
          </ul>

          <span className={Styles.MarketBasics__status}>
            {marketStatusIcon}
          </span>
        </div>

        <h1 className={Styles.MarketBasics__description}>
          <MarketLink
            id={p.id}
            formattedDescription={p.formattedDescription}
          >
            {p.description}
          </MarketLink>
        </h1>

        {(p.type === BINARY || p.type === SCALAR) &&
          <MarketOutcomesBinaryScalar outcomes={p.outcomes} min={p.minValue} max={p.maxValue} type={p.type} />
        }

        {p.type === 'categorical' &&
          <MarketOutcomesCategorical outcomes={p.outcomes} />
        }
>>>>>>> f0020717
      </div>

      <h1 className={CommonStyles.MarketCommon__description}>
        <MarketLink
          id={p.id}
          formattedDescription={p.formattedDescription}
        >
          {p.description}
        </MarketLink>
      </h1>

      {(p.type === BINARY || p.type === SCALAR) &&
        <MarketOutcomesBinaryScalar outcomes={p.outcomes} min={p.minValue} max={p.maxValue} type={p.type} />
      }

      {p.type === 'categorical' &&
        <MarketOutcomesCategorical outcomes={p.outcomes} />
      }
    </div>
  </article>
)

MarketBasics.propTypes = {
  history: PropTypes.object.isRequired,
  location: PropTypes.object.isRequired,
  isLogged: PropTypes.bool.isRequired,
  toggleFavorite: PropTypes.func
}

export default MarketBasics<|MERGE_RESOLUTION|>--- conflicted
+++ resolved
@@ -15,77 +15,23 @@
 import CommonStyles from 'modules/market/components/common/market-common.styles'
 import Styles from 'modules/market/components/market-basics/market-basics.styles'
 
-<<<<<<< HEAD
 const MarketBasics = p => (
   <article>
     <div className={CommonStyles.MarketCommon__topcontent}>
       <div className={CommonStyles.MarketCommon__header}>
         <ul className={Styles.MarketBasics__tags}>
-          <li>Tags</li>
-          {(p.tags || []).map((tag, i) => (
+          {p.tags.length > 1 &&
+            <li>Tags</li>
+          }
+          {(p.tags || []).map((tag, i) => i !== 0 &&
             <li key={i}>
               <button onClick={() => toggleTag(tag, p.location, p.history)}>
                 {tag}
               </button>
             </li>
-          ))}
+          )}
         </ul>
         <MarketStatusIcon isOpen={p.isOpen} isReported={p.isReported} />
-=======
-const MarketBasics = (p) => {
-
-  let marketStatusIcon
-
-  switch (true) {
-    case p.isOpen && p.isReported:
-      marketStatusIcon = MarketStatusReported
-      break
-    case p.isOpen:
-      marketStatusIcon = MarketStatusOpen
-      break
-    default:
-      marketStatusIcon = MarketStatusClosed
-  }
-
-  return (
-    <article className={Styles.MarketBasics}>
-      <div className={Styles.MarketBasics__content}>
-        <div className={Styles.MarketBasics__header}>
-          <ul className={Styles.MarketBasics__tags}>
-            {p.tags.length > 1 &&
-              <li>Tags</li>
-            }
-            {(p.tags || []).map((tag, i) => i !== 0 &&
-              <li key={i}>
-                <button onClick={() => toggleTag(tag, p.location, p.history)}>
-                  {tag}
-                </button>
-              </li>
-            )}
-          </ul>
-
-          <span className={Styles.MarketBasics__status}>
-            {marketStatusIcon}
-          </span>
-        </div>
-
-        <h1 className={Styles.MarketBasics__description}>
-          <MarketLink
-            id={p.id}
-            formattedDescription={p.formattedDescription}
-          >
-            {p.description}
-          </MarketLink>
-        </h1>
-
-        {(p.type === BINARY || p.type === SCALAR) &&
-          <MarketOutcomesBinaryScalar outcomes={p.outcomes} min={p.minValue} max={p.maxValue} type={p.type} />
-        }
-
-        {p.type === 'categorical' &&
-          <MarketOutcomesCategorical outcomes={p.outcomes} />
-        }
->>>>>>> f0020717
       </div>
 
       <h1 className={CommonStyles.MarketCommon__description}>
