--- conflicted
+++ resolved
@@ -41,41 +41,6 @@
               denomination={p.marketCreatorFeesCollected.denomination}
             />
           </li>
-<<<<<<< HEAD
-        }
-      </ul>
-      <div className={Styles.MarketProperties__actions}>
-        { p.isLogged && p.toggleFavorite &&
-          <button
-            className={classNames(Styles.MarketProperties__favorite, { [Styles.favorite]: p.isFavorite })}
-            onClick={() => p.toggleFavorite(p.id)}
-          >
-            {p.isFavorite ?
-              <i className="fa fa-star" /> :
-              <i className="fa fa-star-o" />
-            }
-          </button>
-        }
-        { (p.linkType === undefined || (p.linkType && p.linkType !== TYPE_CLOSED)) &&
-          <MarketLink
-            className={Styles.MarketProperties__trade}
-            id={p.id}
-            formattedDescription={p.formattedDescription}
-            linkType={p.linkType}
-          >
-            { p.linkType || 'view'}
-          </MarketLink>
-        }
-        { p.linkType && p.linkType === TYPE_CLOSED &&
-          <button
-            className={Styles.MarketProperties__trade}
-            onClick={e => console.log('call to finalize market')}
-          >
-            Finalize
-          </button>
-        }
-      </div>
-=======
           }
         </ul>
         <div className={Styles.MarketProperties__actions}>
@@ -97,7 +62,7 @@
               formattedDescription={p.formattedDescription}
               linkType={p.linkType}
             >
-              { p.buttonText || buttonText }
+              { p.linkType || 'view'}
             </MarketLink>
           }
           { p.linkType && p.linkType === TYPE_CLOSED &&
@@ -125,7 +90,6 @@
           </div>
         </section>
       }
->>>>>>> 523fcac4
     </article>
   )
 }
