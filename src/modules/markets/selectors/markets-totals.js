import memoizerific from 'memoizerific';
import store from '../../../store';
<<<<<<< HEAD
import { selectUnpaginated, selectFavorites } from '../../markets/selectors/markets';
import { selectFilteredMarkets } from '../../markets/selectors/filtered-markets';
import { selectPositionsSummary } from '../../positions/selectors/positions-summary';

export const selectMarketsTotals = memoizerific(1)(
(allMarkets, activePage, selectedMarketsHeader, keywords, selectedFilters) => {
	const positions = { numPositions: 0, qtyShares: 0, totalValue: 0, totalCost: 0 };
	const filteredMarkets = selectFilteredMarkets(allMarkets, keywords, selectedFilters);
	const tagsTotals = {};
	const totals = allMarkets.reduce((p, market) => {
=======

import { selectPositionsSummary } from '../../positions/selectors/positions-summary';

export default function() {
	const { allMarkets, filteredMarkets, unpaginatedMarkets, favoriteMarkets } = require('../../../selectors');
	return selectMarketsTotals(allMarkets, filteredMarkets.length, unpaginatedMarkets.length, favoriteMarkets.length);
}

export const selectMarketsTotals = memoizerific(1)((allMarkets, filteredMarketsLength, unpaginatedMarketsLength, favoriteMarketsLength) => {
	let positions = { numPositions: 0, qtyShares: 0, totalValue: 0, totalCost: 0 },
		totals;

	totals = allMarkets.reduce((p, market) => {
>>>>>>> 793690e4
		p.numAll++;
		if (market.isPendingReport) {
			p.numPendingReports++;
		}

		if (market.positionsSummary && market.positionsSummary.qtyShares
			&& market.positionsSummary.qtyShares.value) {
			positions.numPositions += market.positionsSummary.numPositions.value;
			positions.qtyShares += market.positionsSummary.qtyShares.value;
			positions.totalValue += market.positionsSummary.totalValue.value || 0;
			positions.totalCost += market.positionsSummary.totalCost.value || 0;
		}

		return p;
	}, {
		numAll: 0,
		numFavorites: 0,
		numPendingReports: 0,
		numUnpaginated: 0,
		numFiltered: 0
	});

<<<<<<< HEAD
	totals.numUnpaginated = selectUnpaginated(allMarkets, activePage,
	selectedMarketsHeader, keywords, selectedFilters).length;
	totals.numFiltered = filteredMarkets.length;
	totals.numFavorites = selectFavorites(filteredMarkets).length;
	totals.positionsSummary =
		selectPositionsSummary(
			positions.numPositions,
			positions.qtyShares,
			positions.totalValue,
			positions.totalCost)
		;
	totals.tagsTotals = Object.keys(tagsTotals).sort((a, b) =>
		tagsTotals[b] - tagsTotals[a]).map(tag => {
			const obj = {
				name: tag,
				num: tagsTotals[tag]
			};
			return obj;
		});
=======
	totals.numUnpaginated = unpaginatedMarketsLength;
	totals.numFiltered = filteredMarketsLength;
	totals.numFavorites = favoriteMarketsLength;
	totals.positionsSummary = selectPositionsSummary(positions.numPositions, positions.qtyShares, positions.totalValue, positions.totalCost);
>>>>>>> 793690e4

	return totals;
});

export default function () {
	const { activePage, selectedMarketsHeader, keywords, selectedFilters } = store.getState();
	const	{ allMarkets } = require('../../../selectors');
	return selectMarketsTotals(
		allMarkets,
		activePage,
		selectedMarketsHeader,
		keywords,
		selectedFilters);
}<|MERGE_RESOLUTION|>--- conflicted
+++ resolved
@@ -1,38 +1,18 @@
 import memoizerific from 'memoizerific';
-import store from '../../../store';
-<<<<<<< HEAD
-import { selectUnpaginated, selectFavorites } from '../../markets/selectors/markets';
-import { selectFilteredMarkets } from '../../markets/selectors/filtered-markets';
 import { selectPositionsSummary } from '../../positions/selectors/positions-summary';
 
 export const selectMarketsTotals = memoizerific(1)(
-(allMarkets, activePage, selectedMarketsHeader, keywords, selectedFilters) => {
+(allMarkets, filteredMarketsLength, unpaginatedMarketsLength, favoriteMarketsLength) => {
 	const positions = { numPositions: 0, qtyShares: 0, totalValue: 0, totalCost: 0 };
-	const filteredMarkets = selectFilteredMarkets(allMarkets, keywords, selectedFilters);
-	const tagsTotals = {};
+
 	const totals = allMarkets.reduce((p, market) => {
-=======
-
-import { selectPositionsSummary } from '../../positions/selectors/positions-summary';
-
-export default function() {
-	const { allMarkets, filteredMarkets, unpaginatedMarkets, favoriteMarkets } = require('../../../selectors');
-	return selectMarketsTotals(allMarkets, filteredMarkets.length, unpaginatedMarkets.length, favoriteMarkets.length);
-}
-
-export const selectMarketsTotals = memoizerific(1)((allMarkets, filteredMarketsLength, unpaginatedMarketsLength, favoriteMarketsLength) => {
-	let positions = { numPositions: 0, qtyShares: 0, totalValue: 0, totalCost: 0 },
-		totals;
-
-	totals = allMarkets.reduce((p, market) => {
->>>>>>> 793690e4
 		p.numAll++;
 		if (market.isPendingReport) {
 			p.numPendingReports++;
 		}
 
 		if (market.positionsSummary && market.positionsSummary.qtyShares
-			&& market.positionsSummary.qtyShares.value) {
+				&& market.positionsSummary.qtyShares.value) {
 			positions.numPositions += market.positionsSummary.numPositions.value;
 			positions.qtyShares += market.positionsSummary.qtyShares.value;
 			positions.totalValue += market.positionsSummary.totalValue.value || 0;
@@ -48,43 +28,30 @@
 		numFiltered: 0
 	});
 
-<<<<<<< HEAD
-	totals.numUnpaginated = selectUnpaginated(allMarkets, activePage,
-	selectedMarketsHeader, keywords, selectedFilters).length;
-	totals.numFiltered = filteredMarkets.length;
-	totals.numFavorites = selectFavorites(filteredMarkets).length;
-	totals.positionsSummary =
-		selectPositionsSummary(
-			positions.numPositions,
-			positions.qtyShares,
-			positions.totalValue,
-			positions.totalCost)
-		;
-	totals.tagsTotals = Object.keys(tagsTotals).sort((a, b) =>
-		tagsTotals[b] - tagsTotals[a]).map(tag => {
-			const obj = {
-				name: tag,
-				num: tagsTotals[tag]
-			};
-			return obj;
-		});
-=======
 	totals.numUnpaginated = unpaginatedMarketsLength;
 	totals.numFiltered = filteredMarketsLength;
 	totals.numFavorites = favoriteMarketsLength;
-	totals.positionsSummary = selectPositionsSummary(positions.numPositions, positions.qtyShares, positions.totalValue, positions.totalCost);
->>>>>>> 793690e4
+	totals.positionsSummary = selectPositionsSummary(
+		positions.numPositions,
+		positions.qtyShares,
+		positions.totalValue,
+		positions.totalCost
+	);
 
 	return totals;
 });
 
 export default function () {
-	const { activePage, selectedMarketsHeader, keywords, selectedFilters } = store.getState();
-	const	{ allMarkets } = require('../../../selectors');
+	const {
+		allMarkets,
+		filteredMarkets,
+		unpaginatedMarkets,
+		favoriteMarkets
+	} = require('../../../selectors');
 	return selectMarketsTotals(
 		allMarkets,
-		activePage,
-		selectedMarketsHeader,
-		keywords,
-		selectedFilters);
+		filteredMarkets.length,
+		unpaginatedMarkets.length,
+		favoriteMarkets.length
+	);
 }