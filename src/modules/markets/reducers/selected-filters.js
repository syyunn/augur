--- conflicted
+++ resolved
@@ -4,15 +4,12 @@
 
 export default function (selectedFilters = { isOpen: true }, action) {
 	let newSelectedFilters;
-	let params;
 
 	switch (action.type) {
 	case TOGGLE_FILTER:
 		newSelectedFilters = {
 			...selectedFilters
 		};
-
-<<<<<<< HEAD
 		if (newSelectedFilters[action.filterID]) {
 			delete newSelectedFilters[action.filterID];
 		} else {
@@ -21,43 +18,13 @@
 		return newSelectedFilters;
 
 	case SHOW_LINK:
-		newSelectedFilters = {
-			...selectedFilters
-		};
-=======
-        case SHOW_LINK:
-            if (!action.parsedURL.searchParams[FILTERS_PARAM_NAME]) {
-                return {};
-            }
-            return action.parsedURL.searchParams[FILTERS_PARAM_NAME].split(',').reduce((p, param) => {
-                p[param] = true;
-                return p;
-            }, { ...selectedFilters });
->>>>>>> 793690e4
-
-		params = action.parsedURL.searchParams;
-		if (params.isOpen === 'true') {
-			newSelectedFilters.isOpen = true;
+		if (!action.parsedURL.searchParams[FILTERS_PARAM_NAME]) {
+			return {};
 		}
-		if (params.isExpired === 'true') {
-			newSelectedFilters.isExpired = true;
-		}
-		if (params.isPendingReport === 'true') {
-			newSelectedFilters.isPendingReport = true;
-		}
-		if (params.isMissedOrReported === 'true') {
-			newSelectedFilters.isMissedOrReported = true;
-		}
-		if (params.isBinary === 'true') {
-			newSelectedFilters.isBinary = true;
-		}
-		if (params.isCategorical === 'true') {
-			newSelectedFilters.isCategorical = true;
-		}
-		if (params.isScalar === 'true') {
-			newSelectedFilters.isScalar = true;
-		}
-		return newSelectedFilters;
+		return action.parsedURL.searchParams[FILTERS_PARAM_NAME].split(',').reduce((p, param) => {
+			p[param] = true;
+			return p;
+		}, { ...selectedFilters });
 
 	default:
 		return selectedFilters;
