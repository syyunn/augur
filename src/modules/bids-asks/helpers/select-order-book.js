--- conflicted
+++ resolved
@@ -1,13 +1,7 @@
-<<<<<<< HEAD
-=======
 import BigNumber from 'bignumber.js'
->>>>>>> 4e88a616
 import memoize from 'memoizee'
 
 import store from 'src/store'
-
-<<<<<<< HEAD
-import { abi } from 'services/augurjs'
 
 import { ZERO } from 'modules/trade/constants/numbers'
 import { isOrderOfUser } from 'modules/bids-asks/helpers/is-order-of-user'
@@ -15,14 +9,6 @@
 import { BIDS, ASKS } from 'modules/order-book/constants/order-book-order-types'
 import { CLOSE_DIALOG_CLOSING } from 'modules/market/constants/close-dialog-status'
 
-=======
-import { ZERO } from 'modules/trade/constants/numbers'
-import { isOrderOfUser } from 'modules/bids-asks/helpers/is-order-of-user'
-
-import { BIDS, ASKS } from 'modules/order-book/constants/order-book-order-types'
-import { CLOSE_DIALOG_CLOSING } from 'modules/market/constants/close-dialog-status'
-
->>>>>>> 4e88a616
 import { formatShares, formatEtherTokens } from 'utils/format-number'
 
 /**
@@ -118,22 +104,14 @@
  */
 function reduceSharesCountByPrice(aggregateOrdersPerPrice, order) {
   if (order && order.price && order.amount) {
-<<<<<<< HEAD
-    const key = abi.bignum(order.price).toFixed()
-=======
     const key = new BigNumber(order.price, 10).toFixed()
->>>>>>> 4e88a616
     if (aggregateOrdersPerPrice[key] == null) {
       aggregateOrdersPerPrice[key] = {
         shares: ZERO,
         isOfCurrentUser: false
       }
     }
-<<<<<<< HEAD
-    aggregateOrdersPerPrice[key].shares = aggregateOrdersPerPrice[key].shares.plus(abi.bignum(order.amount))
-=======
     aggregateOrdersPerPrice[key].shares = aggregateOrdersPerPrice[key].shares.plus(new BigNumber(order.amount, 10))
->>>>>>> 4e88a616
     aggregateOrdersPerPrice[key].isOfCurrentUser = aggregateOrdersPerPrice[key].isOfCurrentUser || order.isOfCurrentUser // TODO -- we need to segregate orders @ the same price that are of user
   } else {
     console.debug('reduceSharesCountByPrice:', order)
