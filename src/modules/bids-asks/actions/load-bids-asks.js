<<<<<<< HEAD
import { augur } from 'services/augurjs'
import { SCALAR } from 'modules/markets/constants/market-types'
import { clearMarketOrderBook, updateMarketOrderBook } from 'modules/bids-asks/actions/update-market-order-book'
import logError from 'utils/log-error'

export const loadBidsAsks = (marketID, callback = logError) => (dispatch, getState) => {
  const market = getState().marketsData[marketID]
  const scalarMinMax = {}
  if (market.type === SCALAR) {
    scalarMinMax.minValue = market.minValue
    scalarMinMax.maxValue = market.maxValue
  }
  let firstChunkLoaded
  augur.trading.orderBook.getOrderBookChunked({
    marketID,
    offset: 0,
    numTradesToLoad: null,
    scalarMinMax,
    totalTrades: null
  }, (orderBookChunk) => {
    console.log('order book chunk:', marketID, orderBookChunk)
    if (!firstChunkLoaded) {
      firstChunkLoaded = true
      console.log('first chunk, clearing order book...')
      dispatch(clearMarketOrderBook(marketID))
    }
    dispatch(updateMarketOrderBook(marketID, orderBookChunk))
  }, callback)
}
=======
import async from 'async'
import loadOneOutcomeBidsAsks from 'modules/bids-asks/actions/load-one-outcome-bids-asks'
import logError from 'utils/log-error'

const loadBidsAsks = (marketID, callback = logError) => (dispatch, getState) => {
  const { marketsData } = getState()
  if (marketID == null) {
    return callback(`must specify market ID: ${marketID}`)
  }
  const market = marketsData[marketID]
  if (!market) {
    return callback(`market ${marketID} data not found`)
  }
  if (market.numOutcomes == null) {
    return callback(`market ${marketID} numOutcomes not found`)
  }
  const outcomes = Array.from(new Array(market.numOutcomes), (_, i) => i + 1)
  async.eachSeries(outcomes, (outcome, nextOutcome) => {
    dispatch(loadOneOutcomeBidsAsks(marketID, outcome, nextOutcome))
  }, callback)
}

export default loadBidsAsks
>>>>>>> 4e88a616
<|MERGE_RESOLUTION|>--- conflicted
+++ resolved
@@ -1,34 +1,3 @@
-<<<<<<< HEAD
-import { augur } from 'services/augurjs'
-import { SCALAR } from 'modules/markets/constants/market-types'
-import { clearMarketOrderBook, updateMarketOrderBook } from 'modules/bids-asks/actions/update-market-order-book'
-import logError from 'utils/log-error'
-
-export const loadBidsAsks = (marketID, callback = logError) => (dispatch, getState) => {
-  const market = getState().marketsData[marketID]
-  const scalarMinMax = {}
-  if (market.type === SCALAR) {
-    scalarMinMax.minValue = market.minValue
-    scalarMinMax.maxValue = market.maxValue
-  }
-  let firstChunkLoaded
-  augur.trading.orderBook.getOrderBookChunked({
-    marketID,
-    offset: 0,
-    numTradesToLoad: null,
-    scalarMinMax,
-    totalTrades: null
-  }, (orderBookChunk) => {
-    console.log('order book chunk:', marketID, orderBookChunk)
-    if (!firstChunkLoaded) {
-      firstChunkLoaded = true
-      console.log('first chunk, clearing order book...')
-      dispatch(clearMarketOrderBook(marketID))
-    }
-    dispatch(updateMarketOrderBook(marketID, orderBookChunk))
-  }, callback)
-}
-=======
 import async from 'async'
 import loadOneOutcomeBidsAsks from 'modules/bids-asks/actions/load-one-outcome-bids-asks'
 import logError from 'utils/log-error'
@@ -51,5 +20,4 @@
   }, callback)
 }
 
-export default loadBidsAsks
->>>>>>> 4e88a616
+export default loadBidsAsks