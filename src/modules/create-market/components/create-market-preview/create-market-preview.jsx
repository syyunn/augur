--- conflicted
+++ resolved
@@ -2,12 +2,8 @@
 
 import React from 'react'
 import PropTypes from 'prop-types'
-<<<<<<< HEAD
 import moment from 'moment'
 import BigNumber from 'bignumber.js'
-=======
-// import BigNumber from 'bignumber.js'
->>>>>>> e44e26e1
 // import Highcharts from 'highcharts'
 // import classNames from 'classnames'
 
@@ -40,7 +36,6 @@
 
 import Styles from 'modules/create-market/components/create-market-preview/create-market-preview.styles'
 
-<<<<<<< HEAD
 export default class CreateMarketPreview extends Component {
 
   static propTypes = {
@@ -116,223 +111,6 @@
               <ul>
                 <li>Categories</li>
                 <li>{p.newMarket.category}</li>
-=======
-const CreateMarketPreview = p => (
-  // static propTypes = {
-  //   newMarket: PropTypes.object.isRequired,
-  //   updateNewMarket: PropTypes.func.isRequired
-  // };
-
-  // constructor(props) {
-  //   super(props)
-
-  //   this.state = {
-  //     previousStep: null,
-  //     initialLiquidity: null,
-  //     selectedOutcome: props.newMarket.outcomes[0],
-  //   }
-
-  //   this.updateChart = debounce(this.updateChart.bind(this))
-  // }
-
-  // componentDidMount() {
-
-  //   this.orderBookPreviewChart = new Highcharts.Chart('order_book_preview_chart_preview', {
-  //     chart: {
-  //       width: 0,
-  //       height: 0
-  //     },
-  //     lang: {
-  //       noData: 'No orders to display'
-  //     },
-  //     yAxis: {
-  //       title: {
-  //         text: 'Shares'
-  //       }
-  //     },
-  //     xAxis: {
-  //       title: {
-  //         text: 'Price'
-  //       }
-  //     },
-  //     series: [
-  //       {
-  //         type: 'area',
-  //         name: 'Bids',
-  //         step: 'right',
-  //         data: []
-  //       },
-  //       {
-  //         type: 'area',
-  //         name: 'Asks',
-  //         step: 'left',
-  //         data: []
-  //       }
-  //     ],
-  //     credits: {
-  //       enabled: false
-  //     }
-  //   })
-  // }
-
-  // componentWillReceiveProps(nextProps) {
-  //   if (this.props.newMarket.currentStep !== nextProps.newMarket.currentStep) this.setState({ previousStep: this.props.newMarket.currentStep })
-
-  //   if (this.props.newMarket.orderBook !== nextProps.newMarket.orderBook) this.updateMarketLiquidity(nextProps.newMarket.orderBook)
-  //   if (this.props.newMarket.outcomes !== nextProps.newMarket.outcomes) this.setState({ selectedOutcome: nextProps.newMarket.outcomes[0] })
-  //   if (this.props.newMarket.orderBookSeries !== nextProps.newMarket.orderBookSeries) this.updateChart()
-  // }
-
-  //   if (prevState.selectedOutcome !== this.state.selectedOutcome) {
-  //     // this.updateChart()
-  //   }
-  // }
-
-  // updateChart() {
-  //   const bidSeries = getValue(this.props.newMarket.orderBookSeries[this.state.selectedOutcome], `${BID}`) || []
-  //   const askSeries = getValue(this.props.newMarket.orderBookSeries[this.state.selectedOutcome], `${ASK}`) || []
-  //   let width
-
-  //   if (this.orderBookChart) {
-  //     if (window.getComputedStyle(this.orderBookChart).getPropertyValue('--adjust-width').indexOf('true') !== -1) {
-  //       width = this.orderBookPreview.clientWidth - 40 // 20px horizontal padding
-  //     } else {
-  //       width = this.orderBookPreview.clientWidth * 0.60
-  //     }
-
-  //     this.orderBookPreviewChart.update({
-  //       title: {
-  //         text: `${this.props.newMarket.type === CATEGORICAL ? ''+this.state.selectedOutcome+': ' : ''}Depth Chart`
-  //       },
-  //       chart: {
-  //         width,
-  //         height: 300
-  //       }
-  //     }, false)
-
-  //     this.orderBookPreviewChart.series[0].setData(bidSeries, false)
-  //     this.orderBookPreviewChart.series[1].setData(askSeries, false)
-
-  //     this.orderBookPreviewChart.redraw()
-  //   }
-  // }
-
-  // updateMarketLiquidity(orderBook) {
-  //   const initialLiquidity = Object.keys(orderBook).reduce((p, outcome) => p.plus(orderBook[outcome].reduce((p, order) => p.plus(order.quantity.times(order.price)), new BigNumber(0))), new BigNumber(0)).toNumber().toLocaleString()
-
-  //   this.setState({ initialLiquidity })
-  // }
-
-  // render() {
-    // const p = this.props
-    // const s = this.state
-    // const newMarket = this.props.newMarket
-
-    // const bids = getValue(newMarket.orderBookSorted[s.selectedOutcome], `${BID}`)
-    // const asks = getValue(newMarket.orderBookSorted[s.selectedOutcome], `${ASK}`)
-
-  <article className={Styles.CreateMarketPreview}>
-    <div className={Styles.CreateMarketPreview__header}>
-      <div className={Styles['CreateMarketPreview__header-wrapper']}>
-        <div className={Styles.CreateMarketPreview__tags}>
-          <ul>
-            <li>Categories</li>
-            <li>{p.newMarket.category}</li>
-          </ul>
-          <ul>
-            <li>Tags</li>
-            <li>{p.newMarket.tag1}</li>
-            <li>{p.newMarket.tag2}</li>
-          </ul>
-        </div>
-        <h1 className={Styles.CreateMarketPreview__description}>{p.newMarket.description || 'New Market Question'}</h1>
-        <div className={Styles.CreateMarketPreview__outcome}>
-          { (p.newMarket.type === BINARY || p.newMarket.type === SCALAR) &&
-            <CreateMarketPreviewRange
-              newMarket={p.newMarket}
-            />
-          }
-          { p.newMarket.type === CATEGORICAL && p.newMarket.outcomes.length > 0 &&
-            <CreateMarketPreviewCategorical
-              newMarket={p.newMarket}
-            />
-          }
-          { (p.newMarket.type === '' || (p.newMarket.type === CATEGORICAL && p.newMarket.outcomes.length === 0)) && 'Outcome' }
-        </div>
-        <span className={Styles.CreateMarketPreview__icon}>
-          {CreateMarketEdit}
-        </span>
-      </div>
-    </div>
-    <div className={Styles.CreateMarketPreview__footer}>
-      <div className={Styles['CreateMarketPreview__footer-wrapper']}>
-        <ul className={Styles.CreateMarketPreview__meta}>
-          <li>
-            <span>Volume</span>
-            <span>- Shares</span>
-          </li>
-          <li>
-            <span>Fee</span>
-            <span>0.0%</span>
-          </li>
-          <li>
-            <span>Expires</span>
-            <span>-</span>
-          </li>
-        </ul>
-      </div>
-    </div>
-    {/* <div className="create-market-preview-container">
-          <div className="create-market-preview-content">
-            <div className="create-market-details">
-              <ul className="create-market-tags">
-                <li
-                  className={classNames('prop-container create-market-tag', {
-                    'is-editing': newMarketCreationOrder[newMarket.currentStep] === NEW_MARKET_TOPIC,
-                    'is-null': !newMarket.topic,
-                    'has-value': !!newMarket.topic
-                  })}
-                >
-                  <button
-                    className="unstyled"
-                    onClick={() => p.updateNewMarket({ currentStep: newMarketCreationOrder.indexOf(NEW_MARKET_TOPIC) })}
-                  >
-                    <span className="null-mask" />
-                    <span className="prop-value">{newMarket.topic || '\u00a0'}</span>
-                  </button>
-                </li>
-                <li className="grouped-tags">
-                  <button
-                    className={classNames('unstyled prop-container create-market-keywords', {
-                      'is-editing': newMarketCreationOrder[newMarket.currentStep] === NEW_MARKET_KEYWORDS
-                    })}
-                    onClick={() => p.updateNewMarket({ currentStep: newMarketCreationOrder.indexOf(NEW_MARKET_KEYWORDS) })}
-                  >
-                    <ul>
-                      <li
-                        className={classNames('prop-container create-market-tag', {
-                          'is-null': !(newMarket.keywords && newMarket.keywords[0]),
-                          'is-unused': !(newMarket.keywords && newMarket.keywords[0]) && newMarketCreationOrder[newMarket.currentStep] === NEW_MARKET_REVIEW,
-                          'has-value': newMarket.keywords && !!newMarket.keywords[0]
-                        })}
-                      >
-                        <span className="null-mask" />
-                        <span className="prop-value">{(newMarket.keywords && newMarket.keywords[0]) || '\u00a0'}</span>
-                      </li>
-                      <li
-                        className={classNames('prop-container create-market-tag', {
-                          'is-null': !(newMarket.keywords && newMarket.keywords[1]),
-                          'is-unused': !(newMarket.keywords && newMarket.keywords[1]) && newMarketCreationOrder[newMarket.currentStep] === NEW_MARKET_REVIEW,
-                          'has-value': newMarket.keywords && !!newMarket.keywords[1]
-                        })}
-                      >
-                        <span className="null-mask" />
-                        <span className="prop-value">{(newMarket.keywords && newMarket.keywords[1]) || '\u00a0'}</span>
-                      </li>
-                    </ul>
-                  </button>
-                </li>
->>>>>>> e44e26e1
               </ul>
               <div
                 className={classNames('prop-container create-market-description', {
@@ -567,7 +345,6 @@
                 </div>
               </div>
             </div>
-<<<<<<< HEAD
             <span className={Styles.CreateMarketPreview__icon}>
               {CreateMarketEdit}
             </span>
@@ -589,8 +366,6 @@
                 <span>{ s.expirationDate }</span>
               </li>
             </ul>
-=======
->>>>>>> e44e26e1
           </div>
         </div> */}
   </article>
