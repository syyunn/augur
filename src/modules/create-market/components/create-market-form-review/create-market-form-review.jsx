--- conflicted
+++ resolved
@@ -54,10 +54,14 @@
   }
 
   calculateMarketCreationCosts() {
-<<<<<<< HEAD
-    this.props.estimateSubmitNewMarket(this.props.newMarket, (err, gasCost) => {
+    const {
+      meta,
+      universe,
+      newMarket,
+    } = this.props
+    this.props.estimateSubmitNewMarket(newMarket, (err, gasCost) => {
       if (err) console.error(err)
-      augur.createMarket.getMarketCreationCostBreakdown({ universe: this.props.universe.id, meta: this.props.meta }, (err, marketCreationCostBreakdown) => {
+      augur.createMarket.getMarketCreationCostBreakdown({ universe: universe.id, meta }, (err, marketCreationCostBreakdown) => {
         if (err) return console.error(err)
         // TODO add designatedReportNoShowReputationBond to state / display
         this.setState({
@@ -66,20 +70,6 @@
           creationFee: formatEtherEstimate(marketCreationCostBreakdown.targetReporterGasCosts),
           validityBond: formatEtherEstimate(marketCreationCostBreakdown.validityBond),
         })
-=======
-    const {
-      meta,
-      universe,
-    } = this.props
-    augur.createMarket.getMarketCreationCostBreakdown({ universe: universe.id, meta }, (err, marketCreationCostBreakdown) => {
-      if (err) return console.error(err)
-      // TODO add designatedReportNoShowReputationBond to state / display
-      this.setState({
-        gasCost: formatEtherEstimate(0), // FIXME real gas cost lookup
-        designatedReportNoShowReputationBond: formatEtherEstimate(marketCreationCostBreakdown.designatedReportNoShowReputationBond),
-        creationFee: formatEtherEstimate(marketCreationCostBreakdown.targetReporterGasCosts),
-        validityBond: formatEtherEstimate(marketCreationCostBreakdown.validityBond),
->>>>>>> 4859aa5d
       })
     })
   }
