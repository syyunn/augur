--- conflicted
+++ resolved
@@ -28,12 +28,8 @@
       {!isCurrentUniverse && (
         <button
           onClick={() => {
-<<<<<<< HEAD
-            p.switchUniverse(p.universe);
-            p.getUniverses();
-=======
             switchUniverse(universe);
->>>>>>> ba57d03a
+            getUniverses();
           }}
           className={Styles.AccountUniversesDescription__button}
         >
