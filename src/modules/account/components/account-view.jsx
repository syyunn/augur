import React, { PropTypes, Component } from 'react';
import ReactTooltip from 'react-tooltip';
import classnames from 'classnames';
import { ModalContainer, ModalDialog } from 'react-modal-dialog';

import Link from 'modules/link/components/link';
import Input from 'modules/common/components/input';

const QRCode = require('qrcode.react');

export default class AccountPage extends Component {
  // TODO -- Prop Validations
  static propTypes = {
    // loginMessageLink: PropTypes.object.isRequired,
    account: PropTypes.object,
    // siteHeader: PropTypes.object
    // authLink: PropTypes.object
  }

  constructor(props) {
    super(props);

    this.state = {
      name: this.props.account.name,
      editName: false,
      showFullID: false,
      msg: '',
      sendAmount: '',
      currency: 'ETH',
      recipientAddress: '',
      isShowingModal: false
    };

    this.handleTransfer = this.handleTransfer.bind(this);
    this.loginIDCopy = this.loginIDCopy.bind(this);
  }

  handleModalClose = () => {
    this.setState({
      isShowingModal: false
    });
  };

  handleModalOpenDeposit = () => {
    this.setState({
      isShowingModal: true,
      size: 300,
      message: 'Ether / REP Deposit Address',
      value: this.props.account.address && this.props.account.address.indexOf('0x') === 0 && this.props.account.address.replace('0x', '')
    });
  };

  handleModalOpenTransfer = () => {
    this.setState({
      isShowingModal: true,
      size: 300,
      message: 'Your Account Keystore Data',
      value: this.props.account.downloadAccountDataString
    });
  };

  handleTransfer = (e) => {
    e.preventDefault();

    const amount = this.state.sendAmount;
    const currency = this.state.currency;
    const recipient = this.state.recipientAddress;

    this.props.account.transferFunds(amount, currency, recipient);

    this.setState({
      sendAmount: '',
      currency: 'ETH',
      recipientAddress: ''
    });
  };

  loginIDCopy = (e) => {
    try {
      this.refs.fullLoginID.select(); // TODO -- verify this in UI
      document.execCommand('copy');
    } catch (err) {
      console.error(err);
    }
  };

  render() {
    const p = this.props;
    const s = this.state;

    return (
      <section id="account_view">
        <article className="page-content">
          {p.authLink &&
            <Link {...p.authLink} >Sign Out (Temporarily Here)</Link>
          }
          <div className="account-section">
            <h2 className="heading">Credentials</h2>
            <table className="account-info">
              <tbody>
                <tr className={classnames('account-info-item', { displayNone: p.account.isUnlocked })}>
                  <th className="title">Account Name:</th>
                  <td className="item">
                    {s.editName &&
                      <Input
                        type="text"
                        value={p.account.name}
                        onChange={name => this.setState({ name })}
                      />
                    }
                    {!s.editName &&
                      <span data-tip data-for="edit-name-tooltip">
                        {p.account.name || 'Click here to add a name.'}
                      </span>
                    }
                    {!s.editName &&
                      <button
                        data-tip data-for="change-name-tooltip"
                        className="link" onClick={() => this.setState({ editName: true })}
                      >
                      (change name)
                      </button>
                    }
                    {s.editName &&
                      <button
                        className="button"
                        data-tip data-for="cancel-edit-name-tooltip"
                        onClick={() => this.setState({ name: '', editName: false })}
                      >
                        cancel
                      </button>
                    }
                    {s.editName &&
                      <button
                        className="button make"
                        data-tip data-for="save-name-tooltip"
                        onClick={() => {
                          p.account.editName(s.name);
                          this.setState({ name: '', editName: false });
                        }}
                      >
                        save change
                      </button>
                    }
                  </td>
                </tr>

                <tr className="account-info-item">
                  <th className="title">Account Address:</th>
                  <td className="item">
                    <span>
                      {p.account.address && p.account.address.indexOf('0x') === 0 && p.account.address.replace('0x', '')}
                    </span>
                    <button
                      className="link"
                      onClick={this.handleModalOpenDeposit}
                    >
                      (QR code to despoit)
                    {
                      this.state.isShowingModal &&
                      <ModalContainer
                        onClose={this.handleModalClose}
                      >
                        <ModalDialog
                          onClose={this.handleModalClose}
                        >
                          <h1>
                            {this.state.message}
                          </h1>
                          <p>
                            <QRCode
                              size={this.state.size}
                              value={this.state.value}
                            />
                          </p>
                        </ModalDialog>
                      </ModalContainer>
                    }
                    </button>
                  </td>
                </tr>
                <tr className={classnames('account-info-item', { displayNone: !p.account.loginID })}>
                  <th className="title">Login ID:</th>
                  <td className="item">
                    {!s.showFullID &&
                      <span>
                        {p.account.prettyLoginID}
                      </span>
                    }
                    {s.showFullID &&
                      <textarea
                        ref="fullLoginID"
                        className="display-full-login-id"
                        value={p.account.loginID}
                        readOnly
                        onClick={this.loginIDCopy}
                      />
                    }
                    <button
                      className="link"
                      onClick={() => {
                        this.setState({ showFullID: !s.showFullID });
                      }}
                    >
                      {s.showFullID ? '(hide id)' : '(show full id)'}
                    </button>
                    {s.showFullID &&
                      <button
                        className="button"
                        onClick={this.loginIDCopy}
                      >
                        Copy Login ID
                      </button>
                    }
                  </td>
                </tr>
                {
                  p.onAirbitzManageAccount ?
                  (
                    <tr className="account-info-item">
                      <td colSpan="2">
                        <button className="button" onClick={p.onAirbitzManageAccount}>
                          Manage Airbitz Account
                        </button>
                      </td>
                    </tr>
                  ) : null
                }
              </tbody>
            </table>
          </div>
          <div className={classnames('account-section')}>
            <div className="account-info-item">
              <h2 className="heading">Deposit & Purchase Funds</h2>
              <p>
                You can deposit funds with ShapeShift using any alternative cryptocurrency, or purchase ETH directly with Coinbase. <b>(Disabled during beta)</b>
              </p>
              <div className="deposit-funds-section">
                <button
                  className="button intigrations"
                >
                  Deposit ETH with ShapeShift
                </button>
                <button
                  className="button intigrations"
                >
                  Deposit REP with ShapeShift
                </button>
                <button
                  className="button intigrations"
                >
                  Purchase ETH with Coinbase
                </button>
              </div>
            </div>
          </div>
          <div className={classnames('account-section')}>
            <div className="account-info-item">
              <h2 className="heading">Transfer Funds</h2>
              <p>
                You can transfer funds to another address by selecting the type of currency you would like to send and entering the address you would like to send it to. (Note: Always double check the address you intend to send funds to!)
              </p>
              <div className="transfer-funds-section">
                <span>Send:</span>
                <input
                  type="number"
                  step="0.1"
                  className={classnames('auth-input')}
                  min="0.0"
                  name="sendAmount"
                  placeholder="Amount to transfer"
                  data-tip data-for="amount-to-transfer-tooltip"
                  value={this.state.sendAmount}
                  onChange={sendAmount => this.setState({ sendAmount: sendAmount.target.value })}
                />
                <select
                  className="currency-selector"
                  data-tip data-for="select-currency-tooltip"
                  onChange={currency => this.setState({ currency: currency.target.value })}
                >
                  <option value="ETH">Ether (ETH)</option>
                  <option value="real ETH">Real Ether (ETH)</option>
                  <option value="REP">REP (REP)</option>
                </select>
                <span>To:</span>
                <input
                  type="text"
                  className={classnames('auth-input')}
                  name="recipientAddress"
                  placeholder="Recipient Address"
                  data-tip data-for="recipient-address-tooltip"
                  value={this.state.recipientAddress}
                  onChange={recipientAddress => this.setState({ recipientAddress: recipientAddress.target.value })}
                />
                <button
                  className="button make"
                  onClick={this.handleTransfer}
                >
                  Send Currency
                </button>
                <p>
                  You can withdraw to any cryptocurrency with ShapeShift. Open ShapeShift with the button below, select your input (ETH or REP) and output currency. Enter your destination address within the ShapeShift modal. Start the transaction, and enter the deposit address ShapeShift gives you into the withdraw field above. <b>(Disabled during beta)</b>
                </p>
                <button
                  className="button intigrations"
                >
                  Transfer funds with ShapeShift
                </button>
              </div>
            </div>
          </div>
          <div className={classnames('account-section', { displayNone: p.account.isUnlocked || p.account.airbitzAccount })}>
            <div className="account-info-item">
              <h2 className="heading">Download Account Key File</h2>
              <p>
                Download your account key file. You should always save a backup of your account data somewhere safe! Remember, <b>Augur does not store any user account information and therefore has no ability to restore or recover lost accounts</b>. (Note: running a local Ethereum node? If you download your account data to your keystore folder, you can use your Augur account on your local node.)
              </p>
<<<<<<< HEAD
              <p id="warning">
                <b>
                  Do NOT share your downloaded account key file or QR code with anyone. Your funds *could* be stolen.
=======
              <p>
                <b>
                  <a
                    href="http://blog.augur.net/accidentally-sent-real-rep-eth-augur-beta/"
                  >
                    Did you accidentally send real REP or ETH to Augur beta? Learn how to get it back here!
                  </a>
>>>>>>> 4059a382
                </b>
              </p>
              <a
                className="button download-account"
                href={p.account.downloadAccountDataString}
                download={p.account.downloadAccountFileName}
              >
                Download Account Key File
              </a>
              <div className="transferWallet">
                <button
                  className="link"
                  onClick={this.handleModalOpenTransfer}
                >
                  (QR code to transfer wallet)
                {
                  this.state.isShowingModal &&
                  <ModalContainer
                    onClose={this.handleModalClose}
                  >
                    <ModalDialog
                      onClose={this.handleModalClose}
                    >
                      <h1>
                        {this.state.message}
                      </h1>
                      <p>
                        <QRCode
                          size={this.state.size}
                          value={this.state.value}
                        />
                      </p>
                    </ModalDialog>
                  </ModalContainer>
                }
                </button>
              </div>
            </div>
          </div>
          <div className={classnames('account-section')}>
            <div className="account-info-item">
              <h2 className="heading">Important Information</h2>
              <p>
                Read <Link {...p.loginMessageLink}> important information</Link> about Augur
              </p>
            </div>
          </div>
          <ReactTooltip id="edit-name-tooltip" type="light" effect="solid" place="top">
            <span className="tooltip-text">Click here to add a name to your account</span>
          </ReactTooltip>
          <ReactTooltip id="change-name-tooltip" type="light" effect="solid" place="top">
            <span className="tooltip-text">Click here to change your account name</span>
          </ReactTooltip>
          <ReactTooltip id="recipient-address-tooltip" type="light" effect="solid" place="top">
            <span className="tooltip-text">Recipient&#39;s Ethereum address</span>
          </ReactTooltip>
        </article>
      </section>
    );
  }
}<|MERGE_RESOLUTION|>--- conflicted
+++ resolved
@@ -315,11 +315,11 @@
               <p>
                 Download your account key file. You should always save a backup of your account data somewhere safe! Remember, <b>Augur does not store any user account information and therefore has no ability to restore or recover lost accounts</b>. (Note: running a local Ethereum node? If you download your account data to your keystore folder, you can use your Augur account on your local node.)
               </p>
-<<<<<<< HEAD
               <p id="warning">
                 <b>
                   Do NOT share your downloaded account key file or QR code with anyone. Your funds *could* be stolen.
-=======
+                </b>
+              </p>
               <p>
                 <b>
                   <a
@@ -327,7 +327,6 @@
                   >
                     Did you accidentally send real REP or ETH to Augur beta? Learn how to get it back here!
                   </a>
->>>>>>> 4059a382
                 </b>
               </p>
               <a
