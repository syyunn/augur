--- conflicted
+++ resolved
@@ -40,14 +40,8 @@
     isMarketLoaded: sP.marketsData[marketId] != null,
     market,
     loadFullMarket: () => dP.loadFullMarket(marketId),
-<<<<<<< HEAD
-    submitMigrateREP: (marketId, selectedOutcome, invalid, amount, history) => dP.submitMigrateREP(marketId, selectedOutcome, invalid, amount, history),
-    estimateSubmitMigrateREP: (marketId, selectedOutcome, invalid, amount, history) => dP.estimateSubmitMigrateREP(marketId, selectedOutcome, invalid, amount, history),
-    getForkMigrationTotals: callback => dP.getForkMigrationTotals(sP.universe, callback),
-=======
     submitMigrateREP: (estimateGas, marketId, outcomeValue, invalid, amount, history, callback) => dP.submitMigrateREP(estimateGas, marketId, outcomeValue, invalid, amount, history, callback),
     getForkMigrationTotals: (universe, callback) => dP.getForkMigrationTotals(sP.universe, callback),
->>>>>>> 542b2edd
   }
 }
 
