--- conflicted
+++ resolved
@@ -85,11 +85,7 @@
     if (selectedOutcome === '0.5') isInvalid = true
     this.state.scalarInputChoosen = false
 
-<<<<<<< HEAD
-    MigrateRepForm.checkRepAmount(this.state.inputRepAmount, updatedValidations)
-=======
     MigrateRepForm.checkRepAmount(repAmount, updatedValidations)
->>>>>>> 453d58d1
 
     this.setState({
       inputSelectedOutcome: '',
@@ -108,21 +104,17 @@
   }
 
   validateScalar(value, humanName, min, max, isInvalid) {
-<<<<<<< HEAD
-    const updatedValidations = { ...this.props.validations }
-    this.state.scalarInputChoosen = true
-    if (value === '') {
-      this.focusTextInput()
-    }
-=======
     const {
       repAmount,
       updateState,
       validations,
     } = this.props
     const updatedValidations = { ...validations }
->>>>>>> 453d58d1
-
+    this.state.scalarInputChoosen = true
+
+    if (value === '') {
+      this.focusTextInput()
+    }
     if (isInvalid) {
       delete updatedValidations.err
       updatedValidations.selectedOutcome = true
@@ -149,11 +141,7 @@
       }
     }
 
-<<<<<<< HEAD
-    MigrateRepForm.checkRepAmount(this.state.inputRepAmount, updatedValidations)
-=======
     MigrateRepForm.checkRepAmount(repAmount, updatedValidations)
->>>>>>> 453d58d1
 
     this.setState({
       inputSelectedOutcome: value,
@@ -177,7 +165,7 @@
       validations,
     } = this.props
     const s = this.state
-<<<<<<< HEAD
+
     const { market } = this.props
     const { reportableOutcomes } = market
     let formattedMigrationTotals = []
@@ -210,15 +198,7 @@
       }, formattedMigrationTotals)
         .sort((a, b) => WrappedBigNumber(a.rep.fullPrecision).isLessThan(WrappedBigNumber(b.rep.fullPrecision)))
     }
-=======
-
-    const formattedMigrationTotals = Object.keys(forkMigrationTotals).reduce((totals, curOutcomeId) => {
-      const forkMigrationOutcomeData = forkMigrationTotals[curOutcomeId]
-      totals[curOutcomeId] = formatAttoRep(forkMigrationOutcomeData.repTotal, { decimals: 4, roundUp: true }).formatted
-      return totals
-    }, {})
-
->>>>>>> 453d58d1
+
     return (
       <ul className={classNames(Styles.MigrateRepForm__fields, FormStyles.Form__fields)}>
         <li>
@@ -234,19 +214,11 @@
             { formattedMigrationTotals && formattedMigrationTotals.length > 0 && (formattedMigrationTotals).map(outcome => (
               <li key={outcome.id}>
                 <button
-<<<<<<< HEAD
-                  className={classNames({ [`${FormStyles.active}`]: p.selectedOutcome === outcome.id })}
-                  onClick={(e) => { this.validateOutcome(p.validations, outcome.id, outcome.name, false) }}
+                  className={classNames({ [`${FormStyles.active}`]: selectedOutcome === outcome.id })}
+                  onClick={(e) => { this.validateOutcome(validations, outcome.id, outcome.name, false) }}
                 >{outcome.name === 'Indeterminate' ? 'Market is Invalid': outcome.name}
                   <span className={Styles.MigrateRepForm__outcome_rep_total}>{ (outcome && outcome.rep.formatted) || '0'} REP Migrated</span>
                   { outcome && outcome.winner &&
-=======
-                  className={classNames({ [`${FormStyles.active}`]: selectedOutcome === outcome.id })}
-                  onClick={(e) => { this.validateOutcome(validations, outcome.id, outcome.name, false) }}
-                >{outcome.name}
-                  <span className={Styles.MigrateRepForm__outcome_rep_total}>{ (formattedMigrationTotals[outcome.id] && formattedMigrationTotals[outcome.id]) || '0'} REP Migrated</span>
-                  { forkMigrationTotals[outcome.id] && forkMigrationTotals[outcome.id].winner &&
->>>>>>> 453d58d1
                     <span className={Styles.MigrateRepForm__winning_outcome}> WINNING OUTCOME</span>
                   }
                 </button>
@@ -258,29 +230,17 @@
                 <ul className={FormStyles['Form__radio-buttons--per-line-long']}>
                   <li>
                     <button
-<<<<<<< HEAD
-                      className={classNames({ [`${FormStyles.active}`]: s.scalarInputChoosen })}
-                      onClick={(e) => { this.validateScalar('', 'selectedOutcome', p.market.minPrice, p.market.maxPrice, false) }}
-=======
                       className={classNames({ [`${FormStyles.active}`]: s.inputSelectedOutcome !== '' })}
-                      onClick={(e) => { this.validateScalar(0, 'selectedOutcome', market.minPrice, market.maxPrice, false) }}
->>>>>>> 453d58d1
+                      onClick={(e) => { this.validateScalar('', 'selectedOutcome', market.minPrice, market.maxPrice, false) }}
                     />
                     <input
                       id="sr__input--outcome-scalar"
                       type="number"
-<<<<<<< HEAD
                       ref={(input) => { this.textInput = input }}
-                      min={p.market.minPrice}
-                      max={p.market.maxPrice}
-                      step={p.market.tickSize}
-                      placeholder={p.market.scalarDenomination}
-=======
                       min={market.minPrice}
                       max={market.maxPrice}
                       step={market.tickSize}
                       placeholder={market.scalarDenomination}
->>>>>>> 453d58d1
                       value={s.inputSelectedOutcome}
                       className={classNames({ [`${FormStyles['Form__error--field']}`]: validations.hasOwnProperty('err') && validations.selectedOutcome })}
                       onChange={(e) => { this.validateScalar(e.target.value, 'outcome', market.minPrice, market.maxPrice, false) }}
