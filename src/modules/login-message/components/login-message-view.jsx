--- conflicted
+++ resolved
@@ -53,8 +53,7 @@
 				</li>
 			</ol>
 			<h2>Technical updates:</h2>
-<<<<<<< HEAD
-			<h3>Decembter 23, 2016</h3>
+			<h3>December 23, 2016</h3>
 			<ol>
 				<li>
 					Added single-order add/remove/fill actions and used for targeted, no-RPC order book updates from filters.
@@ -62,11 +61,6 @@
 				<li>
 					Offloaded trades and bids/asks update logic in trade process methods onto filters.
 				</li>
-			</ol>
-			<h3>Decembter 22, 2016</h3>
-=======
-			<h3>December 23, 2016</h3>
-			<ol>
 				<li>
 					Adjustments to the NPM scripts to improve the messaging during command execution.
 				</li>
@@ -81,7 +75,6 @@
 				</li>
 			</ol>
 			<h3>December 22, 2016</h3>
->>>>>>> 84d4fe77
 			<ol>
 				<li>
 					Converted maker trade transactions now have distinct messaging from normal (taker) trade transactions.
@@ -94,14 +87,12 @@
 				</li>
 				<li>
 					Placing a trade no longer automatically navigates you to the transactions view, but rather will leave you on the market view.
-<<<<<<< HEAD
 				</li>
 				<li>
 					Added final deleteTransaction call to trade process actions.
 				</li>
 				<li>
 					Fees for maker trades no longer incorrectly display the taker fee.
-=======
 				</li>
 				<li>
 					Added final deleteTransaction call to trade process actions.
@@ -117,7 +108,6 @@
 				</li>
 				<li>
 					Adjustments to the colors utilized due to a recent base color change.  Also included in this set of changes was a removal of some legacy colors no longer used.
->>>>>>> 84d4fe77
 				</li>
 			</ol>
 			{p.marketsLink &&
