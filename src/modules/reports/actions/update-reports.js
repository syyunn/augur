export const UPDATE_REPORTS = 'UPDATE_REPORTS'
export const UPDATE_REPORT = 'UPDATE_REPORT'
export const CLEAR_REPORTS = 'CLEAR_REPORTS'

export const updateReports = reports => ({ type: UPDATE_REPORTS, reports })
<<<<<<< HEAD
export const updateReport = (branchID, eventID, report) => ({ type: UPDATE_REPORT, branchID, eventID, report })
=======
export const updateReport = (universeID, marketID, report) => ({ type: UPDATE_REPORT, universeID, marketID, report })
>>>>>>> 4e88a616
export const clearReports = () => ({ type: CLEAR_REPORTS })<|MERGE_RESOLUTION|>--- conflicted
+++ resolved
@@ -3,9 +3,5 @@
 export const CLEAR_REPORTS = 'CLEAR_REPORTS'
 
 export const updateReports = reports => ({ type: UPDATE_REPORTS, reports })
-<<<<<<< HEAD
-export const updateReport = (branchID, eventID, report) => ({ type: UPDATE_REPORT, branchID, eventID, report })
-=======
 export const updateReport = (universeID, marketID, report) => ({ type: UPDATE_REPORT, universeID, marketID, report })
->>>>>>> 4e88a616
 export const clearReports = () => ({ type: CLEAR_REPORTS })