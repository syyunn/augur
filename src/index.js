--- conflicted
+++ resolved
@@ -47,11 +47,7 @@
 ];
 
 function Augur() {
-<<<<<<< HEAD
-  this.version = "3.12.0";
-=======
   this.version = "3.12.4";
->>>>>>> 9c6ce842
 
   this.options = {
     debug: {
