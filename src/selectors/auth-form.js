--- conflicted
+++ resolved
@@ -91,14 +91,9 @@
 	...signUp,
 	isVisibleName: false,
 	isVisibleID: true,
-<<<<<<< HEAD
 	submitButtonText: 'Sign In',
 	isVisibleRememberMe: true,
 	msg: 'Success! Your account has been generated locally. We do not retain a copy. *It is critical that you save this information in a safe place.* Your Login ID has been generated below. Please click on the box to automatically copy the Login ID or click on the "Copy Login ID" button. Click on the Login ID input field and hit ctrl + v (cmd + v on mac) to paste your Login ID. Hit "Sign Up" to complete registration.',
-=======
-	submitButtonText: 'Sign Up',
-	msg: 'Success! Your account has been generated locally. We do not retain a copy. *It is critical that you save this information in a safe place.* Your Login ID has been generated below. Hit "Sign Up" to complete registration.',
->>>>>>> 0ee9f58c
 	loginID: 'testID123ASDW3N193NF7V123ADW25579130239SE1235189ADJWKRUY8123AOUELOREMIPSUMDOLORSITAMETCONSECTETURADIPISICINGELITSEDDOEIUSMODTEMPORINCIDIDUNTUTLABOREETDOLOREMAGNAALIQUAUTENIMADMINIMVENIAMQUISNOSTRUDEXERCITATIONULLAMCOLABORISNISIUTALIQUIPEXEACOMMODOCONSEQUATDUISAUTEIRUREDOLORINREPREHENDERITINVOLUPTATEVELITESSECILLUMDOLOREEUFUGIATNULLAPARIATUREXCEPTEURSINTOCCAECATCUPIDATATNONPROIDENTSUNTINCULPAQUIOFFICIADESERUNTMOLLITANIMIDESTLABORUM',
 };
 
